/*
 *  linux/init/main.c
 *
 *  Copyright (C) 1991, 1992  Linus Torvalds
 *
 *  GK 2/5/95  -  Changed to support mounting root fs via NFS
 *  Added initrd & change_root: Werner Almesberger & Hans Lermen, Feb '96
 *  Moan early if gcc is old, avoiding bogus kernels - Paul Gortmaker, May '96
 *  Simplified starting of init:  Michael A. Griffith <grif@acm.org>
 */

#define DEBUG		/* Enable initcall_debug */

#include <linux/types.h>
#include <linux/module.h>
#include <linux/proc_fs.h>
#include <linux/kernel.h>
#include <linux/syscalls.h>
#include <linux/stackprotector.h>
#include <linux/string.h>
#include <linux/ctype.h>
#include <linux/delay.h>
#include <linux/ioport.h>
#include <linux/init.h>
#include <linux/initrd.h>
#include <linux/bootmem.h>
#include <linux/acpi.h>
#include <linux/tty.h>
#include <linux/percpu.h>
#include <linux/kmod.h>
#include <linux/vmalloc.h>
#include <linux/kernel_stat.h>
#include <linux/start_kernel.h>
#include <linux/security.h>
#include <linux/smp.h>
#include <linux/profile.h>
#include <linux/rcupdate.h>
#include <linux/moduleparam.h>
#include <linux/kallsyms.h>
#include <linux/writeback.h>
#include <linux/cpu.h>
#include <linux/cpuset.h>
#include <linux/cgroup.h>
#include <linux/efi.h>
#include <linux/tick.h>
#include <linux/interrupt.h>
#include <linux/taskstats_kern.h>
#include <linux/delayacct.h>
#include <linux/unistd.h>
#include <linux/rmap.h>
#include <linux/mempolicy.h>
#include <linux/key.h>
#include <linux/buffer_head.h>
#include <linux/page_ext.h>
#include <linux/debug_locks.h>
#include <linux/debugobjects.h>
#include <linux/lockdep.h>
#include <linux/kmemleak.h>
#include <linux/pid_namespace.h>
#include <linux/device.h>
#include <linux/kthread.h>
#include <linux/sched.h>
#include <linux/signal.h>
#include <linux/idr.h>
#include <linux/kgdb.h>
#include <linux/ftrace.h>
#include <linux/async.h>
#include <linux/kmemcheck.h>
#include <linux/sfi.h>
#include <linux/shmem_fs.h>
#include <linux/slab.h>
#include <linux/perf_event.h>
#include <linux/file.h>
#include <linux/ptrace.h>
#include <linux/blkdev.h>
#include <linux/elevator.h>
#include <linux/sched_clock.h>
#include <linux/context_tracking.h>
#include <linux/random.h>
#include <linux/list.h>
#include <linux/integrity.h>
#include <linux/proc_ns.h>
#include <linux/io.h>
#include <linux/kaiser.h>

#include <asm/io.h>
#include <asm/bugs.h>
#include <asm/setup.h>
#include <asm/sections.h>
#include <asm/cacheflush.h>
#include <soc/qcom/boot_stats.h>
static int kernel_init(void *);

extern void init_IRQ(void);
extern void fork_init(void);
extern void radix_tree_init(void);

/*
 * Debug helper: via this flag we know that we are in 'early bootup code'
 * where only the boot processor is running with IRQ disabled.  This means
 * two things - IRQ must not be enabled before the flag is cleared and some
 * operations which are not allowed with IRQ disabled are allowed while the
 * flag is set.
 */
bool early_boot_irqs_disabled __read_mostly;

enum system_states system_state __read_mostly;
EXPORT_SYMBOL(system_state);

/*
 * Boot command-line arguments
 */
#define MAX_INIT_ARGS CONFIG_INIT_ENV_ARG_LIMIT
#define MAX_INIT_ENVS CONFIG_INIT_ENV_ARG_LIMIT

extern void time_init(void);
/* Default late time init is NULL. archs can override this later. */
void (*__initdata late_time_init)(void);

/* Untouched command line saved by arch-specific code. */
char __initdata boot_command_line[COMMAND_LINE_SIZE];
/* Untouched saved command line (eg. for /proc) */
char *saved_command_line;
/* Command line for parameter parsing */
static char *static_command_line;
/* Command line for per-initcall parameter parsing */
static char *initcall_command_line;

static char *execute_command;
static char *ramdisk_execute_command;

/*
 * Used to generate warnings if static_key manipulation functions are used
 * before jump_label_init is called.
 */
bool static_key_initialized __read_mostly;
EXPORT_SYMBOL_GPL(static_key_initialized);

/*
 * If set, this is an indication to the drivers that reset the underlying
 * device before going ahead with the initialization otherwise driver might
 * rely on the BIOS and skip the reset operation.
 *
 * This is useful if kernel is booting in an unreliable environment.
 * For ex. kdump situation where previous kernel has crashed, BIOS has been
 * skipped and devices will be in unknown state.
 */
unsigned int reset_devices;
EXPORT_SYMBOL(reset_devices);

static int __init set_reset_devices(char *str)
{
	reset_devices = 1;
	return 1;
}

__setup("reset_devices", set_reset_devices);

static const char *argv_init[MAX_INIT_ARGS+2] = { "init", NULL, };
const char *envp_init[MAX_INIT_ENVS+2] = { "HOME=/", "TERM=linux", NULL, };
static const char *panic_later, *panic_param;

extern const struct obs_kernel_param __setup_start[], __setup_end[];

static int __init obsolete_checksetup(char *line)
{
	const struct obs_kernel_param *p;
	int had_early_param = 0;

	p = __setup_start;
	do {
		int n = strlen(p->str);
		if (parameqn(line, p->str, n)) {
			if (p->early) {
				/* Already done in parse_early_param?
				 * (Needs exact match on param part).
				 * Keep iterating, as we can have early
				 * params and __setups of same names 8( */
				if (line[n] == '\0' || line[n] == '=')
					had_early_param = 1;
			} else if (!p->setup_func) {
				pr_warn("Parameter %s is obsolete, ignored\n",
					p->str);
				return 1;
			} else if (p->setup_func(line + n))
				return 1;
		}
		p++;
	} while (p < __setup_end);

	return had_early_param;
}

/*
 * This should be approx 2 Bo*oMips to start (note initial shift), and will
 * still work even if initially too large, it will just take slightly longer
 */
unsigned long loops_per_jiffy = (1<<12);
EXPORT_SYMBOL(loops_per_jiffy);

static int __init debug_kernel(char *str)
{
	console_loglevel = CONSOLE_LOGLEVEL_DEBUG;
	return 0;
}

static int __init quiet_kernel(char *str)
{
	console_loglevel = CONSOLE_LOGLEVEL_QUIET;
	return 0;
}

early_param("debug", debug_kernel);
early_param("quiet", quiet_kernel);

static int __init loglevel(char *str)
{
	int newlevel;

	/*
	 * Only update loglevel value when a correct setting was passed,
	 * to prevent blind crashes (when loglevel being set to 0) that
	 * are quite hard to debug
	 */
	if (get_option(&str, &newlevel)) {
		console_loglevel = newlevel;
		return 0;
	}

	return -EINVAL;
}

early_param("loglevel", loglevel);

/* Change NUL term back to "=", to make "param" the whole string. */
static int __init repair_env_string(char *param, char *val,
				    const char *unused, void *arg)
{
	if (val) {
		/* param=val or param="val"? */
		if (val == param+strlen(param)+1)
			val[-1] = '=';
		else if (val == param+strlen(param)+2) {
			val[-2] = '=';
			memmove(val-1, val, strlen(val)+1);
			val--;
		} else
			BUG();
	}
	return 0;
}

/* Anything after -- gets handed straight to init. */
static int __init set_init_arg(char *param, char *val,
			       const char *unused, void *arg)
{
	unsigned int i;

	if (panic_later)
		return 0;

	repair_env_string(param, val, unused, NULL);

	for (i = 0; argv_init[i]; i++) {
		if (i == MAX_INIT_ARGS) {
			panic_later = "init";
			panic_param = param;
			return 0;
		}
	}
	argv_init[i] = param;
	return 0;
}

/*
 * Unknown boot options get handed to init, unless they look like
 * unused parameters (modprobe will find them in /proc/cmdline).
 */
static int __init unknown_bootoption(char *param, char *val,
				     const char *unused, void *arg)
{
	repair_env_string(param, val, unused, NULL);

	/* Handle obsolete-style parameters */
	if (obsolete_checksetup(param))
		return 0;

	/* Unused module parameter. */
	if (strchr(param, '.') && (!val || strchr(param, '.') < val))
		return 0;

	if (panic_later)
		return 0;

	if (val) {
		/* Environment option */
		unsigned int i;
		for (i = 0; envp_init[i]; i++) {
			if (i == MAX_INIT_ENVS) {
				panic_later = "env";
				panic_param = param;
			}
			if (!strncmp(param, envp_init[i], val - param))
				break;
		}
		envp_init[i] = param;
	} else {
		/* Command line option */
		unsigned int i;
		for (i = 0; argv_init[i]; i++) {
			if (i == MAX_INIT_ARGS) {
				panic_later = "init";
				panic_param = param;
			}
		}
		argv_init[i] = param;
	}
	return 0;
}

static int __init init_setup(char *str)
{
	unsigned int i;

	execute_command = str;
	/*
	 * In case LILO is going to boot us with default command line,
	 * it prepends "auto" before the whole cmdline which makes
	 * the shell think it should execute a script with such name.
	 * So we ignore all arguments entered _before_ init=... [MJ]
	 */
	for (i = 1; i < MAX_INIT_ARGS; i++)
		argv_init[i] = NULL;
	return 1;
}
__setup("init=", init_setup);

static int __init rdinit_setup(char *str)
{
	unsigned int i;

	ramdisk_execute_command = str;
	/* See "auto" comment in init_setup */
	for (i = 1; i < MAX_INIT_ARGS; i++)
		argv_init[i] = NULL;
	return 1;
}
__setup("rdinit=", rdinit_setup);

#ifndef CONFIG_SMP
static const unsigned int setup_max_cpus = NR_CPUS;
static inline void setup_nr_cpu_ids(void) { }
static inline void smp_prepare_cpus(unsigned int maxcpus) { }
#endif

/*
 * We need to store the untouched command line for future reference.
 * We also need to store the touched command line since the parameter
 * parsing is performed in place, and we should allow a component to
 * store reference of name/value for future reference.
 */
static void __init setup_command_line(char *command_line)
{
	saved_command_line =
		memblock_virt_alloc(strlen(boot_command_line) + 1, 0);
	initcall_command_line =
		memblock_virt_alloc(strlen(boot_command_line) + 1, 0);
	static_command_line = memblock_virt_alloc(strlen(command_line) + 1, 0);
	strcpy(saved_command_line, boot_command_line);
	strcpy(static_command_line, command_line);
}

/*
 * We need to finalize in a non-__init function or else race conditions
 * between the root thread and the init thread may cause start_kernel to
 * be reaped by free_initmem before the root thread has proceeded to
 * cpu_idle.
 *
 * gcc-3.4 accidentally inlines this function, so use noinline.
 */

static __initdata DECLARE_COMPLETION(kthreadd_done);

static noinline void __init_refok rest_init(void)
{
	int pid;

	rcu_scheduler_starting();
	smpboot_thread_init();
	/*
	 * We need to spawn init first so that it obtains pid 1, however
	 * the init task will end up wanting to create kthreads, which, if
	 * we schedule it before we create kthreadd, will OOPS.
	 */
	kernel_thread(kernel_init, NULL, CLONE_FS);
	numa_default_policy();
	pid = kernel_thread(kthreadd, NULL, CLONE_FS | CLONE_FILES);
	rcu_read_lock();
	kthreadd_task = find_task_by_pid_ns(pid, &init_pid_ns);
	rcu_read_unlock();
	complete(&kthreadd_done);

	/*
	 * The boot idle thread must execute schedule()
	 * at least once to get things moving:
	 */
	init_idle_bootup_task(current);
	schedule_preempt_disabled();
	/* Call into cpu_idle with preempt disabled */
	cpu_startup_entry(CPUHP_ONLINE);
}

/* Check for early params. */
static int __init do_early_param(char *param, char *val,
				 const char *unused, void *arg)
{
	const struct obs_kernel_param *p;

	for (p = __setup_start; p < __setup_end; p++) {
		if ((p->early && parameq(param, p->str)) ||
		    (strcmp(param, "console") == 0 &&
		     strcmp(p->str, "earlycon") == 0)
		) {
			if (p->setup_func(val) != 0)
				pr_warn("Malformed early option '%s'\n", param);
		}
	}
	/* We accept everything at this stage. */
	return 0;
}

void __init parse_early_options(char *cmdline)
{
	parse_args("early options", cmdline, NULL, 0, 0, 0, NULL,
		   do_early_param);
}

/* Arch code calls this early on, or if not, just before other parsing. */
void __init parse_early_param(void)
{
	static int done __initdata;
	static char tmp_cmdline[COMMAND_LINE_SIZE] __initdata;

	if (done)
		return;

	/* All fall through to do_early_param. */
	strlcpy(tmp_cmdline, boot_command_line, COMMAND_LINE_SIZE);
	parse_early_options(tmp_cmdline);
	done = 1;
}

/*
 *	Activate the first processor.
 */

static void __init boot_cpu_init(void)
{
	int cpu = smp_processor_id();
	/* Mark the boot cpu "present", "online" etc for SMP and UP case */
	set_cpu_online(cpu, true);
	set_cpu_active(cpu, true);
	set_cpu_present(cpu, true);
	set_cpu_possible(cpu, true);
}

void __init __weak smp_setup_processor_id(void)
{
}

# if THREAD_SIZE >= PAGE_SIZE
void __init __weak thread_stack_cache_init(void)
{
}
#endif

/*
 * Set up kernel memory allocators
 */
static void __init mm_init(void)
{
	/*
	 * page_ext requires contiguous pages,
	 * bigger than MAX_ORDER unless SPARSEMEM.
	 */
	page_ext_init_flatmem();
	mem_init();
	kmem_cache_init();
	percpu_init_late();
	pgtable_init();
	vmalloc_init();
	ioremap_huge_init();
	kaiser_init();
}

asmlinkage __visible void __init start_kernel(void)
{
	char *command_line;
	char *after_dashes;

	/*
	 * Need to run as early as possible, to initialize the
	 * lockdep hash:
	 */
	lockdep_init();
	set_task_stack_end_magic(&init_task);
	smp_setup_processor_id();
	debug_objects_early_init();

<<<<<<< HEAD
=======
	/*
	 * Set up the initial canary ASAP:
	 */
	boot_init_stack_canary();

>>>>>>> 39bdf044
	cgroup_init_early();

	local_irq_disable();
	early_boot_irqs_disabled = true;

	/*
	 * Interrupts are still disabled. Do necessary setups, then
	 * enable them.
	 */
	boot_cpu_init();
	page_address_init();
	pr_notice("%s", linux_banner);
	setup_arch(&command_line);
	/*
	 * Set up the the initial canary ASAP:
	 */
	boot_init_stack_canary();
	mm_init_cpumask(&init_mm);
	setup_command_line(command_line);
	setup_nr_cpu_ids();
	setup_per_cpu_areas();
	smp_prepare_boot_cpu();	/* arch-specific boot-cpu hooks */

	build_all_zonelists(NULL, NULL);
	page_alloc_init();

	pr_notice("Kernel command line: %s\n", boot_command_line);
	/* parameters may set static keys */
	jump_label_init();
	parse_early_param();
	after_dashes = parse_args("Booting kernel",
				  static_command_line, __start___param,
				  __stop___param - __start___param,
				  -1, -1, NULL, &unknown_bootoption);
	if (!IS_ERR_OR_NULL(after_dashes))
		parse_args("Setting init args", after_dashes, NULL, 0, -1, -1,
			   NULL, set_init_arg);

	/*
	 * These use large bootmem allocations and must precede
	 * kmem_cache_init()
	 */
	setup_log_buf(0);
	pidhash_init();
	vfs_caches_init_early();
	sort_main_extable();
	trap_init();
	mm_init();

	/*
	 * Set up the scheduler prior starting any interrupts (such as the
	 * timer interrupt). Full topology setup happens at smp_init()
	 * time - but meanwhile we still have a functioning scheduler.
	 */
	sched_init();
	/*
	 * Disable preemption - early bootup scheduling is extremely
	 * fragile until we cpu_idle() for the first time.
	 */
	preempt_disable();
	if (WARN(!irqs_disabled(),
		 "Interrupts were enabled *very* early, fixing it\n"))
		local_irq_disable();
	idr_init_cache();
	rcu_init();

	/* trace_printk() and trace points may be used after this */
	trace_init();

	context_tracking_init();
	radix_tree_init();
	/* init some links before init_ISA_irqs() */
	early_irq_init();
	init_IRQ();
	tick_init();
	rcu_init_nohz();
	init_timers();
	hrtimers_init();
	softirq_init();
	timekeeping_init();
	time_init();
	sched_clock_postinit();
	perf_event_init();
	profile_init();
	call_function_init();
	WARN(!irqs_disabled(), "Interrupts were enabled early\n");
	early_boot_irqs_disabled = false;
	local_irq_enable();

	kmem_cache_init_late();

	/*
	 * HACK ALERT! This is early. We're enabling the console before
	 * we've done PCI setups etc, and console_init() must be aware of
	 * this. But we do want output early, in case something goes wrong.
	 */
	console_init();
	if (panic_later)
		panic("Too many boot %s vars at `%s'", panic_later,
		      panic_param);

	lockdep_info();

	/*
	 * Need to run this when irqs are enabled, because it wants
	 * to self-test [hard/soft]-irqs on/off lock inversion bugs
	 * too:
	 */
	locking_selftest();

#ifdef CONFIG_BLK_DEV_INITRD
	if (initrd_start && !initrd_below_start_ok &&
	    page_to_pfn(virt_to_page((void *)initrd_start)) < min_low_pfn) {
		pr_crit("initrd overwritten (0x%08lx < 0x%08lx) - disabling it.\n",
		    page_to_pfn(virt_to_page((void *)initrd_start)),
		    min_low_pfn);
		initrd_start = 0;
	}
#endif
	page_ext_init();
	debug_objects_mem_init();
	kmemleak_init();
	setup_per_cpu_pageset();
	numa_policy_init();
	if (late_time_init)
		late_time_init();
	sched_clock_init();
	calibrate_delay();
	pidmap_init();
	anon_vma_init();
	acpi_early_init();
#ifdef CONFIG_X86
	if (efi_enabled(EFI_RUNTIME_SERVICES))
		efi_enter_virtual_mode();
#endif
#ifdef CONFIG_X86_ESPFIX64
	/* Should be run before the first non-init thread is created */
	init_espfix_bsp();
#endif
	thread_stack_cache_init();
	cred_init();
	fork_init();
	proc_caches_init();
	buffer_init();
	key_init();
	security_init();
	dbg_late_init();
	vfs_caches_init();
	signals_init();
	/* rootfs populating might need page-writeback */
	page_writeback_init();
	proc_root_init();
	nsfs_init();
	cpuset_init();
	cgroup_init();
	taskstats_init_early();
	delayacct_init();

	check_bugs();

	acpi_subsystem_init();
	sfi_init_late();

	if (efi_enabled(EFI_RUNTIME_SERVICES)) {
		efi_late_init();
		efi_free_boot_services();
	}

	ftrace_init();

	/* Do the rest non-__init'ed, we're now alive */
	rest_init();

	prevent_tail_call_optimization();
}

/* Call all constructor functions linked into the kernel. */
static void __init do_ctors(void)
{
#ifdef CONFIG_CONSTRUCTORS
	ctor_fn_t *fn = (ctor_fn_t *) __ctors_start;

	for (; fn < (ctor_fn_t *) __ctors_end; fn++)
		(*fn)();
#endif
}

bool initcall_debug;
core_param(initcall_debug, initcall_debug, bool, 0644);

#ifdef CONFIG_KALLSYMS
struct blacklist_entry {
	struct list_head next;
	char *buf;
};

static __initdata_or_module LIST_HEAD(blacklisted_initcalls);

static int __init initcall_blacklist(char *str)
{
	char *str_entry;
	struct blacklist_entry *entry;

	/* str argument is a comma-separated list of functions */
	do {
		str_entry = strsep(&str, ",");
		if (str_entry) {
			pr_debug("blacklisting initcall %s\n", str_entry);
			entry = alloc_bootmem(sizeof(*entry));
			entry->buf = alloc_bootmem(strlen(str_entry) + 1);
			strcpy(entry->buf, str_entry);
			list_add(&entry->next, &blacklisted_initcalls);
		}
	} while (str_entry);

	return 0;
}

static bool __init_or_module initcall_blacklisted(initcall_t fn)
{
	struct list_head *tmp;
	struct blacklist_entry *entry;
	char *fn_name;

	fn_name = kasprintf(GFP_KERNEL, "%pf", fn);
	if (!fn_name)
		return false;

	list_for_each(tmp, &blacklisted_initcalls) {
		entry = list_entry(tmp, struct blacklist_entry, next);
		if (!strcmp(fn_name, entry->buf)) {
			pr_debug("initcall %s blacklisted\n", fn_name);
			kfree(fn_name);
			return true;
		}
	}

	kfree(fn_name);
	return false;
}
#else
static int __init initcall_blacklist(char *str)
{
	pr_warn("initcall_blacklist requires CONFIG_KALLSYMS\n");
	return 0;
}

static bool __init_or_module initcall_blacklisted(initcall_t fn)
{
	return false;
}
#endif
__setup("initcall_blacklist=", initcall_blacklist);

static int __init_or_module do_one_initcall_debug(initcall_t fn)
{
	ktime_t calltime, delta, rettime;
	unsigned long long duration;
	int ret;

	printk(KERN_DEBUG "calling  %pF @ %i\n", fn, task_pid_nr(current));
	calltime = ktime_get();
	ret = fn();
	rettime = ktime_get();
	delta = ktime_sub(rettime, calltime);
	duration = (unsigned long long) ktime_to_ns(delta) >> 10;
	printk(KERN_DEBUG "initcall %pF returned %d after %lld usecs\n",
		 fn, ret, duration);

	return ret;
}

int __init_or_module do_one_initcall(initcall_t fn)
{
	int count = preempt_count();
	int ret;
	char msgbuf[64];

	if (initcall_blacklisted(fn))
		return -EPERM;

	if (initcall_debug)
		ret = do_one_initcall_debug(fn);
	else
		ret = fn();

	msgbuf[0] = 0;

	if (preempt_count() != count) {
		sprintf(msgbuf, "preemption imbalance ");
		preempt_count_set(count);
	}
	if (irqs_disabled()) {
		strlcat(msgbuf, "disabled interrupts ", sizeof(msgbuf));
		local_irq_enable();
	}
	WARN(msgbuf[0], "initcall %pF returned with %s\n", fn, msgbuf);

	return ret;
}


extern initcall_t __initcall_start[];
extern initcall_t __initcall0_start[];
extern initcall_t __initcall1_start[];
extern initcall_t __initcall2_start[];
extern initcall_t __initcall3_start[];
extern initcall_t __initcall4_start[];
extern initcall_t __initcall5_start[];
extern initcall_t __initcall6_start[];
extern initcall_t __initcall7_start[];
extern initcall_t __initcall_end[];

static initcall_t *initcall_levels[] __initdata = {
	__initcall0_start,
	__initcall1_start,
	__initcall2_start,
	__initcall3_start,
	__initcall4_start,
	__initcall5_start,
	__initcall6_start,
	__initcall7_start,
	__initcall_end,
};

/* Keep these in sync with initcalls in include/linux/init.h */
static char *initcall_level_names[] __initdata = {
	"early",
	"core",
	"postcore",
	"arch",
	"subsys",
	"fs",
	"device",
	"late",
};

static void __init do_initcall_level(int level)
{
	initcall_t *fn;

	strcpy(initcall_command_line, saved_command_line);
	parse_args(initcall_level_names[level],
		   initcall_command_line, __start___param,
		   __stop___param - __start___param,
		   level, level,
		   NULL, &repair_env_string);

	for (fn = initcall_levels[level]; fn < initcall_levels[level+1]; fn++)
		do_one_initcall(*fn);
}

static void __init do_initcalls(void)
{
	int level;

	for (level = 0; level < ARRAY_SIZE(initcall_levels) - 1; level++)
		do_initcall_level(level);
}

/*
 * Ok, the machine is now initialized. None of the devices
 * have been touched yet, but the CPU subsystem is up and
 * running, and memory and process management works.
 *
 * Now we can finally start doing some real work..
 */
static void __init do_basic_setup(void)
{
	cpuset_init_smp();
	shmem_init();
	driver_init();
	init_irq_proc();
	do_ctors();
	usermodehelper_enable();
	do_initcalls();
	random_int_secret_init();
}

static void __init do_pre_smp_initcalls(void)
{
	initcall_t *fn;

	for (fn = __initcall_start; fn < __initcall0_start; fn++)
		do_one_initcall(*fn);
}

/*
 * This function requests modules which should be loaded by default and is
 * called twice right after initrd is mounted and right before init is
 * exec'd.  If such modules are on either initrd or rootfs, they will be
 * loaded before control is passed to userland.
 */
void __init load_default_modules(void)
{
	load_default_elevator_module();
}

static int run_init_process(const char *init_filename)
{
	argv_init[0] = init_filename;
	return do_execve(getname_kernel(init_filename),
		(const char __user *const __user *)argv_init,
		(const char __user *const __user *)envp_init);
}

static int try_to_run_init_process(const char *init_filename)
{
	int ret;

	ret = run_init_process(init_filename);

	if (ret && ret != -ENOENT) {
		pr_err("Starting init: %s exists but couldn't execute it (error %d)\n",
		       init_filename, ret);
	}

	return ret;
}

static noinline void __init kernel_init_freeable(void);

#ifdef CONFIG_DEBUG_RODATA
static bool rodata_enabled = true;
static int __init set_debug_rodata(char *str)
{
	return strtobool(str, &rodata_enabled);
}
__setup("rodata=", set_debug_rodata);

static void mark_readonly(void)
{
	if (rodata_enabled)
		mark_rodata_ro();
	else
		pr_info("Kernel memory protection disabled.\n");
}
#else
static inline void mark_readonly(void)
{
	pr_warn("This architecture does not have kernel memory protection.\n");
}
#endif

static int __ref kernel_init(void *unused)
{
	int ret;

	kernel_init_freeable();
	/* need to finish all async __init code before freeing the memory */
	async_synchronize_full();
	free_initmem();
	mark_readonly();
	system_state = SYSTEM_RUNNING;
	numa_default_policy();

	flush_delayed_fput();
	place_marker("M : Kernel End");

	if (ramdisk_execute_command) {
		ret = run_init_process(ramdisk_execute_command);
		if (!ret)
			return 0;
		pr_err("Failed to execute %s (error %d)\n",
		       ramdisk_execute_command, ret);
	}

	/*
	 * We try each of these until one succeeds.
	 *
	 * The Bourne shell can be used instead of init if we are
	 * trying to recover a really broken machine.
	 */
	if (execute_command) {
		ret = run_init_process(execute_command);
		if (!ret)
			return 0;
		panic("Requested init %s failed (error %d).",
		      execute_command, ret);
	}
	if (!try_to_run_init_process("/sbin/init") ||
	    !try_to_run_init_process("/etc/init") ||
	    !try_to_run_init_process("/bin/init") ||
	    !try_to_run_init_process("/bin/sh"))
		return 0;

	panic("No working init found.  Try passing init= option to kernel. "
	      "See Linux Documentation/init.txt for guidance.");
}

static noinline void __init kernel_init_freeable(void)
{
	/*
	 * Wait until kthreadd is all set-up.
	 */
	wait_for_completion(&kthreadd_done);

	/* Now the scheduler is fully set up and can do blocking allocations */
	gfp_allowed_mask = __GFP_BITS_MASK;

	/*
	 * init can allocate pages on any node
	 */
	set_mems_allowed(node_states[N_MEMORY]);
	/*
	 * init can run on any cpu.
	 */
	set_cpus_allowed_ptr(current, cpu_all_mask);

	cad_pid = get_pid(task_pid(current));

	smp_prepare_cpus(setup_max_cpus);

	do_pre_smp_initcalls();
	lockup_detector_init();

	smp_init();
	sched_init_smp();

	page_alloc_init_late();

	do_basic_setup();

	/* Open the /dev/console on the rootfs, this should never fail */
	if (sys_open((const char __user *) "/dev/console", O_RDWR, 0) < 0)
		pr_err("Warning: unable to open an initial console.\n");

	(void) sys_dup(0);
	(void) sys_dup(0);
	/*
	 * check if there is an early userspace init.  If yes, let it do all
	 * the work
	 */

	if (!ramdisk_execute_command)
		ramdisk_execute_command = "/init";

	if (sys_access((const char __user *) ramdisk_execute_command, 0) != 0) {
		ramdisk_execute_command = NULL;
		prepare_namespace();
	}

	/*
	 * Ok, we have completed the initial bootup, and
	 * we're essentially up and running. Get rid of the
	 * initmem segments and start the user-mode stuff..
	 *
	 * rootfs is available now, try loading the public keys
	 * and default modules
	 */

	integrity_load_keys();
	load_default_modules();
}<|MERGE_RESOLUTION|>--- conflicted
+++ resolved
@@ -507,14 +507,6 @@
 	smp_setup_processor_id();
 	debug_objects_early_init();
 
-<<<<<<< HEAD
-=======
-	/*
-	 * Set up the initial canary ASAP:
-	 */
-	boot_init_stack_canary();
-
->>>>>>> 39bdf044
 	cgroup_init_early();
 
 	local_irq_disable();
