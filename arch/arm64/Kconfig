--- conflicted
+++ resolved
@@ -102,11 +102,8 @@
 	select SPARSE_IRQ
 	select SYSCTL_EXCEPTION_TRACE
 	select HAVE_CONTEXT_TRACKING
-<<<<<<< HEAD
 	select HAVE_ARM_SMCCC
-=======
 	select THREAD_INFO_IN_TASK
->>>>>>> 4b8fc9f2
 	help
 	  ARM 64-bit (AArch64) Linux support.
 
