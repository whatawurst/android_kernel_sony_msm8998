--- conflicted
+++ resolved
@@ -110,37 +110,20 @@
 	mrs	x2, tpidr_el0
 	mrs	x3, tpidrro_el0
 	mrs	x4, contextidr_el1
-<<<<<<< HEAD
 	mrs	x5, cpacr_el1
 	mrs	x6, tcr_el1
 	mrs	x7, vbar_el1
 	mrs	x8, mdscr_el1
 	mrs	x9, oslsr_el1
 	mrs	x10, sctlr_el1
+	mrs	x11, tpidr_el1
+	mrs	x12, sp_el0
 	stp	x2, x3, [x0]
 	stp	x4, xzr, [x0, #16]
 	stp	x5, x6, [x0, #32]
 	stp	x7, x8, [x0, #48]
 	stp	x9, x10, [x0, #64]
-=======
-	mrs	x5, mair_el1
-	mrs	x6, cpacr_el1
-	mrs	x7, ttbr1_el1
-	mrs	x8, tcr_el1
-	mrs	x9, vbar_el1
-	mrs	x10, mdscr_el1
-	mrs	x11, oslsr_el1
-	mrs	x12, sctlr_el1
-	mrs	x13, tpidr_el1
-	mrs	x14, sp_el0
-	stp	x2, x3, [x0]
-	stp	x4, x5, [x0, #16]
-	stp	x6, x7, [x0, #32]
-	stp	x8, x9, [x0, #48]
-	stp	x10, x11, [x0, #64]
-	stp	x12, x13, [x0, #80]
-	str	x14, [x0, #96]
->>>>>>> 4b8fc9f2
+	stp	x11, x12, [x0, #80]
 	ret
 ENDPROC(cpu_do_suspend)
 
@@ -152,17 +135,10 @@
 ENTRY(cpu_do_resume)
 	ldp	x2, x3, [x0]
 	ldp	x4, x5, [x0, #16]
-<<<<<<< HEAD
 	ldp	x6, x8, [x0, #32]
 	ldp	x9, x10, [x0, #48]
 	ldp	x11, x12, [x0, #64]
-=======
-	ldp	x6, x7, [x0, #32]
-	ldp	x8, x9, [x0, #48]
-	ldp	x10, x11, [x0, #64]
-	ldp	x12, x13, [x0, #80]
-	ldr	x14, [x0, #96]
->>>>>>> 4b8fc9f2
+	ldp	x13, x14, [x0, #80]
 	msr	tpidr_el0, x2
 	msr	tpidrro_el0, x3
 	msr	contextidr_el1, x4
@@ -175,12 +151,9 @@
 	msr	tcr_el1, x8
 	msr	vbar_el1, x9
 	msr	mdscr_el1, x10
-<<<<<<< HEAD
 	msr	sctlr_el1, x12
-=======
 	msr	tpidr_el1, x13
 	msr	sp_el0, x14
->>>>>>> 4b8fc9f2
 	/*
 	 * Restore oslsr_el1 by writing oslar_el1
 	 */
