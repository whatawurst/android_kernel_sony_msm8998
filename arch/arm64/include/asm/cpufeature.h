--- conflicted
+++ resolved
@@ -38,12 +38,8 @@
 #define ARM64_UNMAP_KERNEL_AT_EL0               23
 #define ARM64_HAS_VIRT_HOST_EXTN		12
 #define ARM64_HARDEN_BRANCH_PREDICTOR		13
-<<<<<<< HEAD
-#define ARM64_NCAPS				24
-=======
 #define ARM64_HAS_32BIT_EL0			14
-#define ARM64_NCAPS				15
->>>>>>> a53d2898
+#define ARM64_NCAPS	24
 
 #ifndef __ASSEMBLY__
 
