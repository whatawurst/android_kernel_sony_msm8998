#
# Makefile for x86 specific library files.
#

inat_tables_script = $(srctree)/arch/x86/tools/gen-insn-attr-x86.awk
inat_tables_maps = $(srctree)/arch/x86/lib/x86-opcode-map.txt
quiet_cmd_inat_tables = GEN     $@
      cmd_inat_tables = $(AWK) -f $(inat_tables_script) $(inat_tables_maps) > $@ || rm -f $@

$(obj)/inat-tables.c: $(inat_tables_script) $(inat_tables_maps)
	$(call cmd,inat_tables)

$(obj)/inat.o: $(obj)/inat-tables.c

clean-files := inat-tables.c

obj-$(CONFIG_SMP) += msr-smp.o cache-smp.o

lib-y := delay.o misc.o cmdline.o
lib-y += usercopy_$(BITS).o usercopy.o getuser.o putuser.o
lib-y += memcpy_$(BITS).o
lib-$(CONFIG_RWSEM_XCHGADD_ALGORITHM) += rwsem.o
lib-$(CONFIG_INSTRUCTION_DECODER) += insn.o inat.o
lib-$(CONFIG_RETPOLINE) += retpoline.o

<<<<<<< HEAD
obj-y += msr.o msr-reg.o msr-reg-export.o hash.o
=======
obj-y += msr.o msr-reg.o msr-reg-export.o hweight.o
>>>>>>> 8e2def05

ifeq ($(CONFIG_X86_32),y)
        obj-y += atomic64_32.o
        lib-y += atomic64_cx8_32.o
        lib-y += checksum_32.o
        lib-y += strstr_32.o
        lib-y += string_32.o
ifneq ($(CONFIG_X86_CMPXCHG64),y)
        lib-y += cmpxchg8b_emu.o atomic64_386_32.o
endif
        lib-$(CONFIG_X86_USE_3DNOW) += mmx_32.o
else
        obj-y += iomap_copy_64.o
        lib-y += csum-partial_64.o csum-copy_64.o csum-wrappers_64.o
        lib-y += clear_page_64.o copy_page_64.o
        lib-y += memmove_64.o memset_64.o
        lib-y += copy_user_64.o
	lib-y += cmpxchg16b_emu.o
endif<|MERGE_RESOLUTION|>--- conflicted
+++ resolved
@@ -23,11 +23,7 @@
 lib-$(CONFIG_INSTRUCTION_DECODER) += insn.o inat.o
 lib-$(CONFIG_RETPOLINE) += retpoline.o
 
-<<<<<<< HEAD
-obj-y += msr.o msr-reg.o msr-reg-export.o hash.o
-=======
-obj-y += msr.o msr-reg.o msr-reg-export.o hweight.o
->>>>>>> 8e2def05
+obj-y += msr.o msr-reg.o msr-reg-export.o hash.o hweight.o
 
 ifeq ($(CONFIG_X86_32),y)
         obj-y += atomic64_32.o
