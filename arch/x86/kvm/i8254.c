--- conflicted
+++ resolved
@@ -604,13 +604,8 @@
 static void __inject_pit_timer_intr(struct kvm *kvm)
 {
 	mutex_lock(&kvm->lock);
-<<<<<<< HEAD
-	kvm_set_irq(kvm, 0, 1);
-	kvm_set_irq(kvm, 0, 0);
-=======
 	kvm_set_irq(kvm, kvm->arch.vpit->irq_source_id, 0, 1);
 	kvm_set_irq(kvm, kvm->arch.vpit->irq_source_id, 0, 0);
->>>>>>> c07f62e5
 	mutex_unlock(&kvm->lock);
 }
 
