--- conflicted
+++ resolved
@@ -284,11 +284,7 @@
 	.irq_unmask	= pcm990_unmask_irq,
 };
 
-<<<<<<< HEAD
-static void pcm990_irq_handler(unsigned int __irq, struct irq_desc *desc)
-=======
 static void pcm990_irq_handler(struct irq_desc *desc)
->>>>>>> 9f30a04d
 {
 	unsigned int irq;
 	unsigned long pending;
