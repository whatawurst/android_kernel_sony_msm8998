--- conflicted
+++ resolved
@@ -1,10 +1,6 @@
 VERSION = 4
 PATCHLEVEL = 4
-<<<<<<< HEAD
 SUBLEVEL = 158
-=======
-SUBLEVEL = 153
->>>>>>> 84484181
 EXTRAVERSION =
 NAME = Blurry Fish Butt
 
@@ -430,11 +426,7 @@
 
 export KBUILD_CPPFLAGS NOSTDINC_FLAGS LINUXINCLUDE OBJCOPYFLAGS LDFLAGS
 export KBUILD_CFLAGS CFLAGS_KERNEL CFLAGS_MODULE CFLAGS_GCOV
-<<<<<<< HEAD
-export CFLAGS_KASAN CFLAGS_KASAN_NOSANITIZE CFLAGS_UBSAN
-=======
 export CFLAGS_KASAN CFLAGS_UBSAN CFLAGS_KASAN_NOSANITIZE
->>>>>>> 84484181
 export CFLAGS_KCOV
 export KBUILD_AFLAGS AFLAGS_KERNEL AFLAGS_MODULE
 export KBUILD_AFLAGS_MODULE KBUILD_CFLAGS_MODULE KBUILD_LDFLAGS_MODULE
