#ifndef __UAPI_LINUX_MSMB_CAMERA_H
#define __UAPI_LINUX_MSMB_CAMERA_H

#include <linux/videodev2.h>
#include <linux/types.h>
#include <linux/ioctl.h>

#define MSM_CAM_LOGSYNC_FILE_NAME "logsync"
#define MSM_CAM_LOGSYNC_FILE_BASEDIR "camera"

#define MSM_CAM_V4L2_IOCTL_NOTIFY \
	_IOW('V', BASE_VIDIOC_PRIVATE + 30, struct msm_v4l2_event_data)

#define MSM_CAM_V4L2_IOCTL_NOTIFY_META \
	_IOW('V', BASE_VIDIOC_PRIVATE + 31, struct msm_v4l2_event_data)

#define MSM_CAM_V4L2_IOCTL_CMD_ACK \
	_IOW('V', BASE_VIDIOC_PRIVATE + 32, struct msm_v4l2_event_data)

#define MSM_CAM_V4L2_IOCTL_NOTIFY_ERROR \
	_IOW('V', BASE_VIDIOC_PRIVATE + 33, struct msm_v4l2_event_data)

#define MSM_CAM_V4L2_IOCTL_NOTIFY_DEBUG \
	_IOW('V', BASE_VIDIOC_PRIVATE + 34, struct msm_v4l2_event_data)

#define MSM_CAM_V4L2_IOCTL_DAEMON_DISABLED \
	_IOW('V', BASE_VIDIOC_PRIVATE + 35, struct msm_v4l2_event_data)

#define QCAMERA_DEVICE_GROUP_ID	1
#define QCAMERA_VNODE_GROUP_ID	2
#define MSM_CAMERA_NAME			"msm_camera"
#define MSM_CONFIGURATION_NAME	"msm_config"

#define MSM_CAMERA_SUBDEV_CSIPHY       0
#define MSM_CAMERA_SUBDEV_CSID         1
#define MSM_CAMERA_SUBDEV_ISPIF        2
#define MSM_CAMERA_SUBDEV_VFE          3
#define MSM_CAMERA_SUBDEV_AXI          4
#define MSM_CAMERA_SUBDEV_VPE          5
#define MSM_CAMERA_SUBDEV_SENSOR       6
#define MSM_CAMERA_SUBDEV_ACTUATOR     7
#define MSM_CAMERA_SUBDEV_EEPROM       8
#define MSM_CAMERA_SUBDEV_CPP          9
#define MSM_CAMERA_SUBDEV_CCI          10
#define MSM_CAMERA_SUBDEV_LED_FLASH    11
#define MSM_CAMERA_SUBDEV_STROBE_FLASH 12
#define MSM_CAMERA_SUBDEV_BUF_MNGR     13
#define MSM_CAMERA_SUBDEV_SENSOR_INIT  14
#define MSM_CAMERA_SUBDEV_OIS          15
#define MSM_CAMERA_SUBDEV_FLASH        16
#define MSM_CAMERA_SUBDEV_IR_LED       17
#define MSM_CAMERA_SUBDEV_IR_CUT       18
#define MSM_CAMERA_SUBDEV_EXT          19
#define MSM_CAMERA_SUBDEV_TOF          20
#ifndef CONFIG_SONY_CAM_V4L2
#define MSM_CAMERA_SUBDEV_LASER_LED    21
<<<<<<< HEAD
#endif
#define MSM_MAX_CAMERA_SENSORS  5
=======
#define MSM_MAX_CAMERA_SENSORS  6
>>>>>>> 6c42d8c4

/* The below macro is defined to put an upper limit on maximum
 * number of buffer requested per stream. In case of extremely
 * large value for number of buffer due to data structure corruption
 * we return error to avoid integer overflow. Group processing
 * can have max of 9 groups of 8 bufs each. This value may be
 * configured in future*/
#define MSM_CAMERA_MAX_STREAM_BUF 72

/* Max batch size of processing */
#define MSM_CAMERA_MAX_USER_BUFF_CNT 16

/* featur base */
#define MSM_CAMERA_FEATURE_BASE     0x00010000
#define MSM_CAMERA_FEATURE_SHUTDOWN (MSM_CAMERA_FEATURE_BASE + 1)

#define MSM_CAMERA_STATUS_BASE      0x00020000
#define MSM_CAMERA_STATUS_FAIL      (MSM_CAMERA_STATUS_BASE + 1)
#define MSM_CAMERA_STATUS_SUCCESS   (MSM_CAMERA_STATUS_BASE + 2)

/* event type */
#define MSM_CAMERA_V4L2_EVENT_TYPE (V4L2_EVENT_PRIVATE_START + 0x00002000)

/* event id */
#define MSM_CAMERA_EVENT_MIN    0
#define MSM_CAMERA_NEW_SESSION  (MSM_CAMERA_EVENT_MIN + 1)
#define MSM_CAMERA_DEL_SESSION  (MSM_CAMERA_EVENT_MIN + 2)
#define MSM_CAMERA_SET_PARM     (MSM_CAMERA_EVENT_MIN + 3)
#define MSM_CAMERA_GET_PARM     (MSM_CAMERA_EVENT_MIN + 4)
#define MSM_CAMERA_MAPPING_CFG  (MSM_CAMERA_EVENT_MIN + 5)
#define MSM_CAMERA_MAPPING_SES  (MSM_CAMERA_EVENT_MIN + 6)
#define MSM_CAMERA_MSM_NOTIFY   (MSM_CAMERA_EVENT_MIN + 7)
#define MSM_CAMERA_EVENT_MAX    (MSM_CAMERA_EVENT_MIN + 8)

/* data.command */
#define MSM_CAMERA_PRIV_S_CROP			(V4L2_CID_PRIVATE_BASE + 1)
#define MSM_CAMERA_PRIV_G_CROP			(V4L2_CID_PRIVATE_BASE + 2)
#define MSM_CAMERA_PRIV_G_FMT			(V4L2_CID_PRIVATE_BASE + 3)
#define MSM_CAMERA_PRIV_S_FMT			(V4L2_CID_PRIVATE_BASE + 4)
#define MSM_CAMERA_PRIV_TRY_FMT			(V4L2_CID_PRIVATE_BASE + 5)
#define MSM_CAMERA_PRIV_METADATA		(V4L2_CID_PRIVATE_BASE + 6)
#define MSM_CAMERA_PRIV_QUERY_CAP		(V4L2_CID_PRIVATE_BASE + 7)
#define MSM_CAMERA_PRIV_STREAM_ON		(V4L2_CID_PRIVATE_BASE + 8)
#define MSM_CAMERA_PRIV_STREAM_OFF		(V4L2_CID_PRIVATE_BASE + 9)
#define MSM_CAMERA_PRIV_NEW_STREAM		(V4L2_CID_PRIVATE_BASE + 10)
#define MSM_CAMERA_PRIV_DEL_STREAM		(V4L2_CID_PRIVATE_BASE + 11)
#define MSM_CAMERA_PRIV_SHUTDOWN		(V4L2_CID_PRIVATE_BASE + 12)
#define MSM_CAMERA_PRIV_STREAM_INFO_SYNC \
	(V4L2_CID_PRIVATE_BASE + 13)
#define MSM_CAMERA_PRIV_G_SESSION_ID (V4L2_CID_PRIVATE_BASE + 14)
#define MSM_CAMERA_PRIV_CMD_MAX  20

/* data.status - success */
#define MSM_CAMERA_CMD_SUCESS      0x00000001
#define MSM_CAMERA_BUF_MAP_SUCESS  0x00000002

/* data.status - error */
#define MSM_CAMERA_ERR_EVT_BASE 0x00010000
#define MSM_CAMERA_ERR_CMD_FAIL		(MSM_CAMERA_ERR_EVT_BASE + 1)
#define MSM_CAMERA_ERR_MAPPING		(MSM_CAMERA_ERR_EVT_BASE + 2)
#define MSM_CAMERA_ERR_DEVICE_BUSY	(MSM_CAMERA_ERR_EVT_BASE + 3)

/* The msm_v4l2_event_data structure should match the
 * v4l2_event.u.data field.
 * should not exceed 16 elements */
struct msm_v4l2_event_data {
	/*word 0*/
	unsigned int command;
	/*word 1*/
	unsigned int status;
	/*word 2*/
	unsigned int session_id;
	/*word 3*/
	unsigned int stream_id;
	/*word 4*/
	unsigned int map_op;
	/*word 5*/
	unsigned int map_buf_idx;
	/*word 6*/
	unsigned int notify;
	/*word 7*/
	unsigned int arg_value;
	/*word 8*/
	unsigned int ret_value;
	/*word 9*/
	unsigned int v4l2_event_type;
	/*word 10*/
	unsigned int v4l2_event_id;
	/*word 11*/
	unsigned int handle;
	/*word 12*/
	unsigned int nop6;
	/*word 13*/
	unsigned int nop7;
	/*word 14*/
	unsigned int nop8;
	/*word 15*/
	unsigned int nop9;
};

/* map to v4l2_format.fmt.raw_data */
struct msm_v4l2_format_data {
	enum v4l2_buf_type type;
	unsigned int width;
	unsigned int height;
	unsigned int pixelformat; /* FOURCC */
	unsigned char num_planes;
	unsigned int plane_sizes[VIDEO_MAX_PLANES];
};

/*  MSM Four-character-code (FOURCC) */
#define msm_v4l2_fourcc(a, b, c, d)\
	((__u32)(a) | ((__u32)(b) << 8) | ((__u32)(c) << 16) |\
	((__u32)(d) << 24))

/* Composite stats */
#define MSM_V4L2_PIX_FMT_STATS_COMB v4l2_fourcc('S', 'T', 'C', 'M')
/* AEC stats */
#define MSM_V4L2_PIX_FMT_STATS_AE   v4l2_fourcc('S', 'T', 'A', 'E')
/* AF stats */
#define MSM_V4L2_PIX_FMT_STATS_AF   v4l2_fourcc('S', 'T', 'A', 'F')
/* AWB stats */
#define MSM_V4L2_PIX_FMT_STATS_AWB  v4l2_fourcc('S', 'T', 'W', 'B')
/* IHIST stats */
#define MSM_V4L2_PIX_FMT_STATS_IHST v4l2_fourcc('I', 'H', 'S', 'T')
/* Column count stats */
#define MSM_V4L2_PIX_FMT_STATS_CS   v4l2_fourcc('S', 'T', 'C', 'S')
/* Row count stats */
#define MSM_V4L2_PIX_FMT_STATS_RS   v4l2_fourcc('S', 'T', 'R', 'S')
/* Bayer Grid stats */
#define MSM_V4L2_PIX_FMT_STATS_BG   v4l2_fourcc('S', 'T', 'B', 'G')
/* Bayer focus stats */
#define MSM_V4L2_PIX_FMT_STATS_BF   v4l2_fourcc('S', 'T', 'B', 'F')
/* Bayer hist stats */
#define MSM_V4L2_PIX_FMT_STATS_BHST v4l2_fourcc('B', 'H', 'S', 'T')

enum smmu_attach_mode {
	NON_SECURE_MODE = 0x01,
	SECURE_MODE = 0x02,
	MAX_PROTECTION_MODE = 0x03,
};

struct msm_camera_smmu_attach_type {
	enum smmu_attach_mode attach;
};

struct msm_camera_user_buf_cont_t {
	unsigned int buf_cnt;
	unsigned int buf_idx[MSM_CAMERA_MAX_USER_BUFF_CNT];
};

struct msm_camera_return_buf {
	__u32 index;
	__u32 reserved;
};

#define MSM_CAMERA_PRIV_IOCTL_ID_BASE 0
#define MSM_CAMERA_PRIV_IOCTL_ID_RETURN_BUF 1

struct msm_camera_private_ioctl_arg {
	__u32 id;
	__u32 size;
	__u32 result;
	__u32 reserved;
	__user __u64 ioctl_ptr;
};

#define VIDIOC_MSM_CAMERA_PRIVATE_IOCTL_CMD \
	_IOWR('V', BASE_VIDIOC_PRIVATE, struct msm_camera_private_ioctl_arg)

#endif
<|MERGE_RESOLUTION|>--- conflicted
+++ resolved
@@ -54,12 +54,8 @@
 #define MSM_CAMERA_SUBDEV_TOF          20
 #ifndef CONFIG_SONY_CAM_V4L2
 #define MSM_CAMERA_SUBDEV_LASER_LED    21
-<<<<<<< HEAD
 #endif
-#define MSM_MAX_CAMERA_SENSORS  5
-=======
-#define MSM_MAX_CAMERA_SENSORS  6
->>>>>>> 6c42d8c4
+#define MSM_MAX_CAMERA_SENSORS 6
 
 /* The below macro is defined to put an upper limit on maximum
  * number of buffer requested per stream. In case of extremely
