<<<<<<< HEAD
# UAPI Header export list
header-y += asequencer.h
header-y += asound.h
header-y += asound_fm.h
header-y += compress_offload.h
header-y += compress_params.h
header-y += emu10k1.h
header-y += firewire.h
header-y += hdsp.h
header-y += hdspm.h
header-y += sb16_csp.h
header-y += sfnt_info.h
header-y += tlv.h
header-y += lsm_params.h
header-y += audio_slimslave.h
header-y += voice_params.h
header-y += audio_effects.h
header-y += voice_svc.h
header-y += devdep_params.h
header-y += msmcal-hwdep.h
header-y += wcd-dsp-glink.h
header-y += sony-hweffect.h
header-y += sony-hweffect-params.h
=======
#UAPI Header export list
no-export-headers += asoc.h
no-export-headers += usb_stream.h
>>>>>>> 684f18e2
<|MERGE_RESOLUTION|>--- conflicted
+++ resolved
@@ -1,29 +1,3 @@
-<<<<<<< HEAD
-# UAPI Header export list
-header-y += asequencer.h
-header-y += asound.h
-header-y += asound_fm.h
-header-y += compress_offload.h
-header-y += compress_params.h
-header-y += emu10k1.h
-header-y += firewire.h
-header-y += hdsp.h
-header-y += hdspm.h
-header-y += sb16_csp.h
-header-y += sfnt_info.h
-header-y += tlv.h
-header-y += lsm_params.h
-header-y += audio_slimslave.h
-header-y += voice_params.h
-header-y += audio_effects.h
-header-y += voice_svc.h
-header-y += devdep_params.h
-header-y += msmcal-hwdep.h
-header-y += wcd-dsp-glink.h
-header-y += sony-hweffect.h
-header-y += sony-hweffect-params.h
-=======
 #UAPI Header export list
 no-export-headers += asoc.h
-no-export-headers += usb_stream.h
->>>>>>> 684f18e2
+no-export-headers += usb_stream.h