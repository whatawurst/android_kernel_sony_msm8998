--- conflicted
+++ resolved
@@ -269,11 +269,7 @@
 	rcu_read_unlock();
 
 	if (one_sk != NULL)
-<<<<<<< HEAD
-		err = pfkey_broadcast_one(skb, &skb2, allocation, one_sk);
-=======
 		err = pfkey_broadcast_one(skb, allocation, one_sk);
->>>>>>> 04c2c3fc
 
 	kfree_skb(skb);
 	return err;
