--- conflicted
+++ resolved
@@ -3457,13 +3457,7 @@
 /* Unregister HCI device */
 void hci_unregister_dev(struct hci_dev *hdev)
 {
-<<<<<<< HEAD
-	int id;
-
 	BT_DBG("%pK name %s bus %d", hdev, hdev->name, hdev->bus);
-=======
-	BT_DBG("%p name %s bus %d", hdev, hdev->name, hdev->bus);
->>>>>>> cbc3014d
 
 	hci_dev_set_flag(hdev, HCI_UNREGISTER);
 
