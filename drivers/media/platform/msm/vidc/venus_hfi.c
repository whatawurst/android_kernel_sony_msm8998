--- conflicted
+++ resolved
@@ -3377,7 +3377,6 @@
 	return;
 }
 
-<<<<<<< HEAD
 static void venus_hfi_crash_reason(struct hfi_sfr_struct *vsfr)
 {
 	char msg[SUBSYS_CRASH_REASON_LEN];
@@ -3387,10 +3386,7 @@
 	subsystem_crash_reason("venus", msg);
 }
 
-static void __process_sys_error(struct venus_hfi_device *device)
-=======
 static void print_sfr_message(struct venus_hfi_device *device)
->>>>>>> db88d6df
 {
 	struct hfi_sfr_struct *vsfr = NULL;
 	u32 vsfr_size = 0;
@@ -3541,15 +3537,7 @@
 			}
 		};
 
-<<<<<<< HEAD
-		if (vsfr) {
-			dprintk(VIDC_ERR, "SFR Message from FW: %s\n",
-					vsfr->rg_data);
-			venus_hfi_crash_reason(vsfr);
-		}
-=======
 		print_sfr_message(device);
->>>>>>> db88d6df
 
 		dprintk(VIDC_ERR, "Received watchdog timeout\n");
 		packets[packet_count++] = info;
