--- conflicted
+++ resolved
@@ -289,37 +289,13 @@
 
 struct iwl_cfg iwl1000_bgn_cfg = {
 	.name = "Intel(R) Centrino(R) Wireless-N 1000 BGN",
-<<<<<<< HEAD
-	.fw_name_pre = IWL1000_FW_PRE,
-	.ucode_api_max = IWL1000_UCODE_API_MAX,
-	.ucode_api_min = IWL1000_UCODE_API_MIN,
-	.eeprom_ver = EEPROM_1000_EEPROM_VERSION,
-	.eeprom_calib_ver = EEPROM_1000_TX_POWER_VERSION,
-	.ops = &iwl1000_ops,
-	.mod_params = &iwlagn_mod_params,
-	.base_params = &iwl1000_base_params,
-=======
 	IWL_DEVICE_1000,
->>>>>>> 3d986b25
 	.ht_params = &iwl1000_ht_params,
-	.led_mode = IWL_LED_BLINK,
 };
 
 struct iwl_cfg iwl1000_bg_cfg = {
 	.name = "Intel(R) Centrino(R) Wireless-N 1000 BG",
-<<<<<<< HEAD
-	.fw_name_pre = IWL1000_FW_PRE,
-	.ucode_api_max = IWL1000_UCODE_API_MAX,
-	.ucode_api_min = IWL1000_UCODE_API_MIN,
-	.eeprom_ver = EEPROM_1000_EEPROM_VERSION,
-	.eeprom_calib_ver = EEPROM_1000_TX_POWER_VERSION,
-	.ops = &iwl1000_ops,
-	.mod_params = &iwlagn_mod_params,
-	.base_params = &iwl1000_base_params,
-	.led_mode = IWL_LED_BLINK,
-=======
 	IWL_DEVICE_1000,
->>>>>>> 3d986b25
 };
 
 #define IWL_DEVICE_100						\
@@ -336,40 +312,13 @@
 
 struct iwl_cfg iwl100_bgn_cfg = {
 	.name = "Intel(R) Centrino(R) Wireless-N 100 BGN",
-<<<<<<< HEAD
-	.fw_name_pre = IWL100_FW_PRE,
-	.ucode_api_max = IWL100_UCODE_API_MAX,
-	.ucode_api_min = IWL100_UCODE_API_MIN,
-	.eeprom_ver = EEPROM_1000_EEPROM_VERSION,
-	.eeprom_calib_ver = EEPROM_1000_TX_POWER_VERSION,
-	.ops = &iwl1000_ops,
-	.mod_params = &iwlagn_mod_params,
-	.base_params = &iwl1000_base_params,
-	.ht_params = &iwl1000_ht_params,
-	.led_mode = IWL_LED_RF_STATE,
-	.use_new_eeprom_reading = true,
-=======
 	IWL_DEVICE_100,
 	.ht_params = &iwl1000_ht_params,
->>>>>>> 3d986b25
 };
 
 struct iwl_cfg iwl100_bg_cfg = {
 	.name = "Intel(R) Centrino(R) Wireless-N 100 BG",
-<<<<<<< HEAD
-	.fw_name_pre = IWL100_FW_PRE,
-	.ucode_api_max = IWL100_UCODE_API_MAX,
-	.ucode_api_min = IWL100_UCODE_API_MIN,
-	.eeprom_ver = EEPROM_1000_EEPROM_VERSION,
-	.eeprom_calib_ver = EEPROM_1000_TX_POWER_VERSION,
-	.ops = &iwl1000_ops,
-	.mod_params = &iwlagn_mod_params,
-	.base_params = &iwl1000_base_params,
-	.led_mode = IWL_LED_RF_STATE,
-	.use_new_eeprom_reading = true,
-=======
 	IWL_DEVICE_100,
->>>>>>> 3d986b25
 };
 
 MODULE_FIRMWARE(IWL1000_MODULE_FIRMWARE(IWL1000_UCODE_API_MAX));
