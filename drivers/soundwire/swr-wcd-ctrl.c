/* Copyright (c) 2015-2018, The Linux Foundation. All rights reserved.
 *
 * This program is free software; you can redistribute it and/or modify
 * it under the terms of the GNU General Public License version 2 and
 * only version 2 as published by the Free Software Foundation.
 *
 * This program is distributed in the hope that it will be useful,
 * but WITHOUT ANY WARRANTY; without even the implied warranty of
 * MERCHANTABILITY or FITNESS FOR A PARTICULAR PURPOSE.  See the
 * GNU General Public License for more details.
 */

#include <linux/irq.h>
#include <linux/kernel.h>
#include <linux/init.h>
#include <linux/slab.h>
#include <linux/io.h>
#include <linux/interrupt.h>
#include <linux/platform_device.h>
#include <linux/soundwire/soundwire.h>
#include <linux/soundwire/swr-wcd.h>
#include <linux/delay.h>
#include <linux/kthread.h>
#include <linux/clk.h>
#include <linux/pm_runtime.h>
#include <linux/of.h>
#include <linux/debugfs.h>
#include <linux/uaccess.h>
#include "swrm_registers.h"
#include "swr-wcd-ctrl.h"

#define SWR_BROADCAST_CMD_ID            0x0F
#define SWR_AUTO_SUSPEND_DELAY          3 /* delay in sec */
#define SWR_DEV_ID_MASK			0xFFFFFFFF
#define SWR_REG_VAL_PACK(data, dev, id, reg)	\
			((reg) | ((id) << 16) | ((dev) << 20) | ((data) << 24))

/* pm runtime auto suspend timer in msecs */
static int auto_suspend_timer = SWR_AUTO_SUSPEND_DELAY * 1000;
module_param(auto_suspend_timer, int,
		S_IRUGO | S_IWUSR | S_IWGRP);
MODULE_PARM_DESC(auto_suspend_timer, "timer for auto suspend");

static u8 mstr_ports[] = {100, 101, 102, 103, 104, 105, 106, 107};
static u8 mstr_port_type[] = {SWR_DAC_PORT, SWR_COMP_PORT, SWR_BOOST_PORT,
			      SWR_DAC_PORT, SWR_COMP_PORT, SWR_BOOST_PORT,
			      SWR_VISENSE_PORT, SWR_VISENSE_PORT};

struct usecase uc[] = {
	{0, 0, 0},		/* UC0: no ports */
	{1, 1, 2400},		/* UC1: Spkr */
	{1, 4, 600},		/* UC2: Compander */
	{1, 2, 300},		/* UC3: Smart Boost */
	{1, 2, 1200},		/* UC4: VI Sense */
	{4, 9, 4500},		/* UC5: Spkr + Comp + SB + VI */
	{8, 18, 9000},		/* UC6: 2*(Spkr + Comp + SB + VI) */
	{2, 2, 4800},		/* UC7: 2*Spkr */
	{2, 5, 3000},		/* UC8: Spkr + Comp */
	{4, 10, 6000},		/* UC9: 2*(Spkr + Comp) */
	{3, 7, 3300},		/* UC10: Spkr + Comp + SB */
	{6, 14, 6600},		/* UC11: 2*(Spkr + Comp + SB) */
	{2, 3, 2700},		/* UC12: Spkr + SB */
	{4, 6, 5400},		/* UC13: 2*(Spkr + SB) */
	{3, 5, 3900},		/* UC14: Spkr + SB + VI */
	{6, 10, 7800},		/* UC15: 2*(Spkr + SB + VI) */
	{2, 3, 3600},		/* UC16: Spkr + VI */
	{4, 6, 7200},		/* UC17: 2*(Spkr + VI) */
	{3, 7, 4200},		/* UC18: Spkr + Comp + VI */
	{6, 14, 8400},		/* UC19: 2*(Spkr + Comp + VI) */
};
#define MAX_USECASE	ARRAY_SIZE(uc)

struct port_params pp[MAX_USECASE][SWR_MSTR_PORT_LEN] = {
	/* UC 0 */
	{
		{0, 0, 0},
	},
	/* UC 1 */
	{
		{7, 1, 0},
	},
	/* UC 2 */
	{
		{31, 2, 0},
	},
	/* UC 3 */
	{
		{63, 12, 31},
	},
	/* UC 4 */
	{
		{15, 7, 0},
	},
	/* UC 5 */
	{
		{7, 1, 0},
		{31, 2, 0},
		{63, 12, 31},
		{15, 7, 0},
	},
	/* UC 6 */
	{
		{7, 1, 0},
		{31, 2, 0},
		{63, 12, 31},
		{15, 7, 0},
		{7, 6, 0},
		{31, 18, 0},
		{63, 13, 31},
		{15, 10, 0},
	},
	/* UC 7 */
	{
		{7, 1, 0},
		{7, 6, 0},

	},
	/* UC 8 */
	{
		{7, 1, 0},
		{31, 2, 0},
	},
	/* UC 9 */
	{
		{7, 1, 0},
		{31, 2, 0},
		{7, 6, 0},
		{31, 18, 0},
	},
	/* UC 10 */
	{
		{7, 1, 0},
		{31, 2, 0},
		{63, 12, 31},
	},
	/* UC 11 */
	{
		{7, 1, 0},
		{31, 2, 0},
		{63, 12, 31},
		{7, 6, 0},
		{31, 18, 0},
		{63, 13, 31},
	},
	/* UC 12 */
	{
		{7, 1, 0},
		{63, 12, 31},
	},
	/* UC 13 */
	{
		{7, 1, 0},
		{63, 12, 31},
		{7, 6, 0},
		{63, 13, 31},
	},
	/* UC 14 */
	{
		{7, 1, 0},
		{63, 12, 31},
		{15, 7, 0},
	},
	/* UC 15 */
	{
		{7, 1, 0},
		{63, 12, 31},
		{15, 7, 0},
		{7, 6, 0},
		{63, 13, 31},
		{15, 10, 0},
	},
	/* UC 16 */
	{
		{7, 1, 0},
		{15, 7, 0},
	},
	/* UC 17 */
	{
		{7, 1, 0},
		{15, 7, 0},
		{7, 6, 0},
		{15, 10, 0},
	},
	/* UC 18 */
	{
		{7, 1, 0},
		{31, 2, 0},
		{15, 7, 0},
	},
	/* UC 19 */
	{
		{7, 1, 0},
		{31, 2, 0},
		{15, 7, 0},
		{7, 6, 0},
		{31, 18, 0},
		{15, 10, 0},
	},
};

enum {
	SWR_NOT_PRESENT, /* Device is detached/not present on the bus */
	SWR_ATTACHED_OK, /* Device is attached */
	SWR_ALERT,       /* Device alters master for any interrupts */
	SWR_RESERVED,    /* Reserved */
};

#define SWRM_MAX_PORT_REG    40
#define SWRM_MAX_INIT_REG    8

#define SWR_MSTR_MAX_REG_ADDR	0x1740
#define SWR_MSTR_START_REG_ADDR	0x00
#define SWR_MSTR_MAX_BUF_LEN     32
#define BYTES_PER_LINE          12
#define SWR_MSTR_RD_BUF_LEN      8
#define SWR_MSTR_WR_BUF_LEN      32

static void swrm_copy_data_port_config(struct swr_master *master,
				       u8 inactive_bank);
static struct swr_mstr_ctrl *dbgswrm;
static struct dentry *debugfs_swrm_dent;
static struct dentry *debugfs_peek;
static struct dentry *debugfs_poke;
static struct dentry *debugfs_reg_dump;
static unsigned int read_data;


static bool swrm_is_msm_variant(int val)
{
	return (val == SWRM_VERSION_1_3);
}

static int swrm_debug_open(struct inode *inode, struct file *file)
{
	file->private_data = inode->i_private;
	return 0;
}

static int get_parameters(char *buf, u32 *param1, int num_of_par)
{
	char *token;
	int base, cnt;

	token = strsep(&buf, " ");
	for (cnt = 0; cnt < num_of_par; cnt++) {
		if (token) {
			if ((token[1] == 'x') || (token[1] == 'X'))
				base = 16;
			else
				base = 10;

			if (kstrtou32(token, base, &param1[cnt]) != 0)
				return -EINVAL;

			token = strsep(&buf, " ");
		} else
			return -EINVAL;
	}
	return 0;
}

static ssize_t swrm_reg_show(char __user *ubuf, size_t count,
					  loff_t *ppos)
{
	int i, reg_val, len;
	ssize_t total = 0;
	char tmp_buf[SWR_MSTR_MAX_BUF_LEN];

	if (!ubuf || !ppos)
		return 0;

	for (i = (((int) *ppos / BYTES_PER_LINE) + SWR_MSTR_START_REG_ADDR);
		i <= SWR_MSTR_MAX_REG_ADDR; i += 4) {
		reg_val = dbgswrm->read(dbgswrm->handle, i);
		len = snprintf(tmp_buf, 25, "0x%.3x: 0x%.2x\n", i, reg_val);
		if ((total + len) >= count - 1)
			break;
		if (copy_to_user((ubuf + total), tmp_buf, len)) {
			pr_err("%s: fail to copy reg dump\n", __func__);
			total = -EFAULT;
			goto copy_err;
		}
		*ppos += len;
		total += len;
	}

copy_err:
	return total;
}

static ssize_t swrm_debug_read(struct file *file, char __user *ubuf,
				size_t count, loff_t *ppos)
{
	char lbuf[SWR_MSTR_RD_BUF_LEN];
	char *access_str;
	ssize_t ret_cnt;

	if (!count || !file || !ppos || !ubuf)
		return -EINVAL;

	access_str = file->private_data;
	if (*ppos < 0)
		return -EINVAL;

	if (!strcmp(access_str, "swrm_peek")) {
		snprintf(lbuf, sizeof(lbuf), "0x%x\n", read_data);
		ret_cnt = simple_read_from_buffer(ubuf, count, ppos, lbuf,
					       strnlen(lbuf, 7));
	} else if (!strcmp(access_str, "swrm_reg_dump")) {
		ret_cnt = swrm_reg_show(ubuf, count, ppos);
	} else {
		pr_err("%s: %s not permitted to read\n", __func__, access_str);
		ret_cnt = -EPERM;
	}
	return ret_cnt;
}

static ssize_t swrm_debug_write(struct file *filp,
	const char __user *ubuf, size_t cnt, loff_t *ppos)
{
	char lbuf[SWR_MSTR_WR_BUF_LEN];
	int rc;
	u32 param[5];
	char *access_str;

	if (!filp || !ppos || !ubuf)
		return -EINVAL;

	access_str = filp->private_data;
	if (cnt > sizeof(lbuf) - 1)
		return -EINVAL;

	rc = copy_from_user(lbuf, ubuf, cnt);
	if (rc)
		return -EFAULT;

	lbuf[cnt] = '\0';
	if (!strcmp(access_str, "swrm_poke")) {
		/* write */
		rc = get_parameters(lbuf, param, 2);
		if ((param[0] <= SWR_MSTR_MAX_REG_ADDR) &&
			(param[1] <= 0xFFFFFFFF) &&
			(rc == 0))
			rc = dbgswrm->write(dbgswrm->handle, param[0],
					    param[1]);
		else
			rc = -EINVAL;
	} else if (!strcmp(access_str, "swrm_peek")) {
		/* read */
		rc = get_parameters(lbuf, param, 1);
		if ((param[0] <= SWR_MSTR_MAX_REG_ADDR) && (rc == 0))
			read_data = dbgswrm->read(dbgswrm->handle, param[0]);
		else
			rc = -EINVAL;
	}
	if (rc == 0)
		rc = cnt;
	else
		pr_err("%s: rc = %d\n", __func__, rc);

	return rc;
}

static const struct file_operations swrm_debug_ops = {
	.open = swrm_debug_open,
	.write = swrm_debug_write,
	.read = swrm_debug_read,
};

static int swrm_set_ch_map(struct swr_mstr_ctrl *swrm, void *data)
{
	struct swr_mstr_port *pinfo = (struct swr_mstr_port *)data;

	swrm->mstr_port = kzalloc(sizeof(struct swr_mstr_port), GFP_KERNEL);
	if (swrm->mstr_port == NULL)
		return -ENOMEM;
	swrm->mstr_port->num_port = pinfo->num_port;
	swrm->mstr_port->port = kzalloc((pinfo->num_port * sizeof(u8)),
					GFP_KERNEL);
	if (!swrm->mstr_port->port) {
		kfree(swrm->mstr_port);
		swrm->mstr_port = NULL;
		return -ENOMEM;
	}
	memcpy(swrm->mstr_port->port, pinfo->port, pinfo->num_port);
	return 0;
}

static bool swrm_is_port_en(struct swr_master *mstr)
{
	return !!(mstr->num_port);
}

static int swrm_clk_request(struct swr_mstr_ctrl *swrm, bool enable)
{
	if (!swrm->clk || !swrm->handle)
		return -EINVAL;

	if (enable) {
		swrm->clk_ref_count++;
		if (swrm->clk_ref_count == 1) {
			swrm->clk(swrm->handle, true);
			swrm->state = SWR_MSTR_UP;
		}
	} else if (--swrm->clk_ref_count == 0) {
		swrm->clk(swrm->handle, false);
		swrm->state = SWR_MSTR_DOWN;
	} else if (swrm->clk_ref_count < 0) {
		pr_err("%s: swrm clk count mismatch\n", __func__);
		swrm->clk_ref_count = 0;
	}
	return 0;
}

static int swrm_get_port_config(struct swr_master *master)
{
	u32 ch_rate = 0;
	u32 num_ch = 0;
	int i, uc_idx;
	u32 portcount = 0;

	for (i = 0; i < SWR_MSTR_PORT_LEN; i++) {
		if (master->port[i].port_en) {
			ch_rate += master->port[i].ch_rate;
			num_ch += master->port[i].num_ch;
			portcount++;
		}
	}
	for (i = 0; i < ARRAY_SIZE(uc); i++) {
		if ((uc[i].num_port == portcount) &&
		    (uc[i].num_ch == num_ch) &&
		    (uc[i].chrate == ch_rate)) {
			uc_idx = i;
			break;
		}
	}

	if (i >= ARRAY_SIZE(uc)) {
		dev_err(&master->dev,
			"%s: usecase port:%d, num_ch:%d, chrate:%d not found\n",
			__func__, master->num_port, num_ch, ch_rate);
		return -EINVAL;
	}
	for (i = 0; i < SWR_MSTR_PORT_LEN; i++) {
		if (master->port[i].port_en) {
			master->port[i].sinterval = pp[uc_idx][i].si;
			master->port[i].offset1 = pp[uc_idx][i].off1;
			master->port[i].offset2 = pp[uc_idx][i].off2;
		}
	}
	return 0;
}

static int swrm_get_master_port(u8 *mstr_port_id, u8 slv_port_id)
{
	int i;

	for (i = 0; i < SWR_MSTR_PORT_LEN; i++) {
		if (mstr_ports[i] == slv_port_id) {
			*mstr_port_id = i;
			return 0;
		}
	}
	return -EINVAL;
}

static u32 swrm_get_packed_reg_val(u8 *cmd_id, u8 cmd_data,
				 u8 dev_addr, u16 reg_addr)
{
	u32 val;
	u8 id = *cmd_id;

	if (id != SWR_BROADCAST_CMD_ID) {
		if (id < 14)
			id += 1;
		else
			id = 0;
		*cmd_id = id;
	}
	val = SWR_REG_VAL_PACK(cmd_data, dev_addr, id, reg_addr);

	return val;
}

static int swrm_cmd_fifo_rd_cmd(struct swr_mstr_ctrl *swrm, int *cmd_data,
				 u8 dev_addr, u8 cmd_id, u16 reg_addr,
				 u32 len)
{
	u32 val;
	int ret = 0;

	val = swrm_get_packed_reg_val(&swrm->rcmd_id, len, dev_addr, reg_addr);
	ret = swrm->write(swrm->handle, SWRM_CMD_FIFO_RD_CMD, val);
	if (ret < 0) {
		dev_err(swrm->dev, "%s: reg 0x%x write failed, err:%d\n",
			__func__, val, ret);
		goto err;
	}
	*cmd_data = swrm->read(swrm->handle, SWRM_CMD_FIFO_RD_FIFO_ADDR);
	dev_dbg(swrm->dev,
		"%s: reg: 0x%x, cmd_id: 0x%x, dev_id: 0x%x, cmd_data: 0x%x\n",
		__func__, reg_addr, cmd_id, dev_addr, *cmd_data);
err:
	return ret;
}

static int swrm_cmd_fifo_wr_cmd(struct swr_mstr_ctrl *swrm, u8 cmd_data,
				 u8 dev_addr, u8 cmd_id, u16 reg_addr)
{
	u32 val;
	int ret = 0;

	if (!cmd_id)
		val = swrm_get_packed_reg_val(&swrm->wcmd_id, cmd_data,
					      dev_addr, reg_addr);
	else
		val = swrm_get_packed_reg_val(&cmd_id, cmd_data,
					      dev_addr, reg_addr);

	dev_dbg(swrm->dev,
		"%s: reg: 0x%x, cmd_id: 0x%x, dev_id: 0x%x, cmd_data: 0x%x\n",
		__func__, reg_addr, cmd_id, dev_addr, cmd_data);
	ret = swrm->write(swrm->handle, SWRM_CMD_FIFO_WR_CMD, val);
	if (ret < 0) {
		dev_err(swrm->dev, "%s: reg 0x%x write failed, err:%d\n",
			__func__, val, ret);
		goto err;
	}
	if (cmd_id == 0xF) {
		/*
		 * sleep for 10ms for MSM soundwire variant to allow broadcast
		 * command to complete.
		 */
		if (swrm_is_msm_variant(swrm->version))
			usleep_range(10000, 10100);
		else
			wait_for_completion_timeout(&swrm->broadcast,
						    (2 * HZ/10));
	}
err:
	return ret;
}

static int swrm_read(struct swr_master *master, u8 dev_num, u16 reg_addr,
		     void *buf, u32 len)
{
	struct swr_mstr_ctrl *swrm = swr_get_ctrl_data(master);
	int ret = 0;
	int val = 0;
	u8 *reg_val = (u8 *)buf;

	if (!swrm) {
		dev_err(&master->dev, "%s: swrm is NULL\n", __func__);
		return -EINVAL;
	}

	if (dev_num)
		ret = swrm_cmd_fifo_rd_cmd(swrm, &val, dev_num, 0, reg_addr,
					   len);
	else
		val = swrm->read(swrm->handle, reg_addr);

	*reg_val = (u8)val;
	pm_runtime_mark_last_busy(&swrm->pdev->dev);

	return ret;
}

static int swrm_write(struct swr_master *master, u8 dev_num, u16 reg_addr,
		      const void *buf)
{
	struct swr_mstr_ctrl *swrm = swr_get_ctrl_data(master);
	int ret = 0;
	u8 reg_val = *(u8 *)buf;

	if (!swrm) {
		dev_err(&master->dev, "%s: swrm is NULL\n", __func__);
		return -EINVAL;
	}

	if (dev_num)
		ret = swrm_cmd_fifo_wr_cmd(swrm, reg_val, dev_num, 0, reg_addr);
	else
		ret = swrm->write(swrm->handle, reg_addr, reg_val);

	pm_runtime_mark_last_busy(&swrm->pdev->dev);

	return ret;
}

static int swrm_bulk_write(struct swr_master *master, u8 dev_num, void *reg,
			   const void *buf, size_t len)
{
	struct swr_mstr_ctrl *swrm = swr_get_ctrl_data(master);
	int ret = 0;
	int i;
	u32 *val;
	u32 *swr_fifo_reg;

	if (!swrm || !swrm->handle) {
		dev_err(&master->dev, "%s: swrm is NULL\n", __func__);
		return -EINVAL;
	}
	if (len <= 0)
		return -EINVAL;

	if (dev_num) {
		swr_fifo_reg = kcalloc(len, sizeof(u32), GFP_KERNEL);
		if (!swr_fifo_reg) {
			ret = -ENOMEM;
			goto err;
		}
		val = kcalloc(len, sizeof(u32), GFP_KERNEL);
		if (!val) {
			ret = -ENOMEM;
			goto mem_fail;
		}

		for (i = 0; i < len; i++) {
			val[i] = swrm_get_packed_reg_val(&swrm->wcmd_id,
							 ((u8 *)buf)[i],
							 dev_num,
							 ((u16 *)reg)[i]);
			swr_fifo_reg[i] = SWRM_CMD_FIFO_WR_CMD;
		}
		ret = swrm->bulk_write(swrm->handle, swr_fifo_reg, val, len);
		if (ret) {
			dev_err(&master->dev, "%s: bulk write failed\n",
				__func__);
			ret = -EINVAL;
		}
	} else {
		dev_err(&master->dev,
			"%s: No support of Bulk write for master regs\n",
			__func__);
		ret = -EINVAL;
		goto err;
	}
	kfree(val);
mem_fail:
	kfree(swr_fifo_reg);
err:
	pm_runtime_mark_last_busy(&swrm->pdev->dev);
	return ret;
}

static u8 get_inactive_bank_num(struct swr_mstr_ctrl *swrm)
{
	return (swrm->read(swrm->handle, SWRM_MCP_STATUS) &
		SWRM_MCP_STATUS_BANK_NUM_MASK) ? 0 : 1;
}

static void enable_bank_switch(struct swr_mstr_ctrl *swrm, u8 bank,
				u8 row, u8 col)
{
	swrm_cmd_fifo_wr_cmd(swrm, ((row << 3) | col), 0xF, 0xF,
			SWRS_SCP_FRAME_CTRL_BANK(bank));
}

static struct swr_port_info *swrm_get_port(struct swr_master *master,
					   u8 port_id)
{
	int i;
	struct swr_port_info *port = NULL;

	for (i = 0; i < SWR_MSTR_PORT_LEN; i++) {
		port = &master->port[i];
		if (port->port_id == port_id) {
			dev_dbg(&master->dev, "%s: port_id: %d, index: %d\n",
				__func__, port_id, i);
			return port;
		}
	}

	return NULL;
}

static struct swr_port_info *swrm_get_avail_port(struct swr_master *master)
{
	int i;
	struct swr_port_info *port = NULL;

	for (i = 0; i < SWR_MSTR_PORT_LEN; i++) {
		port = &master->port[i];
		if (port->port_en)
			continue;

		dev_dbg(&master->dev, "%s: port_id: %d, index: %d\n",
			__func__, port->port_id, i);
		return port;
	}

	return NULL;
}

static struct swr_port_info *swrm_get_enabled_port(struct swr_master *master,
						   u8 port_id)
{
	int i;
	struct swr_port_info *port = NULL;

	for (i = 0; i < SWR_MSTR_PORT_LEN; i++) {
		port = &master->port[i];
		if ((port->port_id == port_id) && (port->port_en == true))
			break;
	}
	if (i == SWR_MSTR_PORT_LEN)
		port = NULL;
	return port;
}

static bool swrm_remove_from_group(struct swr_master *master)
{
	struct swr_device *swr_dev;
	struct swr_mstr_ctrl *swrm = swr_get_ctrl_data(master);
	bool is_removed = false;

	if (!swrm)
		goto end;

	mutex_lock(&swrm->mlock);
	if ((swrm->num_rx_chs > 1) &&
	    (swrm->num_rx_chs == swrm->num_cfg_devs)) {
		list_for_each_entry(swr_dev, &master->devices,
				dev_list) {
			swr_dev->group_id = SWR_GROUP_NONE;
			master->gr_sid = 0;
		}
		is_removed = true;
	}
	mutex_unlock(&swrm->mlock);

end:
	return is_removed;
}

static void swrm_cleanup_disabled_data_ports(struct swr_master *master,
					     u8 bank)
{
	u32 value;
	struct swr_port_info *port;
	int i;
	int port_type;
	struct swrm_mports *mport, *mport_next = NULL;
	int port_disable_cnt = 0;
	struct swr_mstr_ctrl *swrm = swr_get_ctrl_data(master);

	if (!swrm) {
		pr_err("%s: swrm is null\n", __func__);
		return;
	}

	dev_dbg(swrm->dev, "%s: master num_port: %d\n", __func__,
		master->num_port);

	mport = list_first_entry_or_null(&swrm->mport_list,
					struct swrm_mports,
					list);
	if (!mport) {
		dev_err(swrm->dev, "%s: list is empty\n", __func__);
		return;
	}

	for (i = 0; i < master->num_port; i++) {
		port = swrm_get_port(master, mstr_ports[mport->id]);
		if (!port || port->ch_en)
			goto inc_loop;

		port_disable_cnt++;
		port_type = mstr_port_type[mport->id];
		value = ((port->ch_en)
				<< SWRM_DP_PORT_CTRL_EN_CHAN_SHFT);
		value |= ((port->offset2)
				<< SWRM_DP_PORT_CTRL_OFFSET2_SHFT);
		value |= ((port->offset1)
				<< SWRM_DP_PORT_CTRL_OFFSET1_SHFT);
		value |= port->sinterval;

		swrm->write(swrm->handle,
			    SWRM_DP_PORT_CTRL_BANK((mport->id+1), bank),
			    value);
		swrm_cmd_fifo_wr_cmd(swrm, 0x00, port->dev_id, 0x00,
				SWRS_DP_CHANNEL_ENABLE_BANK(port_type, bank));

		dev_dbg(swrm->dev, "%s: mport :%d, reg: 0x%x, val: 0x%x\n",
			__func__, mport->id,
			(SWRM_DP_PORT_CTRL_BANK((mport->id+1), bank)), value);

inc_loop:
		mport_next = list_next_entry(mport, list);
		if (port && !port->ch_en) {
			list_del(&mport->list);
			kfree(mport);
		}
		if (!mport_next || (&mport_next->list == &swrm->mport_list)) {
			dev_err(swrm->dev, "%s: end of list\n", __func__);
			break;
		}
		mport = mport_next;
	}
	master->num_port -= port_disable_cnt;

	dev_dbg(swrm->dev, "%s:disable ports: %d, active ports (rem): %d\n",
		__func__, port_disable_cnt,  master->num_port);
}

static void swrm_slvdev_datapath_control(struct swr_master *master,
					 bool enable)
{
	u8 bank;
	u32 value, n_col;
	struct swr_mstr_ctrl *swrm = swr_get_ctrl_data(master);
	int mask = (SWRM_MCP_FRAME_CTRL_BANK_ROW_CTRL_BMSK |
		    SWRM_MCP_FRAME_CTRL_BANK_COL_CTRL_BMSK |
		    SWRM_MCP_FRAME_CTRL_BANK_SSP_PERIOD_BMSK);
	u8 inactive_bank;

	if (!swrm) {
		pr_err("%s: swrm is null\n", __func__);
		return;
	}

	bank = get_inactive_bank_num(swrm);

	dev_dbg(swrm->dev, "%s: enable: %d, cfg_devs: %d\n",
		__func__, enable, swrm->num_cfg_devs);

	if (enable) {
		/* set Row = 48 and col = 16 */
		n_col = SWR_MAX_COL;
	} else {
		/*
		 * Do not change to 48x2 if number of channels configured
		 * as stereo and if disable datapath is called for the
		 * first slave device
		 */
		if (swrm->num_cfg_devs > 0)
			n_col = SWR_MAX_COL;
		else
			n_col = SWR_MIN_COL;

		/*
		 * All ports are already disabled, no need to perform
		 * bank-switch and copy operation. This case can arise
		 * when speaker channels are enabled in stereo mode with
		 * BROADCAST and disabled in GROUP_NONE
		 */
		if (master->num_port == 0)
			return;
	}

	value = swrm->read(swrm->handle, SWRM_MCP_FRAME_CTRL_BANK_ADDR(bank));
	value &= (~mask);
	value |= ((0 << SWRM_MCP_FRAME_CTRL_BANK_ROW_CTRL_SHFT) |
		  (n_col << SWRM_MCP_FRAME_CTRL_BANK_COL_CTRL_SHFT) |
		  (0 << SWRM_MCP_FRAME_CTRL_BANK_SSP_PERIOD_SHFT));
	swrm->write(swrm->handle, SWRM_MCP_FRAME_CTRL_BANK_ADDR(bank), value);

	dev_dbg(swrm->dev, "%s: regaddr: 0x%x, value: 0x%x\n", __func__,
		SWRM_MCP_FRAME_CTRL_BANK_ADDR(bank), value);

	enable_bank_switch(swrm, bank, SWR_MAX_ROW, n_col);

	inactive_bank = bank ? 0 : 1;
	if (enable)
		swrm_copy_data_port_config(master, inactive_bank);
	else
		swrm_cleanup_disabled_data_ports(master, inactive_bank);

	if (!swrm_is_port_en(master)) {
		dev_dbg(&master->dev, "%s: pm_runtime auto suspend triggered\n",
			__func__);
		pm_runtime_mark_last_busy(&swrm->pdev->dev);
		pm_runtime_put_autosuspend(&swrm->pdev->dev);
	}
}

static void swrm_apply_port_config(struct swr_master *master)
{
	u8 bank;
	struct swr_mstr_ctrl *swrm = swr_get_ctrl_data(master);

	if (!swrm) {
		pr_err("%s: Invalid handle to swr controller\n",
			__func__);
		return;
	}

	bank = get_inactive_bank_num(swrm);
	dev_dbg(swrm->dev, "%s: enter bank: %d master_ports: %d\n",
		__func__, bank, master->num_port);


	swrm_cmd_fifo_wr_cmd(swrm, 0x01, 0xF, 0x00,
			SWRS_SCP_HOST_CLK_DIV2_CTL_BANK(bank));

	swrm_copy_data_port_config(master, bank);
}

static void swrm_copy_data_port_config(struct swr_master *master, u8 bank)
{
	u32 value;
	struct swr_port_info *port;
	int i;
	int port_type;
	struct swrm_mports *mport;
	u32 reg[SWRM_MAX_PORT_REG];
	u32 val[SWRM_MAX_PORT_REG];
	int len = 0;
	struct swr_mstr_ctrl *swrm = swr_get_ctrl_data(master);

	if (!swrm) {
		pr_err("%s: swrm is null\n", __func__);
		return;
	}

	dev_dbg(swrm->dev, "%s: master num_port: %d\n", __func__,
		master->num_port);

	mport = list_first_entry_or_null(&swrm->mport_list,
					struct swrm_mports,
					list);
	if (!mport) {
		dev_err(swrm->dev, "%s: list is empty\n", __func__);
		return;
	}
	for (i = 0; i < master->num_port; i++) {

		port = swrm_get_enabled_port(master, mstr_ports[mport->id]);
		if (!port)
			continue;
		port_type = mstr_port_type[mport->id];
		if (!port->dev_id || (port->dev_id > master->num_dev)) {
			dev_dbg(swrm->dev, "%s: invalid device id = %d\n",
				__func__, port->dev_id);
			continue;
		}
		value = ((port->ch_en)
				<< SWRM_DP_PORT_CTRL_EN_CHAN_SHFT);
		value |= ((port->offset2)
				<< SWRM_DP_PORT_CTRL_OFFSET2_SHFT);
		value |= ((port->offset1)
				<< SWRM_DP_PORT_CTRL_OFFSET1_SHFT);
		value |= port->sinterval;

		reg[len] = SWRM_DP_PORT_CTRL_BANK((mport->id+1), bank);
		val[len++] = value;

		dev_dbg(swrm->dev, "%s: mport :%d, reg: 0x%x, val: 0x%x\n",
			__func__, mport->id,
			(SWRM_DP_PORT_CTRL_BANK((mport->id+1), bank)), value);

		reg[len] = SWRM_CMD_FIFO_WR_CMD;
		val[len++] = SWR_REG_VAL_PACK(port->ch_en, port->dev_id, 0x00,
				SWRS_DP_CHANNEL_ENABLE_BANK(port_type, bank));

		reg[len] = SWRM_CMD_FIFO_WR_CMD;
		val[len++] = SWR_REG_VAL_PACK(port->sinterval,
				port->dev_id, 0x00,
				SWRS_DP_SAMPLE_CONTROL_1_BANK(port_type, bank));

		reg[len] = SWRM_CMD_FIFO_WR_CMD;
		val[len++] = SWR_REG_VAL_PACK(port->offset1,
				port->dev_id, 0x00,
				SWRS_DP_OFFSET_CONTROL_1_BANK(port_type, bank));

		if (port_type != 0) {
			reg[len] = SWRM_CMD_FIFO_WR_CMD;
			val[len++] = SWR_REG_VAL_PACK(port->offset2,
					port->dev_id, 0x00,
					SWRS_DP_OFFSET_CONTROL_2_BANK(port_type,
									bank));
		}
		mport = list_next_entry(mport, list);
		if (!mport) {
			dev_err(swrm->dev, "%s: end of list\n", __func__);
			break;
		}
	}
	swrm->bulk_write(swrm->handle, reg, val, len);
}

static int swrm_connect_port(struct swr_master *master,
			struct swr_params *portinfo)
{
	int i;
	struct swr_port_info *port;
	int ret = 0;
	struct swr_mstr_ctrl *swrm = swr_get_ctrl_data(master);
	struct swrm_mports *mport;
	struct list_head *ptr, *next;

	dev_dbg(&master->dev, "%s: enter\n", __func__);
	if (!portinfo)
		return -EINVAL;

	if (!swrm) {
		dev_err(&master->dev,
			"%s: Invalid handle to swr controller\n",
			__func__);
		return -EINVAL;
	}

	mutex_lock(&swrm->mlock);
	if (!swrm_is_port_en(master))
		pm_runtime_get_sync(&swrm->pdev->dev);

	for (i = 0; i < portinfo->num_port; i++) {
		mport = kzalloc(sizeof(struct swrm_mports), GFP_KERNEL);
		if (!mport) {
			ret = -ENOMEM;
			goto mem_fail;
		}
		ret = swrm_get_master_port(&mport->id,
						portinfo->port_id[i]);
		if (ret < 0) {
			dev_err(&master->dev,
				"%s: mstr portid for slv port %d not found\n",
				__func__, portinfo->port_id[i]);
			goto port_fail;
		}
		port = swrm_get_avail_port(master);
		if (!port) {
			dev_err(&master->dev,
				"%s: avail ports not found!\n", __func__);
			goto port_fail;
		}
		list_add(&mport->list, &swrm->mport_list);
		port->dev_id = portinfo->dev_id;
		port->port_id = portinfo->port_id[i];
		port->num_ch = portinfo->num_ch[i];
		port->ch_rate = portinfo->ch_rate[i];
		port->ch_en = portinfo->ch_en[i];
		port->port_en = true;
		dev_dbg(&master->dev,
			"%s: mstr port %d, slv port %d ch_rate %d num_ch %d\n",
			__func__, mport->id, port->port_id, port->ch_rate,
			port->num_ch);
	}
	master->num_port += portinfo->num_port;
	if (master->num_port >= SWR_MSTR_PORT_LEN)
		master->num_port = SWR_MSTR_PORT_LEN;

	swrm_get_port_config(master);
	swr_port_response(master, portinfo->tid);
	swrm->num_cfg_devs += 1;
	dev_dbg(&master->dev, "%s: cfg_devs: %d, rx_chs: %d\n",
		__func__, swrm->num_cfg_devs, swrm->num_rx_chs);
	if (swrm->num_rx_chs > 1) {
		if (swrm->num_rx_chs == swrm->num_cfg_devs)
			swrm_apply_port_config(master);
	} else {
		swrm_apply_port_config(master);
	}
	mutex_unlock(&swrm->mlock);
	return 0;

port_fail:
	kfree(mport);
mem_fail:
	list_for_each_safe(ptr, next, &swrm->mport_list) {
		mport = list_entry(ptr, struct swrm_mports, list);
		for (i = 0; i < portinfo->num_port; i++) {
			if (portinfo->port_id[i] == mstr_ports[mport->id]) {
				port = swrm_get_port(master,
						portinfo->port_id[i]);
				if (port)
					port->ch_en = false;
				list_del(&mport->list);
				kfree(mport);
				break;
			}
		}
	}
	mutex_unlock(&swrm->mlock);
	return ret;
}

static int swrm_disconnect_port(struct swr_master *master,
			struct swr_params *portinfo)
{
	int i;
	struct swr_port_info *port;
	u8 bank;
	u32 value;
	int ret = 0;
	u8 mport_id = 0;
	int port_type = 0;
	struct swr_mstr_ctrl *swrm = swr_get_ctrl_data(master);

	if (!swrm) {
		dev_err(&master->dev,
			"%s: Invalid handle to swr controller\n",
			__func__);
		return -EINVAL;
	}

	if (!portinfo) {
		dev_err(&master->dev, "%s: portinfo is NULL\n", __func__);
		return -EINVAL;
	}
	mutex_lock(&swrm->mlock);
	bank = get_inactive_bank_num(swrm);
	for (i = 0; i < portinfo->num_port; i++) {
		ret = swrm_get_master_port(&mport_id,
						portinfo->port_id[i]);
		if (ret < 0) {
			dev_err(&master->dev,
				"%s: mstr portid for slv port %d not found\n",
				__func__, portinfo->port_id[i]);
			mutex_unlock(&swrm->mlock);
			return -EINVAL;
		}
		port = swrm_get_enabled_port(master, portinfo->port_id[i]);
		if (!port) {
			dev_dbg(&master->dev, "%s: port %d already disabled\n",
				__func__, portinfo->port_id[i]);
			continue;
		}
		port_type = mstr_port_type[mport_id];
		port->dev_id = portinfo->dev_id;
		port->port_en = false;
		port->ch_en = 0;
		value = port->ch_en << SWRM_DP_PORT_CTRL_EN_CHAN_SHFT;
		value |= (port->offset2 << SWRM_DP_PORT_CTRL_OFFSET2_SHFT);
		value |= (port->offset1 << SWRM_DP_PORT_CTRL_OFFSET1_SHFT);
		value |= port->sinterval;


		swrm->write(swrm->handle,
			    SWRM_DP_PORT_CTRL_BANK((mport_id+1), bank),
			    value);
		swrm_cmd_fifo_wr_cmd(swrm, 0x00, port->dev_id, 0x00,
				SWRS_DP_CHANNEL_ENABLE_BANK(port_type, bank));
	}

	swr_port_response(master, portinfo->tid);
	swrm->num_cfg_devs -= 1;
	dev_dbg(&master->dev, "%s: cfg_devs: %d, rx_chs: %d, active ports: %d\n",
		__func__, swrm->num_cfg_devs, swrm->num_rx_chs,
		master->num_port);
	mutex_unlock(&swrm->mlock);

	return 0;
}

static int swrm_check_slave_change_status(struct swr_mstr_ctrl *swrm,
					int status, u8 *devnum)
{
	int i;
	int new_sts = status;
	int ret = SWR_NOT_PRESENT;

	if (status != swrm->slave_status) {
		for (i = 0; i < (swrm->master.num_dev + 1); i++) {
			if ((status & SWRM_MCP_SLV_STATUS_MASK) !=
			    (swrm->slave_status & SWRM_MCP_SLV_STATUS_MASK)) {
				ret = (status & SWRM_MCP_SLV_STATUS_MASK);
				*devnum = i;
				break;
			}
			status >>= 2;
			swrm->slave_status >>= 2;
		}
		swrm->slave_status = new_sts;
	}
	return ret;
}

static irqreturn_t swr_mstr_interrupt(int irq, void *dev)
{
	struct swr_mstr_ctrl *swrm = dev;
	u32 value, intr_sts;
	int status, chg_sts, i;
	u8 devnum = 0;
	int ret = IRQ_HANDLED;

	mutex_lock(&swrm->reslock);
	swrm_clk_request(swrm, true);
	mutex_unlock(&swrm->reslock);

	intr_sts = swrm->read(swrm->handle, SWRM_INTERRUPT_STATUS);
	intr_sts &= SWRM_INTERRUPT_STATUS_RMSK;
	for (i = 0; i < SWRM_INTERRUPT_MAX; i++) {
		value = intr_sts & (1 << i);
		if (!value)
			continue;

		swrm->write(swrm->handle, SWRM_INTERRUPT_CLEAR, value);
		switch (value) {
		case SWRM_INTERRUPT_STATUS_SLAVE_PEND_IRQ:
			dev_dbg(swrm->dev, "SWR slave pend irq\n");
			break;
		case SWRM_INTERRUPT_STATUS_NEW_SLAVE_ATTACHED:
			dev_dbg(swrm->dev, "SWR new slave attached\n");
			break;
		case SWRM_INTERRUPT_STATUS_CHANGE_ENUM_SLAVE_STATUS:
			status = swrm->read(swrm->handle, SWRM_MCP_SLV_STATUS);
			if (status == swrm->slave_status) {
				dev_dbg(swrm->dev,
					"%s: No change in slave status: %d\n",
					__func__, status);
				break;
			}
			chg_sts = swrm_check_slave_change_status(swrm, status,
								&devnum);
			switch (chg_sts) {
			case SWR_NOT_PRESENT:
				dev_dbg(swrm->dev, "device %d got detached\n",
					devnum);
				break;
			case SWR_ATTACHED_OK:
				dev_dbg(swrm->dev, "device %d got attached\n",
					devnum);
				break;
			case SWR_ALERT:
				dev_dbg(swrm->dev,
					"device %d has pending interrupt\n",
					devnum);
				break;
			}
			break;
		case SWRM_INTERRUPT_STATUS_MASTER_CLASH_DET:
			dev_err_ratelimited(swrm->dev, "SWR bus clash detected\n");
			break;
		case SWRM_INTERRUPT_STATUS_RD_FIFO_OVERFLOW:
			dev_dbg(swrm->dev, "SWR read FIFO overflow\n");
			break;
		case SWRM_INTERRUPT_STATUS_RD_FIFO_UNDERFLOW:
			dev_dbg(swrm->dev, "SWR read FIFO underflow\n");
			break;
		case SWRM_INTERRUPT_STATUS_WR_CMD_FIFO_OVERFLOW:
			dev_dbg(swrm->dev, "SWR write FIFO overflow\n");
			break;
		case SWRM_INTERRUPT_STATUS_CMD_ERROR:
			value = swrm->read(swrm->handle, SWRM_CMD_FIFO_STATUS);
			dev_err_ratelimited(swrm->dev,
			"SWR CMD error, fifo status 0x%x, flushing fifo\n",
					    value);
			swrm->write(swrm->handle, SWRM_CMD_FIFO_CMD, 0x1);
			break;
		case SWRM_INTERRUPT_STATUS_DOUT_PORT_COLLISION:
			dev_dbg(swrm->dev, "SWR Port collision detected\n");
			break;
		case SWRM_INTERRUPT_STATUS_READ_EN_RD_VALID_MISMATCH:
			dev_dbg(swrm->dev, "SWR read enable valid mismatch\n");
			break;
		case SWRM_INTERRUPT_STATUS_SPECIAL_CMD_ID_FINISHED:
			complete(&swrm->broadcast);
			dev_dbg(swrm->dev, "SWR cmd id finished\n");
			break;
		case SWRM_INTERRUPT_STATUS_NEW_SLAVE_AUTO_ENUM_FINISHED:
			break;
		case SWRM_INTERRUPT_STATUS_AUTO_ENUM_FAILED:
			break;
		case SWRM_INTERRUPT_STATUS_AUTO_ENUM_TABLE_IS_FULL:
			break;
		case SWRM_INTERRUPT_STATUS_BUS_RESET_FINISHED:
			complete(&swrm->reset);
			break;
		case SWRM_INTERRUPT_STATUS_CLK_STOP_FINISHED:
			break;
		default:
			dev_err_ratelimited(swrm->dev, "SWR unknown interrupt\n");
			ret = IRQ_NONE;
			break;
		}
	}

	mutex_lock(&swrm->reslock);
	swrm_clk_request(swrm, false);
	mutex_unlock(&swrm->reslock);
	return ret;
}

static int swrm_get_device_status(struct swr_mstr_ctrl *swrm, u8 devnum)
{
	u32 val;

	swrm->slave_status = swrm->read(swrm->handle, SWRM_MCP_SLV_STATUS);
	val = (swrm->slave_status >> (devnum * 2));
	val &= SWRM_MCP_SLV_STATUS_MASK;
	return val;
}

static int swrm_get_logical_dev_num(struct swr_master *mstr, u64 dev_id,
				u8 *dev_num)
{
	int i;
	u64 id = 0;
	int ret = -EINVAL;
	struct swr_mstr_ctrl *swrm = swr_get_ctrl_data(mstr);

	if (!swrm) {
		pr_err("%s: Invalid handle to swr controller\n",
			__func__);
		return ret;
	}

	pm_runtime_get_sync(&swrm->pdev->dev);
	for (i = 1; i < (mstr->num_dev + 1); i++) {
		id = ((u64)(swrm->read(swrm->handle,
			    SWRM_ENUMERATOR_SLAVE_DEV_ID_2(i))) << 32);
		id |= swrm->read(swrm->handle,
			    SWRM_ENUMERATOR_SLAVE_DEV_ID_1(i));
		if ((id & SWR_DEV_ID_MASK) == dev_id) {
			if (swrm_get_device_status(swrm, i) == 0x01) {
				*dev_num = i;
				ret = 0;
			} else {
				dev_err(swrm->dev, "%s: device is not ready\n",
					 __func__);
			}
			goto found;
		}
	}
	dev_err(swrm->dev, "%s: device id 0x%llx does not match with 0x%llx\n",
		__func__, id, dev_id);
found:
	pm_runtime_mark_last_busy(&swrm->pdev->dev);
	pm_runtime_put_autosuspend(&swrm->pdev->dev);
	return ret;
}
static int swrm_master_init(struct swr_mstr_ctrl *swrm)
{
	int ret = 0;
	u32 val;
	u8 row_ctrl = SWR_MAX_ROW;
	u8 col_ctrl = SWR_MIN_COL;
	u8 ssp_period = 1;
	u8 retry_cmd_num = 3;
	u32 reg[SWRM_MAX_INIT_REG];
	u32 value[SWRM_MAX_INIT_REG];
	int len = 0;

	/* Clear Rows and Cols */
	val = ((row_ctrl << SWRM_MCP_FRAME_CTRL_BANK_ROW_CTRL_SHFT) |
		(col_ctrl << SWRM_MCP_FRAME_CTRL_BANK_COL_CTRL_SHFT) |
		(ssp_period << SWRM_MCP_FRAME_CTRL_BANK_SSP_PERIOD_SHFT));

	reg[len] = SWRM_MCP_FRAME_CTRL_BANK_ADDR(0);
	value[len++] = val;

	/* Set Auto enumeration flag */
	reg[len] = SWRM_ENUMERATOR_CFG_ADDR;
	value[len++] = 1;

	/* Mask soundwire interrupts */
	reg[len] = SWRM_INTERRUPT_MASK_ADDR;
	value[len++] = 0x1FFFD;

	/* Configure No pings */
	val = swrm->read(swrm->handle, SWRM_MCP_CFG_ADDR);
	val &= ~SWRM_MCP_CFG_MAX_NUM_OF_CMD_NO_PINGS_BMSK;
	val |= (0x1f << SWRM_MCP_CFG_MAX_NUM_OF_CMD_NO_PINGS_SHFT);
	reg[len] = SWRM_MCP_CFG_ADDR;
	value[len++] = val;

	/* Configure number of retries of a read/write cmd */
	val = (retry_cmd_num << SWRM_CMD_FIFO_CFG_NUM_OF_CMD_RETRY_SHFT);
	reg[len] = SWRM_CMD_FIFO_CFG_ADDR;
	value[len++] = val;

	/* Set IRQ to PULSE */
	reg[len] = SWRM_COMP_CFG_ADDR;
	value[len++] = 0x02;

	reg[len] = SWRM_COMP_CFG_ADDR;
	value[len++] = 0x03;

	reg[len] = SWRM_INTERRUPT_CLEAR;
	value[len++] = 0x08;

	swrm->bulk_write(swrm->handle, reg, value, len);

	return ret;
}

static int swrm_probe(struct platform_device *pdev)
{
	struct swr_mstr_ctrl *swrm;
	struct swr_ctrl_platform_data *pdata;
	int ret;

	/* Allocate soundwire master driver structure */
	swrm = kzalloc(sizeof(struct swr_mstr_ctrl), GFP_KERNEL);
	if (!swrm) {
		dev_err(&pdev->dev, "%s: no memory for swr mstr controller\n",
			 __func__);
		ret = -ENOMEM;
		goto err_memory_fail;
	}
	swrm->dev = &pdev->dev;
	swrm->pdev = pdev;
	platform_set_drvdata(pdev, swrm);
	swr_set_ctrl_data(&swrm->master, swrm);
	pdata = dev_get_platdata(&pdev->dev);
	if (!pdata) {
		dev_err(&pdev->dev, "%s: pdata from parent is NULL\n",
			__func__);
		ret = -EINVAL;
		goto err_pdata_fail;
	}
	swrm->handle = (void *)pdata->handle;
	if (!swrm->handle) {
		dev_err(&pdev->dev, "%s: swrm->handle is NULL\n",
			__func__);
		ret = -EINVAL;
		goto err_pdata_fail;
	}
	swrm->read = pdata->read;
	if (!swrm->read) {
		dev_err(&pdev->dev, "%s: swrm->read is NULL\n",
			__func__);
		ret = -EINVAL;
		goto err_pdata_fail;
	}
	swrm->write = pdata->write;
	if (!swrm->write) {
		dev_err(&pdev->dev, "%s: swrm->write is NULL\n",
			__func__);
		ret = -EINVAL;
		goto err_pdata_fail;
	}
	swrm->bulk_write = pdata->bulk_write;
	if (!swrm->bulk_write) {
		dev_err(&pdev->dev, "%s: swrm->bulk_write is NULL\n",
			__func__);
		ret = -EINVAL;
		goto err_pdata_fail;
	}
	swrm->clk = pdata->clk;
	if (!swrm->clk) {
		dev_err(&pdev->dev, "%s: swrm->clk is NULL\n",
			__func__);
		ret = -EINVAL;
		goto err_pdata_fail;
	}
	swrm->reg_irq = pdata->reg_irq;
	if (!swrm->reg_irq) {
		dev_err(&pdev->dev, "%s: swrm->reg_irq is NULL\n",
			__func__);
		ret = -EINVAL;
		goto err_pdata_fail;
	}
	swrm->master.read = swrm_read;
	swrm->master.write = swrm_write;
	swrm->master.bulk_write = swrm_bulk_write;
	swrm->master.get_logical_dev_num = swrm_get_logical_dev_num;
	swrm->master.connect_port = swrm_connect_port;
	swrm->master.disconnect_port = swrm_disconnect_port;
	swrm->master.slvdev_datapath_control = swrm_slvdev_datapath_control;
	swrm->master.remove_from_group = swrm_remove_from_group;
	swrm->master.dev.parent = &pdev->dev;
	swrm->master.dev.of_node = pdev->dev.of_node;
	swrm->master.num_port = 0;
	swrm->num_enum_slaves = 0;
	swrm->rcmd_id = 0;
	swrm->wcmd_id = 0;
	swrm->slave_status = 0;
	swrm->num_rx_chs = 0;
	swrm->clk_ref_count = 0;
	swrm->state = SWR_MSTR_RESUME;
	init_completion(&swrm->reset);
	init_completion(&swrm->broadcast);
	mutex_init(&swrm->mlock);
	INIT_LIST_HEAD(&swrm->mport_list);
	mutex_init(&swrm->reslock);

	ret = swrm->reg_irq(swrm->handle, swr_mstr_interrupt, swrm,
			    SWR_IRQ_REGISTER);
	if (ret) {
		dev_err(&pdev->dev, "%s: IRQ register failed ret %d\n",
			__func__, ret);
		goto err_irq_fail;
	}

	ret = swr_register_master(&swrm->master);
	if (ret) {
		dev_err(&pdev->dev, "%s: error adding swr master\n", __func__);
		goto err_mstr_fail;
	}

	/* Add devices registered with board-info as the
	   controller will be up now
	 */
	swr_master_add_boarddevices(&swrm->master);
	mutex_lock(&swrm->mlock);
	swrm_clk_request(swrm, true);
	ret = swrm_master_init(swrm);
	if (ret < 0) {
		dev_err(&pdev->dev,
			"%s: Error in master Initializaiton, err %d\n",
			__func__, ret);
		mutex_unlock(&swrm->mlock);
		goto err_mstr_fail;
	}
	swrm->version = swrm->read(swrm->handle, SWRM_COMP_HW_VERSION);

	mutex_unlock(&swrm->mlock);

	if (pdev->dev.of_node)
		of_register_swr_devices(&swrm->master);

	dbgswrm = swrm;
	debugfs_swrm_dent = debugfs_create_dir(dev_name(&pdev->dev), 0);
	if (!IS_ERR(debugfs_swrm_dent)) {
		debugfs_peek = debugfs_create_file("swrm_peek",
				S_IFREG | S_IRUGO, debugfs_swrm_dent,
				(void *) "swrm_peek", &swrm_debug_ops);

		debugfs_poke = debugfs_create_file("swrm_poke",
				S_IFREG | S_IRUGO, debugfs_swrm_dent,
				(void *) "swrm_poke", &swrm_debug_ops);

		debugfs_reg_dump = debugfs_create_file("swrm_reg_dump",
				   S_IFREG | S_IRUGO, debugfs_swrm_dent,
				   (void *) "swrm_reg_dump",
				   &swrm_debug_ops);
	}
	pm_runtime_set_autosuspend_delay(&pdev->dev, auto_suspend_timer);
	pm_runtime_use_autosuspend(&pdev->dev);
	pm_runtime_set_active(&pdev->dev);
	pm_runtime_enable(&pdev->dev);
	pm_runtime_mark_last_busy(&pdev->dev);

	return 0;
err_mstr_fail:
	swrm->reg_irq(swrm->handle, swr_mstr_interrupt,
			swrm, SWR_IRQ_FREE);
err_irq_fail:
err_pdata_fail:
	kfree(swrm);
err_memory_fail:
	return ret;
}

static int swrm_remove(struct platform_device *pdev)
{
	struct swr_mstr_ctrl *swrm = platform_get_drvdata(pdev);

	swrm->reg_irq(swrm->handle, swr_mstr_interrupt,
			swrm, SWR_IRQ_FREE);
	if (swrm->mstr_port) {
		kfree(swrm->mstr_port->port);
		swrm->mstr_port->port = NULL;
		kfree(swrm->mstr_port);
		swrm->mstr_port = NULL;
	}
	pm_runtime_disable(&pdev->dev);
	pm_runtime_set_suspended(&pdev->dev);
	swr_unregister_master(&swrm->master);
	mutex_destroy(&swrm->mlock);
	mutex_destroy(&swrm->reslock);
	kfree(swrm);
	return 0;
}

static int swrm_clk_pause(struct swr_mstr_ctrl *swrm)
{
	u32 val;

	dev_dbg(swrm->dev, "%s: state: %d\n", __func__, swrm->state);
	swrm->write(swrm->handle, SWRM_INTERRUPT_MASK_ADDR, 0x1FDFD);
	val = swrm->read(swrm->handle, SWRM_MCP_CFG_ADDR);
	val |= SWRM_MCP_CFG_BUS_CLK_PAUSE_BMSK;
	swrm->write(swrm->handle, SWRM_MCP_CFG_ADDR, val);
	swrm->state = SWR_MSTR_PAUSE;

	return 0;
}

#ifdef CONFIG_PM
static int swrm_runtime_resume(struct device *dev)
{
	struct platform_device *pdev = to_platform_device(dev);
	struct swr_mstr_ctrl *swrm = platform_get_drvdata(pdev);
	int ret = 0;
	struct swr_master *mstr = &swrm->master;
	struct swr_device *swr_dev;

	dev_dbg(dev, "%s: pm_runtime: resume, state:%d\n",
		__func__, swrm->state);
	mutex_lock(&swrm->reslock);
	if ((swrm->state == SWR_MSTR_PAUSE) ||
	    (swrm->state == SWR_MSTR_DOWN)) {
		if (swrm->state == SWR_MSTR_DOWN) {
			if (swrm_clk_request(swrm, true))
				goto exit;
		}
		list_for_each_entry(swr_dev, &mstr->devices, dev_list) {
			ret = swr_device_up(swr_dev);
			if (ret) {
				dev_err(dev,
					"%s: failed to wakeup swr dev %d\n",
					__func__, swr_dev->dev_num);
				swrm_clk_request(swrm, false);
				goto exit;
			}
		}
		swrm->write(swrm->handle, SWRM_COMP_SW_RESET, 0x01);
		swrm->write(swrm->handle, SWRM_COMP_SW_RESET, 0x01);
		swrm_master_init(swrm);
	}
exit:
	pm_runtime_set_autosuspend_delay(&pdev->dev, auto_suspend_timer);
	mutex_unlock(&swrm->reslock);
	return ret;
}

static int swrm_runtime_suspend(struct device *dev)
{
	struct platform_device *pdev = to_platform_device(dev);
	struct swr_mstr_ctrl *swrm = platform_get_drvdata(pdev);
	int ret = 0;
	struct swr_master *mstr = &swrm->master;
	struct swr_device *swr_dev;

	dev_dbg(dev, "%s: pm_runtime: suspend state: %d\n",
		__func__, swrm->state);
	mutex_lock(&swrm->reslock);
	if ((swrm->state == SWR_MSTR_RESUME) ||
	    (swrm->state == SWR_MSTR_UP)) {
		if (swrm_is_port_en(&swrm->master)) {
			dev_dbg(dev, "%s ports are enabled\n", __func__);
			ret = -EBUSY;
			goto exit;
		}
		swrm_clk_pause(swrm);
		swrm->write(swrm->handle, SWRM_COMP_CFG_ADDR, 0x00);
		list_for_each_entry(swr_dev, &mstr->devices, dev_list) {
			ret = swr_device_down(swr_dev);
			if (ret) {
				dev_err(dev,
					"%s: failed to shutdown swr dev %d\n",
					__func__, swr_dev->dev_num);
				goto exit;
			}
		}
		swrm_clk_request(swrm, false);
	}
exit:
	mutex_unlock(&swrm->reslock);
	return ret;
}
#endif /* CONFIG_PM */

static int swrm_device_down(struct device *dev)
{
	struct platform_device *pdev = to_platform_device(dev);
	struct swr_mstr_ctrl *swrm = platform_get_drvdata(pdev);
	int ret = 0;
	struct swr_master *mstr = &swrm->master;
	struct swr_device *swr_dev;

	dev_dbg(dev, "%s: swrm state: %d\n", __func__, swrm->state);
	mutex_lock(&swrm->reslock);
	if ((swrm->state == SWR_MSTR_RESUME) ||
	    (swrm->state == SWR_MSTR_UP)) {
		list_for_each_entry(swr_dev, &mstr->devices, dev_list) {
			ret = swr_device_down(swr_dev);
			if (ret)
				dev_err(dev,
					"%s: failed to shutdown swr dev %d\n",
					__func__, swr_dev->dev_num);
		}
		dev_dbg(dev, "%s: Shutting down SWRM\n", __func__);
		pm_runtime_disable(dev);
		pm_runtime_set_suspended(dev);
		pm_runtime_enable(dev);
		swrm_clk_request(swrm, false);
	}
	mutex_unlock(&swrm->reslock);
	return ret;
}

/**
 * swrm_wcd_notify - parent device can notify to soundwire master through
 * this function
 * @pdev: pointer to platform device structure
 * @id: command id from parent to the soundwire master
 * @data: data from parent device to soundwire master
 */
int swrm_wcd_notify(struct platform_device *pdev, u32 id, void *data)
{
	struct swr_mstr_ctrl *swrm;
	int ret = 0;
	struct swr_master *mstr;
	struct swr_device *swr_dev;

	if (!pdev) {
		pr_err("%s: pdev is NULL\n", __func__);
		return -EINVAL;
	}
	swrm = platform_get_drvdata(pdev);
	if (!swrm) {
		dev_err(&pdev->dev, "%s: swrm is NULL\n", __func__);
		return -EINVAL;
	}
	mstr = &swrm->master;

	switch (id) {
	case SWR_CH_MAP:
		if (!data) {
			dev_err(swrm->dev, "%s: data is NULL\n", __func__);
			ret = -EINVAL;
		} else {
			ret = swrm_set_ch_map(swrm, data);
		}
		break;
	case SWR_DEVICE_DOWN:
		dev_dbg(swrm->dev, "%s: swr master down called\n", __func__);
		mutex_lock(&swrm->mlock);
		if ((swrm->state == SWR_MSTR_PAUSE) ||
		    (swrm->state == SWR_MSTR_DOWN))
			dev_dbg(swrm->dev, "%s: SWR master is already Down: %d\n",
				__func__, swrm->state);
		else
			swrm_device_down(&pdev->dev);
		mutex_unlock(&swrm->mlock);
		break;
	case SWR_DEVICE_UP:
		dev_dbg(swrm->dev, "%s: swr master up called\n", __func__);
		mutex_lock(&swrm->mlock);
		mutex_lock(&swrm->reslock);
		if ((swrm->state == SWR_MSTR_RESUME) ||
		    (swrm->state == SWR_MSTR_UP)) {
<<<<<<< HEAD
			dev_dbg(swrm->dev, "%s: SWR master is already UP: %d. Do slave reset\n",
						__func__, swrm->state);
			list_for_each_entry(swr_dev, &mstr->devices, dev_list)
				ret = swr_reset_device(swr_dev);
=======
			dev_dbg(swrm->dev, "%s: SWR master is already UP: %d\n",
				__func__, swrm->state);
			list_for_each_entry(swr_dev, &mstr->devices, dev_list)
				swr_reset_device(swr_dev);
>>>>>>> 252dba5a
		} else {
			pm_runtime_mark_last_busy(&pdev->dev);
			mutex_unlock(&swrm->reslock);
			pm_runtime_get_sync(&pdev->dev);
			mutex_lock(&swrm->reslock);
			list_for_each_entry(swr_dev, &mstr->devices, dev_list) {
				ret = swr_reset_device(swr_dev);
				if (ret) {
					dev_err(swrm->dev,
						"%s: failed to reset swr device %d\n",
						__func__, swr_dev->dev_num);
					swrm_clk_request(swrm, false);
				}
			}
			pm_runtime_mark_last_busy(&pdev->dev);
			pm_runtime_put_autosuspend(&pdev->dev);
		}
		mutex_unlock(&swrm->reslock);
		mutex_unlock(&swrm->mlock);
		break;
	case SWR_SET_NUM_RX_CH:
		if (!data) {
			dev_err(swrm->dev, "%s: data is NULL\n", __func__);
			ret = -EINVAL;
		} else {
			mutex_lock(&swrm->mlock);
			swrm->num_rx_chs = *(int *)data;
			if ((swrm->num_rx_chs > 1) && !swrm->num_cfg_devs) {
				list_for_each_entry(swr_dev, &mstr->devices,
						    dev_list) {
					ret = swr_set_device_group(swr_dev,
								SWR_BROADCAST);
					if (ret)
						dev_err(swrm->dev,
							"%s: set num ch failed\n",
							__func__);
				}
			} else {
				list_for_each_entry(swr_dev, &mstr->devices,
						    dev_list) {
					ret = swr_set_device_group(swr_dev,
								SWR_GROUP_NONE);
					if (ret)
						dev_err(swrm->dev,
							"%s: set num ch failed\n",
							__func__);
				}
			}
			mutex_unlock(&swrm->mlock);
		}
		break;
	default:
		dev_err(swrm->dev, "%s: swr master unknown id %d\n",
			__func__, id);
		break;
	}
	return ret;
}
EXPORT_SYMBOL(swrm_wcd_notify);

#ifdef CONFIG_PM_SLEEP
static int swrm_suspend(struct device *dev)
{
	int ret = -EBUSY;
	struct platform_device *pdev = to_platform_device(dev);
	struct swr_mstr_ctrl *swrm = platform_get_drvdata(pdev);

	dev_dbg(dev, "%s: system suspend, state: %d\n", __func__, swrm->state);
	if (!pm_runtime_enabled(dev) || !pm_runtime_suspended(dev)) {
		ret = swrm_runtime_suspend(dev);
		if (!ret) {
			/*
			 * Synchronize runtime-pm and system-pm states:
			 * At this point, we are already suspended. If
			 * runtime-pm still thinks its active, then
			 * make sure its status is in sync with HW
			 * status. The three below calls let the
			 * runtime-pm know that we are suspended
			 * already without re-invoking the suspend
			 * callback
			 */
			pm_runtime_disable(dev);
			pm_runtime_set_suspended(dev);
			pm_runtime_enable(dev);
		}
	}
	if (ret == -EBUSY) {
		/*
		 * There is a possibility that some audio stream is active
		 * during suspend. We dont want to return suspend failure in
		 * that case so that display and relevant components can still
		 * go to suspend.
		 * If there is some other error, then it should be passed-on
		 * to system level suspend
		 */
		ret = 0;
	}
	return ret;
}

static int swrm_resume(struct device *dev)
{
	int ret = 0;
	struct platform_device *pdev = to_platform_device(dev);
	struct swr_mstr_ctrl *swrm = platform_get_drvdata(pdev);

	dev_dbg(dev, "%s: system resume, state: %d\n", __func__, swrm->state);
	if (!pm_runtime_enabled(dev) || !pm_runtime_suspend(dev)) {
		ret = swrm_runtime_resume(dev);
		if (!ret) {
			pm_runtime_mark_last_busy(dev);
			pm_request_autosuspend(dev);
		}
	}
	return ret;
}
#endif /* CONFIG_PM_SLEEP */

static const struct dev_pm_ops swrm_dev_pm_ops = {
	SET_SYSTEM_SLEEP_PM_OPS(
		swrm_suspend,
		swrm_resume
	)
	SET_RUNTIME_PM_OPS(
		swrm_runtime_suspend,
		swrm_runtime_resume,
		NULL
	)
};

static struct of_device_id swrm_dt_match[] = {
	{
		.compatible = "qcom,swr-wcd",
	},
	{}
};

static struct platform_driver swr_mstr_driver = {
	.probe = swrm_probe,
	.remove = swrm_remove,
	.driver = {
		.name = SWR_WCD_NAME,
		.owner = THIS_MODULE,
		.pm = &swrm_dev_pm_ops,
		.of_match_table = swrm_dt_match,
	},
};

static int __init swrm_init(void)
{
	return platform_driver_register(&swr_mstr_driver);
}
subsys_initcall(swrm_init);

static void __exit swrm_exit(void)
{
	platform_driver_unregister(&swr_mstr_driver);
}
module_exit(swrm_exit);


MODULE_LICENSE("GPL v2");
MODULE_DESCRIPTION("WCD SoundWire Controller");
MODULE_ALIAS("platform:swr-wcd");<|MERGE_RESOLUTION|>--- conflicted
+++ resolved
@@ -1725,18 +1725,11 @@
 		mutex_lock(&swrm->reslock);
 		if ((swrm->state == SWR_MSTR_RESUME) ||
 		    (swrm->state == SWR_MSTR_UP)) {
-<<<<<<< HEAD
 			dev_dbg(swrm->dev, "%s: SWR master is already UP: %d. Do slave reset\n",
 						__func__, swrm->state);
 			list_for_each_entry(swr_dev, &mstr->devices, dev_list)
 				ret = swr_reset_device(swr_dev);
-=======
-			dev_dbg(swrm->dev, "%s: SWR master is already UP: %d\n",
-				__func__, swrm->state);
-			list_for_each_entry(swr_dev, &mstr->devices, dev_list)
-				swr_reset_device(swr_dev);
->>>>>>> 252dba5a
-		} else {
+} else {
 			pm_runtime_mark_last_busy(&pdev->dev);
 			mutex_unlock(&swrm->reslock);
 			pm_runtime_get_sync(&pdev->dev);
