/*
 * Extended Error Log driver
 *
 * Copyright (C) 2013 Intel Corp.
 * Author: Chen, Gong <gong.chen@intel.com>
 *
 * This file is licensed under GPLv2.
 */

#include <linux/module.h>
#include <linux/acpi.h>
#include <linux/cper.h>
#include <linux/ratelimit.h>
#include <linux/edac.h>
#include <linux/ras.h>
#include <asm/cpu.h>
#include <asm/mce.h>

#include "apei/apei-internal.h"
#include <ras/ras_event.h>

#define EXT_ELOG_ENTRY_MASK	GENMASK_ULL(51, 0) /* elog entry address mask */

#define EXTLOG_DSM_REV		0x0
#define	EXTLOG_FN_ADDR		0x1

#define FLAG_OS_OPTIN		BIT(0)
#define ELOG_ENTRY_VALID	(1ULL<<63)
#define ELOG_ENTRY_LEN		0x1000

#define EMCA_BUG \
	"Can not request iomem region <0x%016llx-0x%016llx> - eMCA disabled\n"

struct extlog_l1_head {
	u32 ver;	/* Header Version */
	u32 hdr_len;	/* Header Length */
	u64 total_len;	/* entire L1 Directory length including this header */
	u64 elog_base;	/* MCA Error Log Directory base address */
	u64 elog_len;	/* MCA Error Log Directory length */
	u32 flags;	/* bit 0 - OS/VMM Opt-in */
	u8  rev0[12];
	u32 entries;	/* Valid L1 Directory entries per logical processor */
	u8  rev1[12];
};

static int old_edac_report_status;

static u8 extlog_dsm_uuid[] __initdata = "663E35AF-CC10-41A4-88EA-5470AF055295";

/* L1 table related physical address */
static u64 elog_base;
static size_t elog_size;
static u64 l1_dirbase;
static size_t l1_size;

/* L1 table related virtual address */
static void __iomem *extlog_l1_addr;
static void __iomem *elog_addr;

static void *elog_buf;

static u64 *l1_entry_base;
static u32 l1_percpu_entry;

#define ELOG_IDX(cpu, bank) \
	(cpu_physical_id(cpu) * l1_percpu_entry + (bank))

#define ELOG_ENTRY_DATA(idx) \
	(*(l1_entry_base + (idx)))

#define ELOG_ENTRY_ADDR(phyaddr) \
	(phyaddr - elog_base + (u8 *)elog_addr)

static struct acpi_hest_generic_status *extlog_elog_entry_check(int cpu, int bank)
{
	int idx;
	u64 data;
	struct acpi_hest_generic_status *estatus;

	WARN_ON(cpu < 0);
	idx = ELOG_IDX(cpu, bank);
	data = ELOG_ENTRY_DATA(idx);
	if ((data & ELOG_ENTRY_VALID) == 0)
		return NULL;

	data &= EXT_ELOG_ENTRY_MASK;
	estatus = (struct acpi_hest_generic_status *)ELOG_ENTRY_ADDR(data);

	/* if no valid data in elog entry, just return */
	if (estatus->block_status == 0)
		return NULL;

	return estatus;
}

static void __print_extlog_rcd(const char *pfx,
			       struct acpi_hest_generic_status *estatus, int cpu)
{
	static atomic_t seqno;
	unsigned int curr_seqno;
	char pfx_seq[64];

	if (!pfx) {
		if (estatus->error_severity <= CPER_SEV_CORRECTED)
			pfx = KERN_INFO;
		else
			pfx = KERN_ERR;
	}
	curr_seqno = atomic_inc_return(&seqno);
	snprintf(pfx_seq, sizeof(pfx_seq), "%s{%u}", pfx, curr_seqno);
	printk("%s""Hardware error detected on CPU%d\n", pfx_seq, cpu);
	cper_estatus_print(pfx_seq, estatus);
}

static int print_extlog_rcd(const char *pfx,
			    struct acpi_hest_generic_status *estatus, int cpu)
{
	/* Not more than 2 messages every 5 seconds */
	static DEFINE_RATELIMIT_STATE(ratelimit_corrected, 5*HZ, 2);
	static DEFINE_RATELIMIT_STATE(ratelimit_uncorrected, 5*HZ, 2);
	struct ratelimit_state *ratelimit;

	if (estatus->error_severity == CPER_SEV_CORRECTED ||
	    (estatus->error_severity == CPER_SEV_INFORMATIONAL))
		ratelimit = &ratelimit_corrected;
	else
		ratelimit = &ratelimit_uncorrected;
	if (__ratelimit(ratelimit)) {
		__print_extlog_rcd(pfx, estatus, cpu);
		return 0;
	}

	return 1;
}

static int extlog_print(struct notifier_block *nb, unsigned long val,
			void *data)
{
	struct mce *mce = (struct mce *)data;
	int	bank = mce->bank;
	int	cpu = mce->extcpu;
<<<<<<< HEAD
	struct acpi_generic_status *estatus, *tmp;
	struct acpi_generic_data *gdata;
	const uuid_le *fru_id = &NULL_UUID_LE;
	char *fru_text = "";
	uuid_le *sec_type;
	static u32 err_seq;
=======
	struct acpi_hest_generic_status *estatus;
	int rc;
>>>>>>> 7ef97e0e

	estatus = extlog_elog_entry_check(cpu, bank);
	if (estatus == NULL)
		return NOTIFY_DONE;

	memcpy(elog_buf, (void *)estatus, ELOG_ENTRY_LEN);
	/* clear record status to enable BIOS to update it again */
	estatus->block_status = 0;

<<<<<<< HEAD
	tmp = (struct acpi_generic_status *)elog_buf;

	if (!ras_userspace_consumers()) {
		print_extlog_rcd(NULL, tmp, cpu);
		goto out;
	}

	/* log event via trace */
	err_seq++;
	gdata = (struct acpi_generic_data *)(tmp + 1);
	if (gdata->validation_bits & CPER_SEC_VALID_FRU_ID)
		fru_id = (uuid_le *)gdata->fru_id;
	if (gdata->validation_bits & CPER_SEC_VALID_FRU_TEXT)
		fru_text = gdata->fru_text;
	sec_type = (uuid_le *)gdata->section_type;
	if (!uuid_le_cmp(*sec_type, CPER_SEC_PLATFORM_MEM)) {
		struct cper_sec_mem_err *mem = (void *)(gdata + 1);
		if (gdata->error_data_length >= sizeof(*mem))
			trace_extlog_mem_event(mem, err_seq, fru_id, fru_text,
					       (u8)gdata->error_severity);
	}
=======
	rc = print_extlog_rcd(NULL, (struct acpi_hest_generic_status *)elog_buf, cpu);
>>>>>>> 7ef97e0e

out:
	return NOTIFY_STOP;
}

static bool __init extlog_get_l1addr(void)
{
	u8 uuid[16];
	acpi_handle handle;
	union acpi_object *obj;

	acpi_str_to_uuid(extlog_dsm_uuid, uuid);

	if (ACPI_FAILURE(acpi_get_handle(NULL, "\\_SB", &handle)))
		return false;
	if (!acpi_check_dsm(handle, uuid, EXTLOG_DSM_REV, 1 << EXTLOG_FN_ADDR))
		return false;
	obj = acpi_evaluate_dsm_typed(handle, uuid, EXTLOG_DSM_REV,
				      EXTLOG_FN_ADDR, NULL, ACPI_TYPE_INTEGER);
	if (!obj) {
		return false;
	} else {
		l1_dirbase = obj->integer.value;
		ACPI_FREE(obj);
	}

	/* Spec says L1 directory must be 4K aligned, bail out if it isn't */
	if (l1_dirbase & ((1 << 12) - 1)) {
		pr_warn(FW_BUG "L1 Directory is invalid at physical %llx\n",
			l1_dirbase);
		return false;
	}

	return true;
}
static struct notifier_block extlog_mce_dec = {
	.notifier_call	= extlog_print,
};

static int __init extlog_init(void)
{
	struct extlog_l1_head *l1_head;
	void __iomem *extlog_l1_hdr;
	size_t l1_hdr_size;
	struct resource *r;
	u64 cap;
	int rc;

	rdmsrl(MSR_IA32_MCG_CAP, cap);

	if (!(cap & MCG_ELOG_P) || !extlog_get_l1addr())
		return -ENODEV;

	if (get_edac_report_status() == EDAC_REPORTING_FORCE) {
		pr_warn("Not loading eMCA, error reporting force-enabled through EDAC.\n");
		return -EPERM;
	}

	rc = -EINVAL;
	/* get L1 header to fetch necessary information */
	l1_hdr_size = sizeof(struct extlog_l1_head);
	r = request_mem_region(l1_dirbase, l1_hdr_size, "L1 DIR HDR");
	if (!r) {
		pr_warn(FW_BUG EMCA_BUG,
			(unsigned long long)l1_dirbase,
			(unsigned long long)l1_dirbase + l1_hdr_size);
		goto err;
	}

	extlog_l1_hdr = acpi_os_map_iomem(l1_dirbase, l1_hdr_size);
	l1_head = (struct extlog_l1_head *)extlog_l1_hdr;
	l1_size = l1_head->total_len;
	l1_percpu_entry = l1_head->entries;
	elog_base = l1_head->elog_base;
	elog_size = l1_head->elog_len;
	acpi_os_unmap_iomem(extlog_l1_hdr, l1_hdr_size);
	release_mem_region(l1_dirbase, l1_hdr_size);

	/* remap L1 header again based on completed information */
	r = request_mem_region(l1_dirbase, l1_size, "L1 Table");
	if (!r) {
		pr_warn(FW_BUG EMCA_BUG,
			(unsigned long long)l1_dirbase,
			(unsigned long long)l1_dirbase + l1_size);
		goto err;
	}
	extlog_l1_addr = acpi_os_map_iomem(l1_dirbase, l1_size);
	l1_entry_base = (u64 *)((u8 *)extlog_l1_addr + l1_hdr_size);

	/* remap elog table */
	r = request_mem_region(elog_base, elog_size, "Elog Table");
	if (!r) {
		pr_warn(FW_BUG EMCA_BUG,
			(unsigned long long)elog_base,
			(unsigned long long)elog_base + elog_size);
		goto err_release_l1_dir;
	}
	elog_addr = acpi_os_map_iomem(elog_base, elog_size);

	rc = -ENOMEM;
	/* allocate buffer to save elog record */
	elog_buf = kmalloc(ELOG_ENTRY_LEN, GFP_KERNEL);
	if (elog_buf == NULL)
		goto err_release_elog;

	/*
	 * eMCA event report method has higher priority than EDAC method,
	 * unless EDAC event report method is mandatory.
	 */
	old_edac_report_status = get_edac_report_status();
	set_edac_report_status(EDAC_REPORTING_DISABLED);
	mce_register_decode_chain(&extlog_mce_dec);
	/* enable OS to be involved to take over management from BIOS */
	((struct extlog_l1_head *)extlog_l1_addr)->flags |= FLAG_OS_OPTIN;

	return 0;

err_release_elog:
	if (elog_addr)
		acpi_os_unmap_iomem(elog_addr, elog_size);
	release_mem_region(elog_base, elog_size);
err_release_l1_dir:
	if (extlog_l1_addr)
		acpi_os_unmap_iomem(extlog_l1_addr, l1_size);
	release_mem_region(l1_dirbase, l1_size);
err:
	pr_warn(FW_BUG "Extended error log disabled because of problems parsing f/w tables\n");
	return rc;
}

static void __exit extlog_exit(void)
{
	set_edac_report_status(old_edac_report_status);
	mce_unregister_decode_chain(&extlog_mce_dec);
	((struct extlog_l1_head *)extlog_l1_addr)->flags &= ~FLAG_OS_OPTIN;
	if (extlog_l1_addr)
		acpi_os_unmap_iomem(extlog_l1_addr, l1_size);
	if (elog_addr)
		acpi_os_unmap_iomem(elog_addr, elog_size);
	release_mem_region(elog_base, elog_size);
	release_mem_region(l1_dirbase, l1_size);
	kfree(elog_buf);
}

module_init(extlog_init);
module_exit(extlog_exit);

MODULE_AUTHOR("Chen, Gong <gong.chen@intel.com>");
MODULE_DESCRIPTION("Extended MCA Error Log Driver");
MODULE_LICENSE("GPL");<|MERGE_RESOLUTION|>--- conflicted
+++ resolved
@@ -139,17 +139,12 @@
 	struct mce *mce = (struct mce *)data;
 	int	bank = mce->bank;
 	int	cpu = mce->extcpu;
-<<<<<<< HEAD
-	struct acpi_generic_status *estatus, *tmp;
-	struct acpi_generic_data *gdata;
+	struct acpi_hest_generic_status *estatus, *tmp;
+	struct acpi_hest_generic_data *gdata;
 	const uuid_le *fru_id = &NULL_UUID_LE;
 	char *fru_text = "";
 	uuid_le *sec_type;
 	static u32 err_seq;
-=======
-	struct acpi_hest_generic_status *estatus;
-	int rc;
->>>>>>> 7ef97e0e
 
 	estatus = extlog_elog_entry_check(cpu, bank);
 	if (estatus == NULL)
@@ -159,8 +154,7 @@
 	/* clear record status to enable BIOS to update it again */
 	estatus->block_status = 0;
 
-<<<<<<< HEAD
-	tmp = (struct acpi_generic_status *)elog_buf;
+	tmp = (struct acpi_hest_generic_status *)elog_buf;
 
 	if (!ras_userspace_consumers()) {
 		print_extlog_rcd(NULL, tmp, cpu);
@@ -169,7 +163,7 @@
 
 	/* log event via trace */
 	err_seq++;
-	gdata = (struct acpi_generic_data *)(tmp + 1);
+	gdata = (struct acpi_hest_generic_data *)(tmp + 1);
 	if (gdata->validation_bits & CPER_SEC_VALID_FRU_ID)
 		fru_id = (uuid_le *)gdata->fru_id;
 	if (gdata->validation_bits & CPER_SEC_VALID_FRU_TEXT)
@@ -181,9 +175,6 @@
 			trace_extlog_mem_event(mem, err_seq, fru_id, fru_text,
 					       (u8)gdata->error_severity);
 	}
-=======
-	rc = print_extlog_rcd(NULL, (struct acpi_hest_generic_status *)elog_buf, cpu);
->>>>>>> 7ef97e0e
 
 out:
 	return NOTIFY_STOP;
