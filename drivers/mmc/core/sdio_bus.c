--- conflicted
+++ resolved
@@ -267,17 +267,15 @@
 {
 	struct sdio_func *func = dev_to_sdio_func(dev);
 
-<<<<<<< HEAD
 #ifdef CONFIG_MMC_EMBEDDED_SDIO
 	/*
 	 * If this device is embedded then we never allocated
 	 * cis tables for this func
 	 */
 	if (!func->card->host->embedded_sdio_data.funcs)
+#else
+	if (!(func->card->quirks & MMC_QUIRK_NONSTD_SDIO))
 #endif
-=======
-	if (!(func->card->quirks & MMC_QUIRK_NONSTD_SDIO))
->>>>>>> 39bdf044
 		sdio_free_func_cis(func);
 
 	kfree(func->info);
