/*
 *  linux/drivers/mmc/core/mmc.c
 *
 *  Copyright (C) 2003-2004 Russell King, All Rights Reserved.
 *  Copyright (C) 2005-2007 Pierre Ossman, All Rights Reserved.
 *  MMCv4 support Copyright (C) 2006 Philip Langdale, All Rights Reserved.
 *
 * This program is free software; you can redistribute it and/or modify
 * it under the terms of the GNU General Public License version 2 as
 * published by the Free Software Foundation.
 */

#include <linux/err.h>
#include <linux/of.h>
#include <linux/slab.h>
#include <linux/stat.h>
#include <linux/pm_runtime.h>

#include <linux/mmc/host.h>
#include <linux/mmc/card.h>
#include <linux/mmc/mmc.h>
#include <linux/reboot.h>
#include <trace/events/mmc.h>

#include "core.h"
#include "host.h"
#include "bus.h"
#include "mmc_ops.h"
#include "sd_ops.h"

static const unsigned int tran_exp[] = {
	10000,		100000,		1000000,	10000000,
	0,		0,		0,		0
};

static const unsigned char tran_mant[] = {
	0,	10,	12,	13,	15,	20,	25,	30,
	35,	40,	45,	50,	55,	60,	70,	80,
};

static const unsigned int tacc_exp[] = {
	1,	10,	100,	1000,	10000,	100000,	1000000, 10000000,
};

static const unsigned int tacc_mant[] = {
	0,	10,	12,	13,	15,	20,	25,	30,
	35,	40,	45,	50,	55,	60,	70,	80,
};

#define UNSTUFF_BITS(resp,start,size)					\
	({								\
		const int __size = size;				\
		const u32 __mask = (__size < 32 ? 1 << __size : 0) - 1;	\
		const int __off = 3 - ((start) / 32);			\
		const int __shft = (start) & 31;			\
		u32 __res;						\
									\
		__res = resp[__off] >> __shft;				\
		if (__size + __shft > 32)				\
			__res |= resp[__off-1] << ((32 - __shft) % 32);	\
		__res & __mask;						\
	})

static int mmc_switch_status(struct mmc_card *card, bool ignore_crc);
/*
 * Given the decoded CSD structure, decode the raw CID to our CID structure.
 */
static int mmc_decode_cid(struct mmc_card *card)
{
	u32 *resp = card->raw_cid;

	/*
	 * The selection of the format here is based upon published
	 * specs from sandisk and from what people have reported.
	 */
	switch (card->csd.mmca_vsn) {
	case 0: /* MMC v1.0 - v1.2 */
	case 1: /* MMC v1.4 */
		card->cid.manfid	= UNSTUFF_BITS(resp, 104, 24);
		card->cid.prod_name[0]	= UNSTUFF_BITS(resp, 96, 8);
		card->cid.prod_name[1]	= UNSTUFF_BITS(resp, 88, 8);
		card->cid.prod_name[2]	= UNSTUFF_BITS(resp, 80, 8);
		card->cid.prod_name[3]	= UNSTUFF_BITS(resp, 72, 8);
		card->cid.prod_name[4]	= UNSTUFF_BITS(resp, 64, 8);
		card->cid.prod_name[5]	= UNSTUFF_BITS(resp, 56, 8);
		card->cid.prod_name[6]	= UNSTUFF_BITS(resp, 48, 8);
		card->cid.hwrev		= UNSTUFF_BITS(resp, 44, 4);
		card->cid.fwrev		= UNSTUFF_BITS(resp, 40, 4);
		card->cid.serial	= UNSTUFF_BITS(resp, 16, 24);
		card->cid.month		= UNSTUFF_BITS(resp, 12, 4);
		card->cid.year		= UNSTUFF_BITS(resp, 8, 4) + 1997;
		break;

	case 2: /* MMC v2.0 - v2.2 */
	case 3: /* MMC v3.1 - v3.3 */
	case 4: /* MMC v4 */
		card->cid.manfid	= UNSTUFF_BITS(resp, 120, 8);
		card->cid.oemid		= UNSTUFF_BITS(resp, 104, 16);
		card->cid.prod_name[0]	= UNSTUFF_BITS(resp, 96, 8);
		card->cid.prod_name[1]	= UNSTUFF_BITS(resp, 88, 8);
		card->cid.prod_name[2]	= UNSTUFF_BITS(resp, 80, 8);
		card->cid.prod_name[3]	= UNSTUFF_BITS(resp, 72, 8);
		card->cid.prod_name[4]	= UNSTUFF_BITS(resp, 64, 8);
		card->cid.prod_name[5]	= UNSTUFF_BITS(resp, 56, 8);
		card->cid.prv		= UNSTUFF_BITS(resp, 48, 8);
		card->cid.serial	= UNSTUFF_BITS(resp, 16, 32);
		card->cid.month		= UNSTUFF_BITS(resp, 12, 4);
		card->cid.year		= UNSTUFF_BITS(resp, 8, 4) + 1997;
		break;

	default:
		pr_err("%s: card has unknown MMCA version %d\n",
			mmc_hostname(card->host), card->csd.mmca_vsn);
		return -EINVAL;
	}

	return 0;
}

static void mmc_set_erase_size(struct mmc_card *card)
{
	if (card->ext_csd.erase_group_def & 1)
		card->erase_size = card->ext_csd.hc_erase_size;
	else
		card->erase_size = card->csd.erase_size;

	mmc_init_erase(card);
}

static const struct mmc_fixup mmc_fixups[] = {

	/* avoid HPI for specific cards */
	MMC_FIXUP_EXT_CSD_REV("MMC16G", CID_MANFID_KINGSTON, CID_OEMID_ANY,
		add_quirk, MMC_QUIRK_BROKEN_HPI, MMC_V4_41),

	/* Disable cache for specific cards */
	MMC_FIXUP("MMC16G", CID_MANFID_KINGSTON, CID_OEMID_ANY,
		add_quirk_mmc, MMC_QUIRK_CACHE_DISABLE),

	END_FIXUP
};

/*
 * Given a 128-bit response, decode to our card CSD structure.
 */
static int mmc_decode_csd(struct mmc_card *card)
{
	struct mmc_csd *csd = &card->csd;
	unsigned int e, m, a, b;
	u32 *resp = card->raw_csd;

	/*
	 * We only understand CSD structure v1.1 and v1.2.
	 * v1.2 has extra information in bits 15, 11 and 10.
	 * We also support eMMC v4.4 & v4.41.
	 */
	csd->structure = UNSTUFF_BITS(resp, 126, 2);
	if (csd->structure == 0) {
		pr_err("%s: unrecognised CSD structure version %d\n",
			mmc_hostname(card->host), csd->structure);
		return -EINVAL;
	}

	csd->mmca_vsn	 = UNSTUFF_BITS(resp, 122, 4);
	m = UNSTUFF_BITS(resp, 115, 4);
	e = UNSTUFF_BITS(resp, 112, 3);
	csd->tacc_ns	 = (tacc_exp[e] * tacc_mant[m] + 9) / 10;
	csd->tacc_clks	 = UNSTUFF_BITS(resp, 104, 8) * 100;

	m = UNSTUFF_BITS(resp, 99, 4);
	e = UNSTUFF_BITS(resp, 96, 3);
	csd->max_dtr	  = tran_exp[e] * tran_mant[m];
	csd->cmdclass	  = UNSTUFF_BITS(resp, 84, 12);

	e = UNSTUFF_BITS(resp, 47, 3);
	m = UNSTUFF_BITS(resp, 62, 12);
	csd->capacity	  = (1 + m) << (e + 2);

	csd->read_blkbits = UNSTUFF_BITS(resp, 80, 4);
	csd->read_partial = UNSTUFF_BITS(resp, 79, 1);
	csd->write_misalign = UNSTUFF_BITS(resp, 78, 1);
	csd->read_misalign = UNSTUFF_BITS(resp, 77, 1);
	csd->dsr_imp = UNSTUFF_BITS(resp, 76, 1);
	csd->r2w_factor = UNSTUFF_BITS(resp, 26, 3);
	csd->write_blkbits = UNSTUFF_BITS(resp, 22, 4);
	csd->write_partial = UNSTUFF_BITS(resp, 21, 1);

	if (csd->write_blkbits >= 9) {
		a = UNSTUFF_BITS(resp, 42, 5);
		b = UNSTUFF_BITS(resp, 37, 5);
		csd->erase_size = (a + 1) * (b + 1);
		csd->erase_size <<= csd->write_blkbits - 9;
	}

	return 0;
}

static void mmc_select_card_type(struct mmc_card *card)
{
	struct mmc_host *host = card->host;
	u8 card_type = card->ext_csd.raw_card_type;
	u32 caps = host->caps, caps2 = host->caps2;
	unsigned int hs_max_dtr = 0, hs200_max_dtr = 0;
	unsigned int avail_type = 0;

	if (caps & MMC_CAP_MMC_HIGHSPEED &&
	    card_type & EXT_CSD_CARD_TYPE_HS_26) {
		hs_max_dtr = MMC_HIGH_26_MAX_DTR;
		avail_type |= EXT_CSD_CARD_TYPE_HS_26;
	}

	if (caps & MMC_CAP_MMC_HIGHSPEED &&
	    card_type & EXT_CSD_CARD_TYPE_HS_52) {
		hs_max_dtr = MMC_HIGH_52_MAX_DTR;
		avail_type |= EXT_CSD_CARD_TYPE_HS_52;
	}

	if (caps & MMC_CAP_1_8V_DDR &&
	    card_type & EXT_CSD_CARD_TYPE_DDR_1_8V) {
		hs_max_dtr = MMC_HIGH_DDR_MAX_DTR;
		avail_type |= EXT_CSD_CARD_TYPE_DDR_1_8V;
	}

	if (caps & MMC_CAP_1_2V_DDR &&
	    card_type & EXT_CSD_CARD_TYPE_DDR_1_2V) {
		hs_max_dtr = MMC_HIGH_DDR_MAX_DTR;
		avail_type |= EXT_CSD_CARD_TYPE_DDR_1_2V;
	}

	if (caps2 & MMC_CAP2_HS200_1_8V_SDR &&
	    card_type & EXT_CSD_CARD_TYPE_HS200_1_8V) {
		hs200_max_dtr = MMC_HS200_MAX_DTR;
		avail_type |= EXT_CSD_CARD_TYPE_HS200_1_8V;
	}

	if (caps2 & MMC_CAP2_HS200_1_2V_SDR &&
	    card_type & EXT_CSD_CARD_TYPE_HS200_1_2V) {
		hs200_max_dtr = MMC_HS200_MAX_DTR;
		avail_type |= EXT_CSD_CARD_TYPE_HS200_1_2V;
	}

	if (caps2 & MMC_CAP2_HS400_1_8V &&
	    card_type & EXT_CSD_CARD_TYPE_HS400_1_8V) {
		hs200_max_dtr = MMC_HS200_MAX_DTR;
		avail_type |= EXT_CSD_CARD_TYPE_HS400_1_8V;
	}

	if (caps2 & MMC_CAP2_HS400_1_2V &&
	    card_type & EXT_CSD_CARD_TYPE_HS400_1_2V) {
		hs200_max_dtr = MMC_HS200_MAX_DTR;
		avail_type |= EXT_CSD_CARD_TYPE_HS400_1_2V;
	}

	card->ext_csd.hs_max_dtr = hs_max_dtr;
	card->ext_csd.hs200_max_dtr = hs200_max_dtr;
	card->mmc_avail_type = avail_type;
}

static void mmc_manage_enhanced_area(struct mmc_card *card, u8 *ext_csd)
{
	u8 hc_erase_grp_sz, hc_wp_grp_sz;

	/*
	 * Disable these attributes by default
	 */
	card->ext_csd.enhanced_area_offset = -EINVAL;
	card->ext_csd.enhanced_area_size = -EINVAL;

	/*
	 * Enhanced area feature support -- check whether the eMMC
	 * card has the Enhanced area enabled.  If so, export enhanced
	 * area offset and size to user by adding sysfs interface.
	 */
	if ((ext_csd[EXT_CSD_PARTITION_SUPPORT] & 0x2) &&
	    (ext_csd[EXT_CSD_PARTITION_ATTRIBUTE] & 0x1)) {
		if (card->ext_csd.partition_setting_completed) {
			hc_erase_grp_sz =
				ext_csd[EXT_CSD_HC_ERASE_GRP_SIZE];
			hc_wp_grp_sz =
				ext_csd[EXT_CSD_HC_WP_GRP_SIZE];

			/*
			 * calculate the enhanced data area offset, in bytes
			 */
			card->ext_csd.enhanced_area_offset =
				(((unsigned long long)ext_csd[139]) << 24) +
				(((unsigned long long)ext_csd[138]) << 16) +
				(((unsigned long long)ext_csd[137]) << 8) +
				(((unsigned long long)ext_csd[136]));
			if (mmc_card_blockaddr(card))
				card->ext_csd.enhanced_area_offset <<= 9;
			/*
			 * calculate the enhanced data area size, in kilobytes
			 */
			card->ext_csd.enhanced_area_size =
				(ext_csd[142] << 16) + (ext_csd[141] << 8) +
				ext_csd[140];
			card->ext_csd.enhanced_area_size *=
				(size_t)(hc_erase_grp_sz * hc_wp_grp_sz);
			card->ext_csd.enhanced_area_size <<= 9;
		} else {
			pr_warn("%s: defines enhanced area without partition setting complete\n",
				mmc_hostname(card->host));
		}
	}
}

static void mmc_manage_gp_partitions(struct mmc_card *card, u8 *ext_csd)
{
	int idx;
	u8 hc_erase_grp_sz, hc_wp_grp_sz;
	unsigned int part_size;

	/*
	 * General purpose partition feature support --
	 * If ext_csd has the size of general purpose partitions,
	 * set size, part_cfg, partition name in mmc_part.
	 */
	if (ext_csd[EXT_CSD_PARTITION_SUPPORT] &
	    EXT_CSD_PART_SUPPORT_PART_EN) {
		hc_erase_grp_sz =
			ext_csd[EXT_CSD_HC_ERASE_GRP_SIZE];
		hc_wp_grp_sz =
			ext_csd[EXT_CSD_HC_WP_GRP_SIZE];

		for (idx = 0; idx < MMC_NUM_GP_PARTITION; idx++) {
			if (!ext_csd[EXT_CSD_GP_SIZE_MULT + idx * 3] &&
			    !ext_csd[EXT_CSD_GP_SIZE_MULT + idx * 3 + 1] &&
			    !ext_csd[EXT_CSD_GP_SIZE_MULT + idx * 3 + 2])
				continue;
			if (card->ext_csd.partition_setting_completed == 0) {
				pr_warn("%s: has partition size defined without partition complete\n",
					mmc_hostname(card->host));
				break;
			}
			part_size =
				(ext_csd[EXT_CSD_GP_SIZE_MULT + idx * 3 + 2]
				<< 16) +
				(ext_csd[EXT_CSD_GP_SIZE_MULT + idx * 3 + 1]
				<< 8) +
				ext_csd[EXT_CSD_GP_SIZE_MULT + idx * 3];
			part_size *= (size_t)(hc_erase_grp_sz *
				hc_wp_grp_sz);
			mmc_part_add(card, part_size << 19,
				EXT_CSD_PART_CONFIG_ACC_GP0 + idx,
				"gp%d", idx, false,
				MMC_BLK_DATA_AREA_GP);
		}
	}
}

/* Minimum partition switch timeout in milliseconds */
#define MMC_MIN_PART_SWITCH_TIME	300

/*
 * Decode extended CSD.
 */
static int mmc_decode_ext_csd(struct mmc_card *card, u8 *ext_csd)
{
	int err = 0, idx;
	unsigned int part_size;
	struct device_node *np;
	bool broken_hpi = false;

	/* Version is coded in the CSD_STRUCTURE byte in the EXT_CSD register */
	card->ext_csd.raw_ext_csd_structure = ext_csd[EXT_CSD_STRUCTURE];
	if (card->csd.structure == 3) {
		if (card->ext_csd.raw_ext_csd_structure > 2) {
			pr_err("%s: unrecognised EXT_CSD structure "
				"version %d\n", mmc_hostname(card->host),
					card->ext_csd.raw_ext_csd_structure);
			err = -EINVAL;
			goto out;
		}
	}

	np = mmc_of_find_child_device(card->host, 0);
	if (np && of_device_is_compatible(np, "mmc-card"))
		broken_hpi = of_property_read_bool(np, "broken-hpi");
	of_node_put(np);

	/*
	 * The EXT_CSD format is meant to be forward compatible. As long
	 * as CSD_STRUCTURE does not change, all values for EXT_CSD_REV
	 * are authorized, see JEDEC JESD84-B50 section B.8.
	 */
	card->ext_csd.rev = ext_csd[EXT_CSD_REV];

	card->ext_csd.raw_sectors[0] = ext_csd[EXT_CSD_SEC_CNT + 0];
	card->ext_csd.raw_sectors[1] = ext_csd[EXT_CSD_SEC_CNT + 1];
	card->ext_csd.raw_sectors[2] = ext_csd[EXT_CSD_SEC_CNT + 2];
	card->ext_csd.raw_sectors[3] = ext_csd[EXT_CSD_SEC_CNT + 3];
	if (card->ext_csd.rev >= 2) {
		card->ext_csd.sectors =
			ext_csd[EXT_CSD_SEC_CNT + 0] << 0 |
			ext_csd[EXT_CSD_SEC_CNT + 1] << 8 |
			ext_csd[EXT_CSD_SEC_CNT + 2] << 16 |
			ext_csd[EXT_CSD_SEC_CNT + 3] << 24;

		/* Cards with density > 2GiB are sector addressed */
		if (card->ext_csd.sectors > (2u * 1024 * 1024 * 1024) / 512)
			mmc_card_set_blockaddr(card);
	}

	card->ext_csd.raw_card_type = ext_csd[EXT_CSD_CARD_TYPE];
	mmc_select_card_type(card);

	card->ext_csd.raw_s_a_timeout = ext_csd[EXT_CSD_S_A_TIMEOUT];
	card->ext_csd.raw_erase_timeout_mult =
		ext_csd[EXT_CSD_ERASE_TIMEOUT_MULT];
	card->ext_csd.raw_hc_erase_grp_size =
		ext_csd[EXT_CSD_HC_ERASE_GRP_SIZE];
	if (card->ext_csd.rev >= 3) {
		u8 sa_shift = ext_csd[EXT_CSD_S_A_TIMEOUT];
		card->ext_csd.part_config = ext_csd[EXT_CSD_PART_CONFIG];

		/* EXT_CSD value is in units of 10ms, but we store in ms */
		card->ext_csd.part_time = 10 * ext_csd[EXT_CSD_PART_SWITCH_TIME];

		/* Sleep / awake timeout in 100ns units */
		if (sa_shift > 0 && sa_shift <= 0x17)
			card->ext_csd.sa_timeout =
					1 << ext_csd[EXT_CSD_S_A_TIMEOUT];
		card->ext_csd.erase_group_def =
			ext_csd[EXT_CSD_ERASE_GROUP_DEF];
		card->ext_csd.hc_erase_timeout = 300 *
			ext_csd[EXT_CSD_ERASE_TIMEOUT_MULT];
		card->ext_csd.hc_erase_size =
			ext_csd[EXT_CSD_HC_ERASE_GRP_SIZE] << 10;

		card->ext_csd.rel_sectors = ext_csd[EXT_CSD_REL_WR_SEC_C];

		/*
		 * There are two boot regions of equal size, defined in
		 * multiples of 128K.
		 */
		if (ext_csd[EXT_CSD_BOOT_MULT] && mmc_boot_partition_access(card->host)) {
			for (idx = 0; idx < MMC_NUM_BOOT_PARTITION; idx++) {
				part_size = ext_csd[EXT_CSD_BOOT_MULT] << 17;
				mmc_part_add(card, part_size,
					EXT_CSD_PART_CONFIG_ACC_BOOT0 + idx,
					"boot%d", idx, true,
					MMC_BLK_DATA_AREA_BOOT);
			}
		}
	}

	card->ext_csd.raw_hc_erase_gap_size =
		ext_csd[EXT_CSD_HC_WP_GRP_SIZE];
	card->ext_csd.raw_sec_trim_mult =
		ext_csd[EXT_CSD_SEC_TRIM_MULT];
	card->ext_csd.raw_sec_erase_mult =
		ext_csd[EXT_CSD_SEC_ERASE_MULT];
	card->ext_csd.raw_sec_feature_support =
		ext_csd[EXT_CSD_SEC_FEATURE_SUPPORT];
	card->ext_csd.raw_trim_mult =
		ext_csd[EXT_CSD_TRIM_MULT];
	card->ext_csd.raw_partition_support = ext_csd[EXT_CSD_PARTITION_SUPPORT];
	card->ext_csd.raw_driver_strength = ext_csd[EXT_CSD_DRIVER_STRENGTH];
	if (card->ext_csd.rev >= 4) {
		if (ext_csd[EXT_CSD_PARTITION_SETTING_COMPLETED] &
		    EXT_CSD_PART_SETTING_COMPLETED)
			card->ext_csd.partition_setting_completed = 1;
		else
			card->ext_csd.partition_setting_completed = 0;

		mmc_manage_enhanced_area(card, ext_csd);

		mmc_manage_gp_partitions(card, ext_csd);

		card->ext_csd.sec_trim_mult =
			ext_csd[EXT_CSD_SEC_TRIM_MULT];
		card->ext_csd.sec_erase_mult =
			ext_csd[EXT_CSD_SEC_ERASE_MULT];
		card->ext_csd.sec_feature_support =
			ext_csd[EXT_CSD_SEC_FEATURE_SUPPORT];
		card->ext_csd.trim_timeout = 300 *
			ext_csd[EXT_CSD_TRIM_MULT];

		/*
		 * Note that the call to mmc_part_add above defaults to read
		 * only. If this default assumption is changed, the call must
		 * take into account the value of boot_locked below.
		 */
		card->ext_csd.boot_ro_lock = ext_csd[EXT_CSD_BOOT_WP];
		card->ext_csd.boot_ro_lockable = true;

		/* Save power class values */
		card->ext_csd.raw_pwr_cl_52_195 =
			ext_csd[EXT_CSD_PWR_CL_52_195];
		card->ext_csd.raw_pwr_cl_26_195 =
			ext_csd[EXT_CSD_PWR_CL_26_195];
		card->ext_csd.raw_pwr_cl_52_360 =
			ext_csd[EXT_CSD_PWR_CL_52_360];
		card->ext_csd.raw_pwr_cl_26_360 =
			ext_csd[EXT_CSD_PWR_CL_26_360];
		card->ext_csd.raw_pwr_cl_200_195 =
			ext_csd[EXT_CSD_PWR_CL_200_195];
		card->ext_csd.raw_pwr_cl_200_360 =
			ext_csd[EXT_CSD_PWR_CL_200_360];
		card->ext_csd.raw_pwr_cl_ddr_52_195 =
			ext_csd[EXT_CSD_PWR_CL_DDR_52_195];
		card->ext_csd.raw_pwr_cl_ddr_52_360 =
			ext_csd[EXT_CSD_PWR_CL_DDR_52_360];
		card->ext_csd.raw_pwr_cl_ddr_200_360 =
			ext_csd[EXT_CSD_PWR_CL_DDR_200_360];
	}

	/* check whether the eMMC card supports HPI */
	if ((ext_csd[EXT_CSD_HPI_FEATURES] & 0x1) &&
		!(card->quirks & MMC_QUIRK_BROKEN_HPI)) {
		card->ext_csd.hpi = 1;
		if (ext_csd[EXT_CSD_HPI_FEATURES] & 0x2)
			card->ext_csd.hpi_cmd = MMC_STOP_TRANSMISSION;
		else
			card->ext_csd.hpi_cmd = MMC_SEND_STATUS;
		/*
		 * Indicate the maximum timeout to close
		 * a command interrupted by HPI
		 */
		card->ext_csd.out_of_int_time =
			ext_csd[EXT_CSD_OUT_OF_INTERRUPT_TIME] * 10;
		pr_info("%s: Out-of-interrupt timeout is %d[ms]\n",
				mmc_hostname(card->host),
				card->ext_csd.out_of_int_time);
	}

	if (card->ext_csd.rev >= 5) {
		/* Adjust production date as per JEDEC JESD84-B451 */
		if (card->cid.year < 2010)
			card->cid.year += 16;

		/* check whether the eMMC card supports BKOPS */
		if ((ext_csd[EXT_CSD_BKOPS_SUPPORT] & 0x1) &&
				card->ext_csd.hpi) {
			card->ext_csd.bkops = 1;
			card->ext_csd.bkops_en = ext_csd[EXT_CSD_BKOPS_EN];
			card->ext_csd.raw_bkops_status =
				ext_csd[EXT_CSD_BKOPS_STATUS];
			if (!card->ext_csd.bkops_en)
				pr_debug("%s: BKOPS_EN equals 0x%x\n",
					mmc_hostname(card->host),
					card->ext_csd.bkops_en);
		}

		/* check whether the eMMC card supports HPI */
		if (!broken_hpi && (ext_csd[EXT_CSD_HPI_FEATURES] & 0x1)) {
			card->ext_csd.hpi = 1;
			if (ext_csd[EXT_CSD_HPI_FEATURES] & 0x2)
				card->ext_csd.hpi_cmd =	MMC_STOP_TRANSMISSION;
			else
				card->ext_csd.hpi_cmd = MMC_SEND_STATUS;
			/*
			 * Indicate the maximum timeout to close
			 * a command interrupted by HPI
			 */
			card->ext_csd.out_of_int_time =
				ext_csd[EXT_CSD_OUT_OF_INTERRUPT_TIME] * 10;
		}

		card->ext_csd.rel_param = ext_csd[EXT_CSD_WR_REL_PARAM];
		card->ext_csd.rst_n_function = ext_csd[EXT_CSD_RST_N_FUNCTION];

		/*
		 * Some eMMC vendors violate eMMC 5.0 spec and set
		 * REL_WR_SEC_C register to 0x10 to indicate the
		 * ability of RPMB throughput improvement thus lead
		 * to failure when TZ module write data to RPMB
		 * partition. So check bit[4] of EXT_CSD[166] and
		 * if it is not set then change value of REL_WR_SEC_C
		 * to 0x1 directly ignoring value of EXT_CSD[222].
		 */
		if (!(card->ext_csd.rel_param &
					EXT_CSD_WR_REL_PARAM_EN_RPMB_REL_WR))
			card->ext_csd.rel_sectors = 0x1;

		/*
		 * RPMB regions are defined in multiples of 128K.
		 */
		card->ext_csd.raw_rpmb_size_mult = ext_csd[EXT_CSD_RPMB_MULT];
		if (ext_csd[EXT_CSD_RPMB_MULT] && mmc_host_cmd23(card->host)) {
			mmc_part_add(card, ext_csd[EXT_CSD_RPMB_MULT] << 17,
				EXT_CSD_PART_CONFIG_ACC_RPMB,
				"rpmb", 0, false,
				MMC_BLK_DATA_AREA_RPMB);
		}
	}

	card->ext_csd.raw_erased_mem_count = ext_csd[EXT_CSD_ERASED_MEM_CONT];
	if (ext_csd[EXT_CSD_ERASED_MEM_CONT])
		card->erased_byte = 0xFF;
	else
		card->erased_byte = 0x0;

	/* eMMC v4.5 or later */
	if (card->ext_csd.rev >= 6) {
		card->ext_csd.feature_support |= MMC_DISCARD_FEATURE;

		card->ext_csd.generic_cmd6_time = 10 *
			ext_csd[EXT_CSD_GENERIC_CMD6_TIME];
		card->ext_csd.power_off_longtime = 10 *
			ext_csd[EXT_CSD_POWER_OFF_LONG_TIME];

		card->ext_csd.cache_size =
			ext_csd[EXT_CSD_CACHE_SIZE + 0] << 0 |
			ext_csd[EXT_CSD_CACHE_SIZE + 1] << 8 |
			ext_csd[EXT_CSD_CACHE_SIZE + 2] << 16 |
			ext_csd[EXT_CSD_CACHE_SIZE + 3] << 24;

		if (ext_csd[EXT_CSD_DATA_SECTOR_SIZE] == 1)
			card->ext_csd.data_sector_size = 4096;
		else
			card->ext_csd.data_sector_size = 512;

		if ((ext_csd[EXT_CSD_DATA_TAG_SUPPORT] & 1) &&
		    (ext_csd[EXT_CSD_TAG_UNIT_SIZE] <= 8)) {
			card->ext_csd.data_tag_unit_size =
			((unsigned int) 1 << ext_csd[EXT_CSD_TAG_UNIT_SIZE]) *
			(card->ext_csd.data_sector_size);
		} else {
			card->ext_csd.data_tag_unit_size = 0;
		}

		card->ext_csd.max_packed_writes =
			ext_csd[EXT_CSD_MAX_PACKED_WRITES];
		card->ext_csd.max_packed_reads =
			ext_csd[EXT_CSD_MAX_PACKED_READS];
	} else {
		card->ext_csd.data_sector_size = 512;
	}

<<<<<<< HEAD
	if (card->ext_csd.rev >= 7) {
		/* Enhance Strobe is supported since v5.1 which rev should be
		 * 8 but some eMMC devices can support it with rev 7. So handle
		 * Enhance Strobe here.
		 */
		card->ext_csd.strobe_support = ext_csd[EXT_CSD_STROBE_SUPPORT];
		card->ext_csd.cmdq_support = ext_csd[EXT_CSD_CMDQ_SUPPORT];
		card->ext_csd.fw_version = ext_csd[EXT_CSD_FIRMWARE_VERSION];
		pr_info("%s: eMMC FW version: 0x%02x\n",
			mmc_hostname(card->host),
			card->ext_csd.fw_version);
		if (card->ext_csd.cmdq_support) {
			/*
			 * Queue Depth = N + 1,
			 * see JEDEC JESD84-B51 section 7.4.19
			 */
			card->ext_csd.cmdq_depth =
				ext_csd[EXT_CSD_CMDQ_DEPTH] + 1;
			pr_info("%s: CMDQ supported: depth: %d\n",
				mmc_hostname(card->host),
				card->ext_csd.cmdq_depth);
		}
		card->ext_csd.barrier_support =
			ext_csd[EXT_CSD_BARRIER_SUPPORT];
		card->ext_csd.cache_flush_policy =
			ext_csd[EXT_CSD_CACHE_FLUSH_POLICY];
		pr_info("%s: cache barrier support %d flush policy %d\n",
				mmc_hostname(card->host),
				card->ext_csd.barrier_support,
				card->ext_csd.cache_flush_policy);
		card->ext_csd.enhanced_rpmb_supported =
			(card->ext_csd.rel_param &
			 EXT_CSD_WR_REL_PARAM_EN_RPMB_REL_WR);
	} else {
		card->ext_csd.cmdq_support = 0;
		card->ext_csd.cmdq_depth = 0;
		card->ext_csd.barrier_support = 0;
		card->ext_csd.cache_flush_policy = 0;
	}
=======
	/*
	 * GENERIC_CMD6_TIME is to be used "unless a specific timeout is defined
	 * when accessing a specific field", so use it here if there is no
	 * PARTITION_SWITCH_TIME.
	 */
	if (!card->ext_csd.part_time)
		card->ext_csd.part_time = card->ext_csd.generic_cmd6_time;
	/* Some eMMC set the value too low so set a minimum */
	if (card->ext_csd.part_time < MMC_MIN_PART_SWITCH_TIME)
		card->ext_csd.part_time = MMC_MIN_PART_SWITCH_TIME;
>>>>>>> f5978a07

	/* eMMC v5 or later */
	if (card->ext_csd.rev >= 7) {
		memcpy(card->ext_csd.fwrev, &ext_csd[EXT_CSD_FIRMWARE_VERSION],
		       MMC_FIRMWARE_LEN);
		card->ext_csd.ffu_capable =
			(ext_csd[EXT_CSD_SUPPORTED_MODE] & 0x1) &&
			!(ext_csd[EXT_CSD_FW_CONFIG] & 0x1);

		card->ext_csd.pre_eol_info = ext_csd[EXT_CSD_PRE_EOL_INFO];
		card->ext_csd.device_life_time_est_typ_a =
			ext_csd[EXT_CSD_DEVICE_LIFE_TIME_EST_TYP_A];
		card->ext_csd.device_life_time_est_typ_b =
			ext_csd[EXT_CSD_DEVICE_LIFE_TIME_EST_TYP_B];
	}
out:
	return err;
}

static int mmc_read_ext_csd(struct mmc_card *card)
{
	struct mmc_host *host = card->host;
	u8 *ext_csd;
	int err;

	if (!mmc_can_ext_csd(card))
		return 0;

	err = mmc_get_ext_csd(card, &ext_csd);
	if (err) {
		pr_err("%s: %s: mmc_get_ext_csd() fails %d\n",
				mmc_hostname(host), __func__, err);

		/* If the host or the card can't do the switch,
		 * fail more gracefully. */
		if ((err != -EINVAL)
		 && (err != -ENOSYS)
		 && (err != -EFAULT))
			return err;

		/*
		 * High capacity cards should have this "magic" size
		 * stored in their CSD.
		 */
		if (card->csd.capacity == (4096 * 512)) {
			pr_err("%s: unable to read EXT_CSD on a possible high capacity card. Card will be ignored.\n",
				mmc_hostname(card->host));
		} else {
			pr_warn("%s: unable to read EXT_CSD, performance might suffer\n",
				mmc_hostname(card->host));
			err = 0;
		}

		return err;
	}

	err = mmc_decode_ext_csd(card, ext_csd);
	kfree(ext_csd);
	return err;
}

static int mmc_compare_ext_csds(struct mmc_card *card, unsigned bus_width)
{
	u8 *bw_ext_csd;
	int err;

	if (bus_width == MMC_BUS_WIDTH_1)
		return 0;

	err = mmc_get_ext_csd(card, &bw_ext_csd);
	if (err)
		return err;

	/* only compare read only fields */
	err = !((card->ext_csd.raw_partition_support ==
			bw_ext_csd[EXT_CSD_PARTITION_SUPPORT]) &&
		(card->ext_csd.raw_erased_mem_count ==
			bw_ext_csd[EXT_CSD_ERASED_MEM_CONT]) &&
		(card->ext_csd.rev ==
			bw_ext_csd[EXT_CSD_REV]) &&
		(card->ext_csd.raw_ext_csd_structure ==
			bw_ext_csd[EXT_CSD_STRUCTURE]) &&
		(card->ext_csd.raw_card_type ==
			bw_ext_csd[EXT_CSD_CARD_TYPE]) &&
		(card->ext_csd.raw_s_a_timeout ==
			bw_ext_csd[EXT_CSD_S_A_TIMEOUT]) &&
		(card->ext_csd.raw_hc_erase_gap_size ==
			bw_ext_csd[EXT_CSD_HC_WP_GRP_SIZE]) &&
		(card->ext_csd.raw_erase_timeout_mult ==
			bw_ext_csd[EXT_CSD_ERASE_TIMEOUT_MULT]) &&
		(card->ext_csd.raw_hc_erase_grp_size ==
			bw_ext_csd[EXT_CSD_HC_ERASE_GRP_SIZE]) &&
		(card->ext_csd.raw_sec_trim_mult ==
			bw_ext_csd[EXT_CSD_SEC_TRIM_MULT]) &&
		(card->ext_csd.raw_sec_erase_mult ==
			bw_ext_csd[EXT_CSD_SEC_ERASE_MULT]) &&
		(card->ext_csd.raw_sec_feature_support ==
			bw_ext_csd[EXT_CSD_SEC_FEATURE_SUPPORT]) &&
		(card->ext_csd.raw_trim_mult ==
			bw_ext_csd[EXT_CSD_TRIM_MULT]) &&
		(card->ext_csd.raw_sectors[0] ==
			bw_ext_csd[EXT_CSD_SEC_CNT + 0]) &&
		(card->ext_csd.raw_sectors[1] ==
			bw_ext_csd[EXT_CSD_SEC_CNT + 1]) &&
		(card->ext_csd.raw_sectors[2] ==
			bw_ext_csd[EXT_CSD_SEC_CNT + 2]) &&
		(card->ext_csd.raw_sectors[3] ==
			bw_ext_csd[EXT_CSD_SEC_CNT + 3]) &&
		(card->ext_csd.raw_pwr_cl_52_195 ==
			bw_ext_csd[EXT_CSD_PWR_CL_52_195]) &&
		(card->ext_csd.raw_pwr_cl_26_195 ==
			bw_ext_csd[EXT_CSD_PWR_CL_26_195]) &&
		(card->ext_csd.raw_pwr_cl_52_360 ==
			bw_ext_csd[EXT_CSD_PWR_CL_52_360]) &&
		(card->ext_csd.raw_pwr_cl_26_360 ==
			bw_ext_csd[EXT_CSD_PWR_CL_26_360]) &&
		(card->ext_csd.raw_pwr_cl_200_195 ==
			bw_ext_csd[EXT_CSD_PWR_CL_200_195]) &&
		(card->ext_csd.raw_pwr_cl_200_360 ==
			bw_ext_csd[EXT_CSD_PWR_CL_200_360]) &&
		(card->ext_csd.raw_pwr_cl_ddr_52_195 ==
			bw_ext_csd[EXT_CSD_PWR_CL_DDR_52_195]) &&
		(card->ext_csd.raw_pwr_cl_ddr_52_360 ==
			bw_ext_csd[EXT_CSD_PWR_CL_DDR_52_360]) &&
		(card->ext_csd.raw_pwr_cl_ddr_200_360 ==
			bw_ext_csd[EXT_CSD_PWR_CL_DDR_200_360]));

	if (err)
		err = -EINVAL;

	kfree(bw_ext_csd);
	return err;
}

MMC_DEV_ATTR(cid, "%08x%08x%08x%08x\n", card->raw_cid[0], card->raw_cid[1],
	card->raw_cid[2], card->raw_cid[3]);
MMC_DEV_ATTR(csd, "%08x%08x%08x%08x\n", card->raw_csd[0], card->raw_csd[1],
	card->raw_csd[2], card->raw_csd[3]);
MMC_DEV_ATTR(date, "%02d/%04d\n", card->cid.month, card->cid.year);
MMC_DEV_ATTR(erase_size, "%u\n", card->erase_size << 9);
MMC_DEV_ATTR(preferred_erase_size, "%u\n", card->pref_erase << 9);
MMC_DEV_ATTR(ffu_capable, "%d\n", card->ext_csd.ffu_capable);
MMC_DEV_ATTR(hwrev, "0x%x\n", card->cid.hwrev);
MMC_DEV_ATTR(manfid, "0x%06x\n", card->cid.manfid);
MMC_DEV_ATTR(name, "%s\n", card->cid.prod_name);
MMC_DEV_ATTR(oemid, "0x%04x\n", card->cid.oemid);
MMC_DEV_ATTR(prv, "0x%x\n", card->cid.prv);
MMC_DEV_ATTR(rev, "0x%x\n", card->ext_csd.rev);
MMC_DEV_ATTR(pre_eol_info, "%02x\n", card->ext_csd.pre_eol_info);
MMC_DEV_ATTR(life_time, "0x%02x 0x%02x\n",
	card->ext_csd.device_life_time_est_typ_a,
	card->ext_csd.device_life_time_est_typ_b);
MMC_DEV_ATTR(serial, "0x%08x\n", card->cid.serial);
MMC_DEV_ATTR(enhanced_area_offset, "%llu\n",
		card->ext_csd.enhanced_area_offset);
MMC_DEV_ATTR(enhanced_area_size, "%u\n", card->ext_csd.enhanced_area_size);
MMC_DEV_ATTR(raw_rpmb_size_mult, "%#x\n", card->ext_csd.raw_rpmb_size_mult);
MMC_DEV_ATTR(enhanced_rpmb_supported, "%#x\n",
		card->ext_csd.enhanced_rpmb_supported);
MMC_DEV_ATTR(rel_sectors, "%#x\n", card->ext_csd.rel_sectors);

static ssize_t mmc_fwrev_show(struct device *dev,
			      struct device_attribute *attr,
			      char *buf)
{
	struct mmc_card *card = mmc_dev_to_card(dev);

	if (card->ext_csd.rev < 7) {
		return sprintf(buf, "0x%x\n", card->cid.fwrev);
	} else {
		return sprintf(buf, "0x%*phN\n", MMC_FIRMWARE_LEN,
			       card->ext_csd.fwrev);
	}
}

static DEVICE_ATTR(fwrev, S_IRUGO, mmc_fwrev_show, NULL);

static struct attribute *mmc_std_attrs[] = {
	&dev_attr_cid.attr,
	&dev_attr_csd.attr,
	&dev_attr_date.attr,
	&dev_attr_erase_size.attr,
	&dev_attr_preferred_erase_size.attr,
	&dev_attr_fwrev.attr,
	&dev_attr_ffu_capable.attr,
	&dev_attr_hwrev.attr,
	&dev_attr_manfid.attr,
	&dev_attr_name.attr,
	&dev_attr_oemid.attr,
	&dev_attr_prv.attr,
	&dev_attr_rev.attr,
	&dev_attr_pre_eol_info.attr,
	&dev_attr_life_time.attr,
	&dev_attr_serial.attr,
	&dev_attr_enhanced_area_offset.attr,
	&dev_attr_enhanced_area_size.attr,
	&dev_attr_raw_rpmb_size_mult.attr,
	&dev_attr_enhanced_rpmb_supported.attr,
	&dev_attr_rel_sectors.attr,
	NULL,
};
ATTRIBUTE_GROUPS(mmc_std);

static struct device_type mmc_type = {
	.groups = mmc_std_groups,
};

/*
 * Select the PowerClass for the current bus width
 * If power class is defined for 4/8 bit bus in the
 * extended CSD register, select it by executing the
 * mmc_switch command.
 */
static int __mmc_select_powerclass(struct mmc_card *card,
				   unsigned int bus_width)
{
	struct mmc_host *host = card->host;
	struct mmc_ext_csd *ext_csd = &card->ext_csd;
	unsigned int pwrclass_val = 0;
	int err = 0;

	switch (1 << host->ios.vdd) {
	case MMC_VDD_165_195:
		if (host->ios.clock <= MMC_HIGH_26_MAX_DTR)
			pwrclass_val = ext_csd->raw_pwr_cl_26_195;
		else if (host->ios.clock <= MMC_HIGH_52_MAX_DTR)
			pwrclass_val = (bus_width <= EXT_CSD_BUS_WIDTH_8) ?
				ext_csd->raw_pwr_cl_52_195 :
				ext_csd->raw_pwr_cl_ddr_52_195;
		else if (host->ios.clock <= MMC_HS200_MAX_DTR)
			pwrclass_val = ext_csd->raw_pwr_cl_200_195;
		break;
	case MMC_VDD_27_28:
	case MMC_VDD_28_29:
	case MMC_VDD_29_30:
	case MMC_VDD_30_31:
	case MMC_VDD_31_32:
	case MMC_VDD_32_33:
	case MMC_VDD_33_34:
	case MMC_VDD_34_35:
	case MMC_VDD_35_36:
		if (host->ios.clock <= MMC_HIGH_26_MAX_DTR)
			pwrclass_val = ext_csd->raw_pwr_cl_26_360;
		else if (host->ios.clock <= MMC_HIGH_52_MAX_DTR)
			pwrclass_val = (bus_width <= EXT_CSD_BUS_WIDTH_8) ?
				ext_csd->raw_pwr_cl_52_360 :
				ext_csd->raw_pwr_cl_ddr_52_360;
		else if (host->ios.clock <= MMC_HS200_MAX_DTR)
			pwrclass_val = (bus_width == EXT_CSD_DDR_BUS_WIDTH_8) ?
				ext_csd->raw_pwr_cl_ddr_200_360 :
				ext_csd->raw_pwr_cl_200_360;
		break;
	default:
		pr_warn("%s: Voltage range not supported for power class\n",
			mmc_hostname(host));
		return -EINVAL;
	}

	if (bus_width & (EXT_CSD_BUS_WIDTH_8 | EXT_CSD_DDR_BUS_WIDTH_8))
		pwrclass_val = (pwrclass_val & EXT_CSD_PWR_CL_8BIT_MASK) >>
				EXT_CSD_PWR_CL_8BIT_SHIFT;
	else
		pwrclass_val = (pwrclass_val & EXT_CSD_PWR_CL_4BIT_MASK) >>
				EXT_CSD_PWR_CL_4BIT_SHIFT;

	/* If the power class is different from the default value */
	if (pwrclass_val > 0) {
		err = mmc_switch(card, EXT_CSD_CMD_SET_NORMAL,
				 EXT_CSD_POWER_CLASS,
				 pwrclass_val,
				 card->ext_csd.generic_cmd6_time);
	}

	return err;
}

static int mmc_select_powerclass(struct mmc_card *card)
{
	struct mmc_host *host = card->host;
	u32 bus_width, ext_csd_bits;
	int err, ddr;

	/* Power class selection is supported for versions >= 4.0 */
	if (!mmc_can_ext_csd(card))
		return 0;

	bus_width = host->ios.bus_width;
	/* Power class values are defined only for 4/8 bit bus */
	if (bus_width == MMC_BUS_WIDTH_1)
		return 0;

	ddr = card->mmc_avail_type & EXT_CSD_CARD_TYPE_DDR_52;
	if (ddr)
		ext_csd_bits = (bus_width == MMC_BUS_WIDTH_8) ?
			EXT_CSD_DDR_BUS_WIDTH_8 : EXT_CSD_DDR_BUS_WIDTH_4;
	else
		ext_csd_bits = (bus_width == MMC_BUS_WIDTH_8) ?
			EXT_CSD_BUS_WIDTH_8 :  EXT_CSD_BUS_WIDTH_4;

	err = __mmc_select_powerclass(card, ext_csd_bits);
	if (err)
		pr_warn("%s: power class selection to bus width %d ddr %d failed\n",
			mmc_hostname(host), 1 << bus_width, ddr);

	return err;
}

/*
 * Set the bus speed for the selected speed mode.
 */
static void mmc_set_bus_speed(struct mmc_card *card)
{
	unsigned int max_dtr = (unsigned int)-1;

	if ((mmc_card_hs200(card) || mmc_card_hs400(card)) &&
	     max_dtr > card->ext_csd.hs200_max_dtr)
		max_dtr = card->ext_csd.hs200_max_dtr;
	else if (mmc_card_hs(card) && max_dtr > card->ext_csd.hs_max_dtr)
		max_dtr = card->ext_csd.hs_max_dtr;
	else if (max_dtr > card->csd.max_dtr)
		max_dtr = card->csd.max_dtr;

	mmc_set_clock(card->host, max_dtr);
}

/*
 * Select the bus width amoung 4-bit and 8-bit(SDR).
 * If the bus width is changed successfully, return the selected width value.
 * Zero is returned instead of error value if the wide width is not supported.
 */
static int mmc_select_bus_width(struct mmc_card *card)
{
	static const unsigned ext_csd_bits[] = {
		EXT_CSD_BUS_WIDTH_8,
		EXT_CSD_BUS_WIDTH_4,
	};
	static const unsigned bus_widths[] = {
		MMC_BUS_WIDTH_8,
		MMC_BUS_WIDTH_4,
	};
	struct mmc_host *host = card->host;
	unsigned idx, bus_width = 0;
	int err = 0;

	if (!mmc_can_ext_csd(card) ||
	    !(host->caps & (MMC_CAP_4_BIT_DATA | MMC_CAP_8_BIT_DATA)))
		return 0;

	idx = (host->caps & MMC_CAP_8_BIT_DATA) ? 0 : 1;

	/*
	 * Unlike SD, MMC cards dont have a configuration register to notify
	 * supported bus width. So bus test command should be run to identify
	 * the supported bus width or compare the ext csd values of current
	 * bus width and ext csd values of 1 bit mode read earlier.
	 */
	for (; idx < ARRAY_SIZE(bus_widths); idx++) {
		/*
		 * Host is capable of 8bit transfer, then switch
		 * the device to work in 8bit transfer mode. If the
		 * mmc switch command returns error then switch to
		 * 4bit transfer mode. On success set the corresponding
		 * bus width on the host.
		 */
		err = mmc_switch(card, EXT_CSD_CMD_SET_NORMAL,
				 EXT_CSD_BUS_WIDTH,
				 ext_csd_bits[idx],
				 card->ext_csd.generic_cmd6_time);
		if (err)
			continue;

		bus_width = bus_widths[idx];
		mmc_set_bus_width(host, bus_width);

		/*
		 * If controller can't handle bus width test,
		 * compare ext_csd previously read in 1 bit mode
		 * against ext_csd at new bus width
		 */
		if (!(host->caps & MMC_CAP_BUS_WIDTH_TEST))
			err = mmc_compare_ext_csds(card, bus_width);
		else
			err = mmc_bus_test(card, bus_width);

		if (!err) {
			err = bus_width;
			break;
		} else {
			pr_warn("%s: switch to bus width %d failed\n",
				mmc_hostname(host), 1 << bus_width);
		}
	}

	return err;
}

/*
 * Switch to the high-speed mode
 */
static int mmc_select_hs(struct mmc_card *card)
{
	int err;

	err = __mmc_switch(card, EXT_CSD_CMD_SET_NORMAL,
			   EXT_CSD_HS_TIMING, EXT_CSD_TIMING_HS,
			   card->ext_csd.generic_cmd6_time,
			   true, false, true);
	if (!err) {
		mmc_set_timing(card->host, MMC_TIMING_MMC_HS);
		err = mmc_switch_status(card, false);
	}

	return err;
}

/*
 * Activate wide bus and DDR if supported.
 */
static int mmc_select_hs_ddr(struct mmc_card *card)
{
	struct mmc_host *host = card->host;
	u32 bus_width, ext_csd_bits;
	int err = 0;

	if (!(card->mmc_avail_type & EXT_CSD_CARD_TYPE_DDR_52))
		return 0;

	bus_width = host->ios.bus_width;
	if (bus_width == MMC_BUS_WIDTH_1)
		return 0;

	ext_csd_bits = (bus_width == MMC_BUS_WIDTH_8) ?
		EXT_CSD_DDR_BUS_WIDTH_8 : EXT_CSD_DDR_BUS_WIDTH_4;

	err = __mmc_switch(card, EXT_CSD_CMD_SET_NORMAL,
			EXT_CSD_BUS_WIDTH,
			ext_csd_bits,
			card->ext_csd.generic_cmd6_time,
			true, false, false);
	if (err) {
		pr_err("%s: switch to bus width %d ddr failed\n",
			mmc_hostname(host), 1 << bus_width);
		return err;
	}

	/*
	 * eMMC cards can support 3.3V to 1.2V i/o (vccq)
	 * signaling.
	 *
	 * EXT_CSD_CARD_TYPE_DDR_1_8V means 3.3V or 1.8V vccq.
	 *
	 * 1.8V vccq at 3.3V core voltage (vcc) is not required
	 * in the JEDEC spec for DDR.
	 *
	 * Even (e)MMC card can support 3.3v to 1.2v vccq, but not all
	 * host controller can support this, like some of the SDHCI
	 * controller which connect to an eMMC device. Some of these
	 * host controller still needs to use 1.8v vccq for supporting
	 * DDR mode.
	 *
	 * So the sequence will be:
	 * if (host and device can both support 1.2v IO)
	 *	use 1.2v IO;
	 * else if (host and device can both support 1.8v IO)
	 *	use 1.8v IO;
	 * so if host and device can only support 3.3v IO, this is the
	 * last choice.
	 *
	 * WARNING: eMMC rules are NOT the same as SD DDR
	 */
	err = -EINVAL;
	if (card->mmc_avail_type & EXT_CSD_CARD_TYPE_DDR_1_2V)
		err = __mmc_set_signal_voltage(host, MMC_SIGNAL_VOLTAGE_120);

	if (err && (card->mmc_avail_type & EXT_CSD_CARD_TYPE_DDR_1_8V))
		err = __mmc_set_signal_voltage(host, MMC_SIGNAL_VOLTAGE_180);

	/* make sure vccq is 3.3v after switching disaster */
	if (err)
		err = __mmc_set_signal_voltage(host, MMC_SIGNAL_VOLTAGE_330);

	if (!err) {
		mmc_set_timing(host, MMC_TIMING_MMC_DDR52);
		err = mmc_switch_status(card, false);
	}

	return err;
}

/* Caller must hold re-tuning */
static int mmc_switch_status(struct mmc_card *card, bool ignore_crc)
{
	u32 status;
	int err;

	err = __mmc_send_status(card, &status, ignore_crc);
	if (err)
		return err;

	return mmc_switch_status_error(card->host, status);
}

static int mmc_select_hs400(struct mmc_card *card)
{
	struct mmc_host *host = card->host;
	bool send_status = true;
	unsigned int max_dtr;
	int err = 0;
	u8 val;

	/*
	 * HS400 mode requires 8-bit bus width
	 */
	if (card->ext_csd.strobe_support) {
		if (!(card->mmc_avail_type & EXT_CSD_CARD_TYPE_HS400 &&
		    host->caps & MMC_CAP_8_BIT_DATA))
			return 0;

		/* For Enhance Strobe flow. For non Enhance Strobe, signal
		 * voltage will not be set.
		 */
		if (card->mmc_avail_type & EXT_CSD_CARD_TYPE_HS200_1_2V)
			err = __mmc_set_signal_voltage(host,
					MMC_SIGNAL_VOLTAGE_120);

		if (err && card->mmc_avail_type & EXT_CSD_CARD_TYPE_HS200_1_8V)
			err = __mmc_set_signal_voltage(host,
					MMC_SIGNAL_VOLTAGE_180);
		if (err)
			return err;
	} else {
		if (!(card->mmc_avail_type & EXT_CSD_CARD_TYPE_HS400 &&
		    host->ios.bus_width == MMC_BUS_WIDTH_8))
			return 0;
	}

	if (host->caps & MMC_CAP_WAIT_WHILE_BUSY)
		send_status = false;

	/* Switch card to HS mode */
	val = EXT_CSD_TIMING_HS;
	err = __mmc_switch(card, EXT_CSD_CMD_SET_NORMAL,
			   EXT_CSD_HS_TIMING, val,
			   card->ext_csd.generic_cmd6_time,
			   true, send_status, true);
	if (err) {
		pr_err("%s: switch to high-speed from hs200 failed, err:%d\n",
			mmc_hostname(host), err);
		return err;
	}

	/* Set host controller to HS timing */
	mmc_set_timing(card->host, MMC_TIMING_MMC_HS);

	/* Reduce frequency to HS frequency */
	max_dtr = card->ext_csd.hs_max_dtr;
	mmc_set_clock(host, max_dtr);

	if (!send_status) {
		err = mmc_switch_status(card, false);
		if (err)
			goto out_err;
	}

	val = EXT_CSD_DDR_BUS_WIDTH_8;
	if (card->ext_csd.strobe_support) {
		err = mmc_select_bus_width(card);
		if (IS_ERR_VALUE(err))
			return err;
		val |= EXT_CSD_BUS_WIDTH_STROBE;
	}

	/* Switch card to DDR */
	err = mmc_switch(card, EXT_CSD_CMD_SET_NORMAL,
			 EXT_CSD_BUS_WIDTH,
			 val,
			 card->ext_csd.generic_cmd6_time);
	if (err) {
		pr_err("%s: switch to bus width for hs400 failed, err:%d\n",
			mmc_hostname(host), err);
		return err;
	}

	/* Switch card to HS400 */
	val = EXT_CSD_TIMING_HS400 |
	      card->drive_strength << EXT_CSD_DRV_STR_SHIFT;
	err = __mmc_switch(card, EXT_CSD_CMD_SET_NORMAL,
			   EXT_CSD_HS_TIMING, val,
			   card->ext_csd.generic_cmd6_time,
			   true, send_status, true);
	if (err) {
		pr_err("%s: switch to hs400 failed, err:%d\n",
			 mmc_hostname(host), err);
		return err;
	}

	/* Set host controller to HS400 timing and frequency */
	mmc_set_timing(host, MMC_TIMING_MMC_HS400);
	mmc_set_bus_speed(card);

	if (card->ext_csd.strobe_support && host->ops->enhanced_strobe) {
		mmc_host_clk_hold(host);
		err = host->ops->enhanced_strobe(host);
		if (!err)
			host->ios.enhanced_strobe = true;
		mmc_host_clk_release(host);
	} else if ((host->caps2 & MMC_CAP2_HS400_POST_TUNING) &&
			host->ops->execute_tuning) {
		mmc_host_clk_hold(host);
		err = host->ops->execute_tuning(host,
				MMC_SEND_TUNING_BLOCK_HS200);
		mmc_host_clk_release(host);

		if (err)
			pr_warn("%s: tuning execution failed\n",
				mmc_hostname(host));
	}

	/*
	 * Sending of CMD13 should be done after the host calibration
	 * for enhanced_strobe or HS400 mode is completed.
	 * Otherwise may see CMD13 timeouts or CRC errors.
	 */
	if (!send_status) {
		err = mmc_switch_status(card, false);
		if (err)
			goto out_err;
	}

	return 0;

out_err:
	pr_err("%s: %s failed, error %d\n", mmc_hostname(card->host),
	       __func__, err);
	return err;
}

int mmc_hs200_to_hs400(struct mmc_card *card)
{
	return mmc_select_hs400(card);
}

int mmc_hs400_to_hs200(struct mmc_card *card)
{
	struct mmc_host *host = card->host;
	bool send_status = true;
	unsigned int max_dtr;
	int err;
	u8 val;

	if (host->caps & MMC_CAP_WAIT_WHILE_BUSY)
		send_status = false;

	/* Switch HS400 to HS DDR */
	val = EXT_CSD_TIMING_HS;
	err = __mmc_switch(card, EXT_CSD_CMD_SET_NORMAL, EXT_CSD_HS_TIMING,
			   val, card->ext_csd.generic_cmd6_time,
			   true, send_status, true);
	if (err)
		goto out_err;

	mmc_set_timing(host, MMC_TIMING_MMC_DDR52);

	/* Reduce frequency to HS */
	max_dtr = card->ext_csd.hs_max_dtr;
	mmc_set_clock(host, max_dtr);

	if (!send_status) {
		err = mmc_switch_status(card, false);
		if (err)
			goto out_err;
	}

	/* Switch HS DDR to HS */
	err = __mmc_switch(card, EXT_CSD_CMD_SET_NORMAL, EXT_CSD_BUS_WIDTH,
			   EXT_CSD_BUS_WIDTH_8, card->ext_csd.generic_cmd6_time,
			   true, send_status, true);
	if (err)
		goto out_err;

	mmc_set_timing(host, MMC_TIMING_MMC_HS);

	if (!send_status) {
		err = mmc_switch_status(card, false);
		if (err)
			goto out_err;
	}

	/* Switch HS to HS200 */
	val = EXT_CSD_TIMING_HS200 |
	      card->drive_strength << EXT_CSD_DRV_STR_SHIFT;
	err = __mmc_switch(card, EXT_CSD_CMD_SET_NORMAL, EXT_CSD_HS_TIMING,
			   val, card->ext_csd.generic_cmd6_time, true,
			   send_status, true);
	if (err)
		goto out_err;

	mmc_set_timing(host, MMC_TIMING_MMC_HS200);

	if (!send_status) {
		err = mmc_switch_status(card, false);
		if (err)
			goto out_err;
	}

	mmc_set_bus_speed(card);

	return 0;

out_err:
	pr_err("%s: %s failed, error %d\n", mmc_hostname(card->host),
	       __func__, err);
	return err;
}

static void mmc_select_driver_type(struct mmc_card *card)
{
	int card_drv_type, drive_strength, drv_type;

	card_drv_type = card->ext_csd.raw_driver_strength |
			mmc_driver_type_mask(0);

	drive_strength = mmc_select_drive_strength(card,
						   card->ext_csd.hs200_max_dtr,
						   card_drv_type, &drv_type);

	card->drive_strength = drive_strength;

	if (drv_type)
		mmc_set_driver_type(card->host, drv_type);
}

/*
 * For device supporting HS200 mode, the following sequence
 * should be done before executing the tuning process.
 * 1. set the desired bus width(4-bit or 8-bit, 1-bit is not supported)
 * 2. switch to HS200 mode
 * 3. set the clock to > 52Mhz and <=200MHz
 */
static int mmc_select_hs200(struct mmc_card *card)
{
	struct mmc_host *host = card->host;
	bool send_status = true;
	unsigned int old_timing, old_signal_voltage;
	int err = -EINVAL;
	u8 val;

	old_signal_voltage = host->ios.signal_voltage;
	if (card->mmc_avail_type & EXT_CSD_CARD_TYPE_HS200_1_2V)
		err = __mmc_set_signal_voltage(host, MMC_SIGNAL_VOLTAGE_120);

	if (err && card->mmc_avail_type & EXT_CSD_CARD_TYPE_HS200_1_8V)
		err = __mmc_set_signal_voltage(host, MMC_SIGNAL_VOLTAGE_180);

	/* If fails try again during next card power cycle */
	if (err)
		return err;

	mmc_select_driver_type(card);

	if (host->caps & MMC_CAP_WAIT_WHILE_BUSY)
		send_status = false;

	/*
	 * Set the bus width(4 or 8) with host's support and
	 * switch to HS200 mode if bus width is set successfully.
	 */
	err = mmc_select_bus_width(card);
	if (!IS_ERR_VALUE(err)) {
		val = EXT_CSD_TIMING_HS200 |
		      card->drive_strength << EXT_CSD_DRV_STR_SHIFT;
		err = __mmc_switch(card, EXT_CSD_CMD_SET_NORMAL,
				   EXT_CSD_HS_TIMING, val,
				   card->ext_csd.generic_cmd6_time,
				   true, send_status, true);
		if (err)
			goto err;
		old_timing = host->ios.timing;
		mmc_set_timing(host, MMC_TIMING_MMC_HS200);
		if (!send_status) {
			/*
			 * Since after switching to hs200, crc errors might
			 * occur for commands send before tuning.
			 * So ignore crc error for cmd13.
			 */
			err = mmc_switch_status(card, true);
			/*
			 * mmc_select_timing() assumes timing has not changed if
			 * it is a switch error.
			 */
			if (err == -EBADMSG)
				mmc_set_timing(host, old_timing);
		}
	}
err:
	if (err) {
		/* fall back to the old signal voltage, if fails report error */
		if (__mmc_set_signal_voltage(host, old_signal_voltage))
			err = -EIO;

		pr_err("%s: %s failed, error %d\n", mmc_hostname(card->host),
		       __func__, err);
	}
	return err;
}

static int mmc_reboot_notify(struct notifier_block *notify_block,
		unsigned long event, void *unused)
{
	struct mmc_card *card = container_of(
			notify_block, struct mmc_card, reboot_notify);

	card->pon_type = (event != SYS_RESTART) ? MMC_LONG_PON : MMC_SHRT_PON;

	return NOTIFY_OK;
}

/*
 * Activate High Speed or HS200 mode if supported.
 */
static int mmc_select_timing(struct mmc_card *card)
{
	int err = 0;

	if (!mmc_can_ext_csd(card))
		goto bus_speed;

	/* For Enhance Strobe HS400 flow */
	if (card->ext_csd.strobe_support &&
	    card->mmc_avail_type & EXT_CSD_CARD_TYPE_HS400 &&
	    card->host->caps & MMC_CAP_8_BIT_DATA)
		err = mmc_select_hs400(card);
	else if (card->mmc_avail_type & EXT_CSD_CARD_TYPE_HS200)
		err = mmc_select_hs200(card);
	else if (card->mmc_avail_type & EXT_CSD_CARD_TYPE_HS)
		err = mmc_select_hs(card);

	if (err && err != -EBADMSG)
		return err;

	if (err) {
		pr_warn("%s: switch to %s failed\n",
			mmc_card_hs(card) ? "high-speed" :
			(mmc_card_hs200(card) ? "hs200" : ""),
			mmc_hostname(card->host));
		err = 0;
	}

bus_speed:
	/*
	 * Set the bus speed to the selected bus timing.
	 * If timing is not selected, backward compatible is the default.
	 */
	mmc_set_bus_speed(card);
	return err;
}

/*
 * Execute tuning sequence to seek the proper bus operating
 * conditions for HS200 and HS400, which sends CMD21 to the device.
 */
static int mmc_hs200_tuning(struct mmc_card *card)
{
	struct mmc_host *host = card->host;

	/*
	 * Timing should be adjusted to the HS400 target
	 * operation frequency for tuning process
	 */
	if (card->mmc_avail_type & EXT_CSD_CARD_TYPE_HS400 &&
	    host->ios.bus_width == MMC_BUS_WIDTH_8)
		mmc_set_timing(host, MMC_TIMING_MMC_HS400);

	return mmc_execute_tuning(card);
}

static int mmc_select_cmdq(struct mmc_card *card)
{
	struct mmc_host *host = card->host;
	int ret = 0;

	if (!host->cmdq_ops) {
		pr_err("%s: host controller doesn't support CMDQ\n",
		       mmc_hostname(host));
		return 0;
	}

	ret = mmc_set_blocklen(card, MMC_CARD_CMDQ_BLK_SIZE);
	if (ret)
		goto out;

	ret = mmc_switch(card, EXT_CSD_CMD_SET_NORMAL, EXT_CSD_CMDQ, 1,
			 card->ext_csd.generic_cmd6_time);
	if (ret)
		goto out;

	mmc_card_set_cmdq(card);
	mmc_host_clk_hold(card->host);
	ret = host->cmdq_ops->enable(card->host);
	if (ret) {
		mmc_host_clk_release(card->host);
		pr_err("%s: failed (%d) enabling CMDQ on host\n",
			mmc_hostname(host), ret);
		mmc_card_clr_cmdq(card);
		ret = mmc_switch(card, EXT_CSD_CMD_SET_NORMAL, EXT_CSD_CMDQ, 0,
				 card->ext_csd.generic_cmd6_time);
		goto out;
	}

	mmc_host_clk_release(card->host);
	pr_info_once("%s: CMDQ enabled on card\n", mmc_hostname(host));
out:
	return ret;
}

static int mmc_select_hs_ddr52(struct mmc_host *host)
{
	int err;

	mmc_select_hs(host->card);
	err = mmc_select_bus_width(host->card);
	if (err < 0) {
		pr_err("%s: %s: select_bus_width failed(%d)\n",
			mmc_hostname(host), __func__, err);
		return err;
	}

	err = mmc_select_hs_ddr(host->card);
	mmc_set_clock(host, MMC_HIGH_52_MAX_DTR);

	return err;
}

/*
 * Scale down from HS400 to HS in order to allow frequency change.
 * This is needed for cards that doesn't support changing frequency in HS400
 */
static int mmc_scale_low(struct mmc_host *host, unsigned long freq)
{
	int err = 0;

	mmc_set_timing(host, MMC_TIMING_LEGACY);
	mmc_set_clock(host, MMC_HIGH_26_MAX_DTR);

	if (host->clk_scaling.lower_bus_speed_mode &
	    MMC_SCALING_LOWER_DDR52_MODE) {
		err = mmc_select_hs_ddr52(host);
		if (err)
			pr_err("%s: %s: failed to switch to DDR52: err: %d\n",
			       mmc_hostname(host), __func__, err);
		else
			return err;
	}

	err = mmc_select_hs(host->card);
	if (err) {
		pr_err("%s: %s: scaling low: failed (%d)\n",
		       mmc_hostname(host), __func__, err);
		return err;
	}

	err = mmc_select_bus_width(host->card);
	if (err < 0) {
		pr_err("%s: %s: select_bus_width failed(%d)\n",
			mmc_hostname(host), __func__, err);
		return err;
	}

	mmc_set_clock(host, freq);

	return 0;
}

/*
 * Scale UP from HS to HS200/H400
 */
static int mmc_scale_high(struct mmc_host *host)
{
	int err = 0;

	if (mmc_card_ddr52(host->card)) {
		mmc_set_timing(host, MMC_TIMING_LEGACY);
		mmc_set_clock(host, MMC_HIGH_26_MAX_DTR);
	}

	if (!host->card->ext_csd.strobe_support) {
		if (!(host->card->mmc_avail_type & EXT_CSD_CARD_TYPE_HS200)) {
			pr_err("%s: %s: card does not support HS200\n",
				mmc_hostname(host), __func__);
			WARN_ON(1);
			return -EPERM;
		}

		err = mmc_select_hs200(host->card);
		if (err) {
			pr_err("%s: %s: selecting HS200 failed (%d)\n",
				mmc_hostname(host), __func__, err);
			return err;
		}

		mmc_set_bus_speed(host->card);

		err = mmc_hs200_tuning(host->card);
		if (err) {
			pr_err("%s: %s: hs200 tuning failed (%d)\n",
				mmc_hostname(host), __func__, err);
			return err;
		}

		if (!(host->card->mmc_avail_type & EXT_CSD_CARD_TYPE_HS400)) {
			pr_debug("%s: card does not support HS400\n",
				mmc_hostname(host));
			return 0;
		}
	}

	err = mmc_select_hs400(host->card);
	if (err) {
		pr_err("%s: %s: select hs400 failed (%d)\n",
			mmc_hostname(host), __func__, err);
		return err;
	}

	return err;
}

static int mmc_set_clock_bus_speed(struct mmc_card *card, unsigned long freq)
{
	int err = 0;

	if (freq == MMC_HS200_MAX_DTR)
		err = mmc_scale_high(card->host);
	else
		err = mmc_scale_low(card->host, freq);

	return err;
}

static inline unsigned long mmc_ddr_freq_accommodation(unsigned long freq)
{
	if (freq == MMC_HIGH_DDR_MAX_DTR)
		return freq;

	return freq/2;
}

/**
 * mmc_change_bus_speed() - Change MMC card bus frequency at runtime
 * @host: pointer to mmc host structure
 * @freq: pointer to desired frequency to be set
 *
 * Change the MMC card bus frequency at runtime after the card is
 * initialized. Callers are expected to make sure of the card's
 * state (DATA/RCV/TRANSFER) before changing the frequency at runtime.
 *
 * If the frequency to change is greater than max. supported by card,
 * *freq is changed to max. supported by card. If it is less than min.
 * supported by host, *freq is changed to min. supported by host.
 * Host is assumed to be calimed while calling this funciton.
 */
static int mmc_change_bus_speed(struct mmc_host *host, unsigned long *freq)
{
	int err = 0;
	struct mmc_card *card;
	unsigned long actual_freq;

	card = host->card;

	if (!card || !freq) {
		err = -EINVAL;
		goto out;
	}
	actual_freq = *freq;

	WARN_ON(!host->claimed);

	/*
	 * For scaling up/down HS400 we'll need special handling,
	 * for other timings we can simply do clock frequency change
	 */
	if (mmc_card_hs400(card) ||
		(!mmc_card_hs200(host->card) && *freq == MMC_HS200_MAX_DTR)) {
		err = mmc_set_clock_bus_speed(card, *freq);
		if (err) {
			pr_err("%s: %s: failed (%d)to set bus and clock speed (freq=%lu)\n",
				mmc_hostname(host), __func__, err, *freq);
			goto out;
		}
	} else if (mmc_card_hs200(host->card)) {
		mmc_set_clock(host, *freq);
		err = mmc_hs200_tuning(host->card);
		if (err) {
			pr_warn("%s: %s: tuning execution failed %d\n",
				mmc_hostname(card->host),
				__func__, err);
			mmc_set_clock(host, host->clk_scaling.curr_freq);
		}
	} else {
		if (mmc_card_ddr52(host->card))
			actual_freq = mmc_ddr_freq_accommodation(*freq);
		mmc_set_clock(host, actual_freq);
	}

out:
	return err;
}

/*
 * Handle the detection and initialisation of a card.
 *
 * In the case of a resume, "oldcard" will contain the card
 * we're trying to reinitialise.
 */
static int mmc_init_card(struct mmc_host *host, u32 ocr,
	struct mmc_card *oldcard)
{
	struct mmc_card *card;
	int err;
	u32 cid[4];
	u32 rocr;

	BUG_ON(!host);
	WARN_ON(!host->claimed);

	/* Set correct bus mode for MMC before attempting init */
	if (!mmc_host_is_spi(host))
		mmc_set_bus_mode(host, MMC_BUSMODE_OPENDRAIN);

	/*
	 * Since we're changing the OCR value, we seem to
	 * need to tell some cards to go back to the idle
	 * state.  We wait 1ms to give cards time to
	 * respond.
	 * mmc_go_idle is needed for eMMC that are asleep
	 */
reinit:
	mmc_go_idle(host);

	/* The extra bit indicates that we support high capacity */
	err = mmc_send_op_cond(host, ocr | (1 << 30), &rocr);
	if (err) {
		pr_err("%s: %s: mmc_send_op_cond() fails %d\n",
				mmc_hostname(host), __func__, err);
		goto err;
	}

	/*
	 * For SPI, enable CRC as appropriate.
	 */
	if (mmc_host_is_spi(host)) {
		err = mmc_spi_set_crc(host, use_spi_crc);
		if (err) {
			pr_err("%s: %s: mmc_spi_set_crc() fails %d\n",
					mmc_hostname(host), __func__, err);
			goto err;
		}
	}

	/*
	 * Fetch CID from card.
	 */
	if (mmc_host_is_spi(host))
		err = mmc_send_cid(host, cid);
	else
		err = mmc_all_send_cid(host, cid);
	if (err) {
		pr_err("%s: %s: mmc_send_cid() fails %d\n",
				mmc_hostname(host), __func__, err);
		goto err;
	}

	if (oldcard) {
		if (memcmp(cid, oldcard->raw_cid, sizeof(cid)) != 0) {
			err = -ENOENT;
			pr_err("%s: %s: CID memcmp failed %d\n",
					mmc_hostname(host), __func__, err);
			goto err;
		}

		card = oldcard;
	} else {
		/*
		 * Allocate card structure.
		 */
		card = mmc_alloc_card(host, &mmc_type);
		if (IS_ERR(card)) {
			err = PTR_ERR(card);
			pr_err("%s: %s: no memory to allocate for card %d\n",
					mmc_hostname(host), __func__, err);
			goto err;
		}

		card->ocr = ocr;
		card->type = MMC_TYPE_MMC;
		card->rca = 1;
		memcpy(card->raw_cid, cid, sizeof(card->raw_cid));
		host->card = card;
		card->reboot_notify.notifier_call = mmc_reboot_notify;
	}

	/*
	 * Call the optional HC's init_card function to handle quirks.
	 */
	if (host->ops->init_card)
		host->ops->init_card(host, card);

	/*
	 * For native busses:  set card RCA and quit open drain mode.
	 */
	if (!mmc_host_is_spi(host)) {
		err = mmc_set_relative_addr(card);
		if (err) {
			pr_err("%s: %s: mmc_set_relative_addr() fails %d\n",
					mmc_hostname(host), __func__, err);
			goto free_card;
		}

		mmc_set_bus_mode(host, MMC_BUSMODE_PUSHPULL);
	}

	if (!oldcard) {
		/*
		 * Fetch CSD from card.
		 */
		err = mmc_send_csd(card, card->raw_csd);
		if (err) {
			pr_err("%s: %s: mmc_send_csd() fails %d\n",
					mmc_hostname(host), __func__, err);
			goto free_card;
		}

		err = mmc_decode_csd(card);
		if (err) {
			pr_err("%s: %s: mmc_decode_csd() fails %d\n",
					mmc_hostname(host), __func__, err);
			goto free_card;
		}
		err = mmc_decode_cid(card);
		if (err) {
			pr_err("%s: %s: mmc_decode_cid() fails %d\n",
					mmc_hostname(host), __func__, err);
			goto free_card;
		}
	}

	/*
	 * handling only for cards supporting DSR and hosts requesting
	 * DSR configuration
	 */
	if (card->csd.dsr_imp && host->dsr_req)
		mmc_set_dsr(host);

	/*
	 * Select card, as all following commands rely on that.
	 */
	if (!mmc_host_is_spi(host)) {
		err = mmc_select_card(card);
		if (err) {
			pr_err("%s: %s: mmc_select_card() fails %d\n",
					mmc_hostname(host), __func__, err);
			goto free_card;
		}
	}

	if (!oldcard) {
		/* Read extended CSD. */
		err = mmc_read_ext_csd(card);
		if (err) {
			pr_err("%s: %s: mmc_read_ext_csd() fails %d\n",
					mmc_hostname(host), __func__, err);
			goto free_card;
		}

		/* If doing byte addressing, check if required to do sector
		 * addressing.  Handle the case of <2GB cards needing sector
		 * addressing.  See section 8.1 JEDEC Standard JED84-A441;
		 * ocr register has bit 30 set for sector addressing.
		 */
		if (!(mmc_card_blockaddr(card)) && (rocr & (1<<30)))
			mmc_card_set_blockaddr(card);

		/* Erase size depends on CSD and Extended CSD */
		mmc_set_erase_size(card);

		if (card->ext_csd.sectors && (rocr & MMC_CARD_SECTOR_ADDR))
			mmc_card_set_blockaddr(card);
	}

	/*
	 * If enhanced_area_en is TRUE, host needs to enable ERASE_GRP_DEF
	 * bit.  This bit will be lost every time after a reset or power off.
	 */
	if (card->ext_csd.partition_setting_completed ||
	    (card->ext_csd.rev >= 3 && (host->caps2 & MMC_CAP2_HC_ERASE_SZ))) {
		err = mmc_switch(card, EXT_CSD_CMD_SET_NORMAL,
				 EXT_CSD_ERASE_GROUP_DEF, 1,
				 card->ext_csd.generic_cmd6_time);

		if (err && err != -EBADMSG) {
			pr_err("%s: %s: mmc_switch() for ERASE_GRP_DEF fails %d\n",
					mmc_hostname(host), __func__, err);
			goto free_card;
		}

		if (err) {
			err = 0;
			/*
			 * Just disable enhanced area off & sz
			 * will try to enable ERASE_GROUP_DEF
			 * during next time reinit
			 */
			card->ext_csd.enhanced_area_offset = -EINVAL;
			card->ext_csd.enhanced_area_size = -EINVAL;
		} else {
			card->ext_csd.erase_group_def = 1;
			/*
			 * enable ERASE_GRP_DEF successfully.
			 * This will affect the erase size, so
			 * here need to reset erase size
			 */
			mmc_set_erase_size(card);
		}
	}

	/*
	 * Ensure eMMC user default partition is enabled
	 */
	if (card->ext_csd.part_config & EXT_CSD_PART_CONFIG_ACC_MASK) {
		card->ext_csd.part_config &= ~EXT_CSD_PART_CONFIG_ACC_MASK;
		err = mmc_switch(card, EXT_CSD_CMD_SET_NORMAL, EXT_CSD_PART_CONFIG,
				 card->ext_csd.part_config,
				 card->ext_csd.part_time);
		if (err && err != -EBADMSG) {
			pr_err("%s: %s: mmc_switch() for PART_CONFIG fails %d\n",
					mmc_hostname(host), __func__, err);
			goto free_card;
		}
		card->part_curr = card->ext_csd.part_config &
				  EXT_CSD_PART_CONFIG_ACC_MASK;
	}

	/*
	 * Enable power_off_notification byte in the ext_csd register
	 */
	if (card->ext_csd.rev >= 6) {
		err = mmc_switch(card, EXT_CSD_CMD_SET_NORMAL,
				 EXT_CSD_POWER_OFF_NOTIFICATION,
				 EXT_CSD_POWER_ON,
				 card->ext_csd.generic_cmd6_time);
		if (err && err != -EBADMSG) {
			pr_err("%s: %s: mmc_switch() for POWER_ON PON fails %d\n",
					mmc_hostname(host), __func__, err);
			goto free_card;
		}

		/*
		 * The err can be -EBADMSG or 0,
		 * so check for success and update the flag
		 */
		if (!err)
			card->ext_csd.power_off_notification = EXT_CSD_POWER_ON;
	}

	/*
	 * Select timing interface
	 */
	err = mmc_select_timing(card);
	if (err) {
		pr_err("%s: %s: mmc_select_timing() fails %d\n",
					mmc_hostname(host), __func__, err);
		goto free_card;
	}

	if (mmc_card_hs200(card)) {
		err = mmc_hs200_tuning(card);
		if (err)
			goto free_card;

		err = mmc_select_hs400(card);
		if (err)
			goto free_card;
	} else if (!mmc_card_hs400(card)) {
		/* Select the desired bus width optionally */
		err = mmc_select_bus_width(card);
		if (!IS_ERR_VALUE(err) && mmc_card_hs(card)) {
			err = mmc_select_hs_ddr(card);
			if (err)
				goto free_card;
		}
	}

	card->clk_scaling_lowest = host->f_min;
	if ((card->mmc_avail_type & EXT_CSD_CARD_TYPE_HS400) ||
			(card->mmc_avail_type & EXT_CSD_CARD_TYPE_HS200))
		card->clk_scaling_highest = card->ext_csd.hs200_max_dtr;
	else if ((card->mmc_avail_type & EXT_CSD_CARD_TYPE_HS) ||
			(card->mmc_avail_type & EXT_CSD_CARD_TYPE_DDR_52))
		card->clk_scaling_highest = card->ext_csd.hs_max_dtr;
	else
		card->clk_scaling_highest = card->csd.max_dtr;

	/*
	 * Choose the power class with selected bus interface
	 */
	mmc_select_powerclass(card);

	/*
	 * Enable HPI feature (if supported)
	 */
	if (card->ext_csd.hpi) {
		err = mmc_switch(card, EXT_CSD_CMD_SET_NORMAL,
				EXT_CSD_HPI_MGMT, 1,
				card->ext_csd.generic_cmd6_time);
		if (err && err != -EBADMSG) {
			pr_err("%s: %s: mmc_switch() for HPI_MGMT fails %d\n",
					mmc_hostname(host), __func__, err);
			goto free_card;
		}
		if (err) {
			pr_warn("%s: Enabling HPI failed\n",
				mmc_hostname(card->host));
			card->ext_csd.hpi_en = 0;
			err = 0;
		} else {
			card->ext_csd.hpi_en = 1;
		}
	}

	/*
	 * If cache size is higher than 0, this indicates
	 * the existence of cache and it can be turned on.
	 * If HPI is not supported then cache shouldn't be enabled.
	 */
	if (card->ext_csd.cache_size > 0) {
		if (card->ext_csd.hpi_en &&
			(!(card->quirks & MMC_QUIRK_CACHE_DISABLE))) {
			err = mmc_switch(card, EXT_CSD_CMD_SET_NORMAL,
					EXT_CSD_CACHE_CTRL, 1,
					card->ext_csd.generic_cmd6_time);
			if (err && err != -EBADMSG) {
				pr_err("%s: %s: fail on CACHE_CTRL ON %d\n",
					mmc_hostname(host), __func__, err);
				goto free_card;
			}

			/*
			 * Only if no error, cache is turned on successfully.
			 */
			if (err) {
				pr_warn("%s: Cache is supported, but failed to turn on (%d)\n",
					mmc_hostname(card->host), err);
				card->ext_csd.cache_ctrl = 0;
				err = 0;
			} else {
				card->ext_csd.cache_ctrl = 1;
			}
			/* enable cache barrier if supported by the device */
			if (card->ext_csd.cache_ctrl &&
					card->ext_csd.barrier_support) {
				err = mmc_switch(card, EXT_CSD_CMD_SET_NORMAL,
					EXT_CSD_BARRIER_CTRL, 1,
					card->ext_csd.generic_cmd6_time);
				if (err && err != -EBADMSG) {
					pr_err("%s: %s: mmc_switch() for BARRIER_CTRL fails %d\n",
						mmc_hostname(host), __func__,
						err);
					goto free_card;
				}
				if (err) {
					pr_warn("%s: Barrier is supported but failed to turn on (%d)\n",
						mmc_hostname(card->host), err);
					card->ext_csd.barrier_en = 0;
					err = 0;
				} else {
					card->ext_csd.barrier_en = 1;
				}
			}
		} else {
			/*
			 * mmc standard doesn't say what is the card default
			 * value for EXT_CSD_CACHE_CTRL.
			 * Hence, cache may be enabled by default by
			 * card vendors.
			 * Thus, it is best to explicitly disable cache in case
			 * we want to avoid cache.
			 */
			err = mmc_switch(card, EXT_CSD_CMD_SET_NORMAL,
					EXT_CSD_CACHE_CTRL, 0,
					card->ext_csd.generic_cmd6_time);
			if (err) {
				pr_err("%s: %s: fail on CACHE_CTRL OFF %d\n",
					mmc_hostname(host), __func__, err);
				goto free_card;
			}
		}
	}

	/*
	 * The mandatory minimum values are defined for packed command.
	 * read: 5, write: 3
	 */
	if (card->ext_csd.max_packed_writes >= 3 &&
	    card->ext_csd.max_packed_reads >= 5 &&
	    host->caps2 & MMC_CAP2_PACKED_CMD) {
		err = mmc_switch(card, EXT_CSD_CMD_SET_NORMAL,
				EXT_CSD_EXP_EVENTS_CTRL,
				EXT_CSD_PACKED_EVENT_EN,
				card->ext_csd.generic_cmd6_time);
		if (err && err != -EBADMSG) {
			pr_err("%s: %s: mmc_switch() for EXP_EVENTS_CTRL fails %d\n",
					mmc_hostname(host), __func__, err);
			goto free_card;
		}
		if (err) {
			pr_warn("%s: Enabling packed event failed\n",
				mmc_hostname(card->host));
			card->ext_csd.packed_event_en = 0;
			err = 0;
		} else {
			card->ext_csd.packed_event_en = 1;
		}

	}

	if (!oldcard) {
		if ((host->caps2 & MMC_CAP2_PACKED_CMD) &&
		    (card->ext_csd.max_packed_writes > 0)) {
			/*
			 * We would like to keep the statistics in an index
			 * that equals the num of packed requests
			 * (1 to max_packed_writes)
			 */
			card->wr_pack_stats.packing_events = kzalloc(
				(card->ext_csd.max_packed_writes + 1) *
				sizeof(*card->wr_pack_stats.packing_events),
				GFP_KERNEL);
			if (!card->wr_pack_stats.packing_events) {
				pr_err("%s: %s: no memory for packing events\n",
						mmc_hostname(host), __func__);
				goto free_card;
			}
		}
	}

	/*
	 * Start auto bkops, if supported.
	 *
	 * Note: This leaves the possibility of having both manual and
	 * auto bkops running in parallel. The runtime implementation
	 * will allow this, but ignore bkops exceptions on the premises
	 * that auto bkops will eventually kick in and the device will
	 * handle bkops without START_BKOPS from the host.
	 */
	if (mmc_card_support_auto_bkops(card)) {
		/*
		 * Ignore the return value of setting auto bkops.
		 * If it failed, will run in backward compatible mode.
		 */
		(void)mmc_set_auto_bkops(card, true);
	}

	if (card->ext_csd.cmdq_support && (card->host->caps2 &
					   MMC_CAP2_CMD_QUEUE)) {
		err = mmc_select_cmdq(card);
		if (err) {
			pr_err("%s: selecting CMDQ mode: failed: %d\n",
					   mmc_hostname(card->host), err);
			card->ext_csd.cmdq_support = 0;
			oldcard = card;
			goto reinit;
		}
	}

	return 0;

free_card:
	if (!oldcard) {
		host->card = NULL;
		mmc_remove_card(card);
	}
err:
	return err;
}

static int mmc_can_sleepawake(struct mmc_host *host)
{
	return host && (host->caps2 & MMC_CAP2_SLEEP_AWAKE) && host->card &&
		(host->card->ext_csd.rev >= 3);
}

static int mmc_sleepawake(struct mmc_host *host, bool sleep)
{
	struct mmc_command cmd = {0};
	struct mmc_card *card = host->card;
	unsigned int timeout_ms;
	int err;

	if (!card) {
		pr_err("%s: %s: invalid card\n", mmc_hostname(host), __func__);
		return -EINVAL;
	}

	timeout_ms = DIV_ROUND_UP(card->ext_csd.sa_timeout, 10000);
	if (card->ext_csd.rev >= 3 &&
		card->part_curr == EXT_CSD_PART_CONFIG_ACC_RPMB) {
		u8 part_config = card->ext_csd.part_config;

		/*
		 * If the last access before suspend is RPMB access, then
		 * switch to default part config so that sleep command CMD5
		 * and deselect CMD7 can be sent to the card.
		 */
		part_config &= ~EXT_CSD_PART_CONFIG_ACC_MASK;
		err = mmc_switch(card, EXT_CSD_CMD_SET_NORMAL,
				 EXT_CSD_PART_CONFIG,
				 part_config,
				 card->ext_csd.part_time);
		if (err) {
			pr_err("%s: %s: failed to switch to default part config %x\n",
				mmc_hostname(host), __func__, part_config);
			return err;
		}
		card->ext_csd.part_config = part_config;
		card->part_curr = card->ext_csd.part_config &
				  EXT_CSD_PART_CONFIG_ACC_MASK;
	}

	/* Re-tuning can't be done once the card is deselected */
	mmc_retune_hold(host);

	if (sleep) {
		err = mmc_deselect_cards(host);
		if (err)
			goto out_release;
	}

	cmd.opcode = MMC_SLEEP_AWAKE;
	cmd.arg = card->rca << 16;
	if (sleep)
		cmd.arg |= 1 << 15;

	/*
	 * If the max_busy_timeout of the host is specified, validate it against
	 * the sleep cmd timeout. A failure means we need to prevent the host
	 * from doing hw busy detection, which is done by converting to a R1
	 * response instead of a R1B.
	 */
	if (host->max_busy_timeout && (timeout_ms > host->max_busy_timeout)) {
		cmd.flags = MMC_RSP_R1 | MMC_CMD_AC;
	} else {
		cmd.flags = MMC_RSP_R1B | MMC_CMD_AC;
		cmd.busy_timeout = timeout_ms;
	}

	err = mmc_wait_for_cmd(host, &cmd, 0);
	if (err)
		goto out_release;

	/*
	 * If the host does not wait while the card signals busy, then we will
	 * will have to wait the sleep/awake timeout.  Note, we cannot use the
	 * SEND_STATUS command to poll the status because that command (and most
	 * others) is invalid while the card sleeps.
	 */
	if (!cmd.busy_timeout || !(host->caps & MMC_CAP_WAIT_WHILE_BUSY))
		mmc_delay(timeout_ms);

	if (!sleep)
		err = mmc_select_card(card);

out_release:
	mmc_retune_release(host);
	return err;
}

static int mmc_can_poweroff_notify(const struct mmc_card *card)
{
	return card &&
		mmc_card_mmc(card) &&
		(card->ext_csd.power_off_notification == EXT_CSD_POWER_ON);
}

static int mmc_poweroff_notify(struct mmc_card *card, unsigned int notify_type)
{
	unsigned int timeout = card->ext_csd.generic_cmd6_time;
	int err;

	/* Use EXT_CSD_POWER_OFF_SHORT as default notification type. */
	if (notify_type == EXT_CSD_POWER_OFF_LONG)
		timeout = card->ext_csd.power_off_longtime;

	err = __mmc_switch(card, EXT_CSD_CMD_SET_NORMAL,
			EXT_CSD_POWER_OFF_NOTIFICATION,
			notify_type, timeout, true, false, false);
	if (err)
		pr_err("%s: Power Off Notification timed out, %u\n",
		       mmc_hostname(card->host), timeout);

	/* Disable the power off notification after the switch operation. */
	card->ext_csd.power_off_notification = EXT_CSD_NO_POWER_NOTIFICATION;

	return err;
}

int mmc_send_pon(struct mmc_card *card)
{
	int err = 0;
	struct mmc_host *host = card->host;

	if (!mmc_can_poweroff_notify(card))
		goto out;

	mmc_get_card(card);
	if (card->pon_type & MMC_LONG_PON)
		err = mmc_poweroff_notify(host->card, EXT_CSD_POWER_OFF_LONG);
	else if (card->pon_type & MMC_SHRT_PON)
		err = mmc_poweroff_notify(host->card, EXT_CSD_POWER_OFF_SHORT);
	if (err)
		pr_warn("%s: error %d sending PON type %u",
			mmc_hostname(host), err, card->pon_type);
	mmc_put_card(card);
out:
	return err;
}

/*
 * Host is being removed. Free up the current card.
 */
static void mmc_remove(struct mmc_host *host)
{
	BUG_ON(!host);
	BUG_ON(!host->card);

	unregister_reboot_notifier(&host->card->reboot_notify);

	mmc_exit_clk_scaling(host);
	mmc_remove_card(host->card);

	mmc_claim_host(host);
	host->card = NULL;
	mmc_release_host(host);
}

/*
 * Card detection - card is alive.
 */
static int mmc_alive(struct mmc_host *host)
{
	return mmc_send_status(host->card, NULL);
}

/*
 * Card detection callback from host.
 */
static void mmc_detect(struct mmc_host *host)
{
	int err;

	BUG_ON(!host);
	BUG_ON(!host->card);

	mmc_get_card(host->card);

	/*
	 * Just check if our card has been removed.
	 */
	err = _mmc_detect_card_removed(host);

	mmc_put_card(host->card);

	if (err) {
		mmc_remove(host);

		mmc_claim_host(host);
		mmc_detach_bus(host);
		mmc_power_off(host);
		mmc_release_host(host);
	}
}

static int mmc_cache_card_ext_csd(struct mmc_host *host)
{
	int err;
	u8 *ext_csd;
	struct mmc_card *card = host->card;

	err = mmc_get_ext_csd(card, &ext_csd);
	if (err || !ext_csd) {
		pr_err("%s: %s: mmc_get_ext_csd failed (%d)\n",
			mmc_hostname(host), __func__, err);
		return err;
	}

	/* only cache read/write fields that the sw changes */
	card->ext_csd.raw_ext_csd_cmdq = ext_csd[EXT_CSD_CMDQ];
	card->ext_csd.raw_ext_csd_cache_ctrl = ext_csd[EXT_CSD_CACHE_CTRL];
	card->ext_csd.raw_ext_csd_bus_width = ext_csd[EXT_CSD_BUS_WIDTH];
	card->ext_csd.raw_ext_csd_hs_timing = ext_csd[EXT_CSD_HS_TIMING];

	kfree(ext_csd);

	return 0;
}

static int mmc_test_awake_ext_csd(struct mmc_host *host)
{
	int err;
	u8 *ext_csd;
	struct mmc_card *card = host->card;

	err = mmc_get_ext_csd(card, &ext_csd);
	if (err || !ext_csd) {
		pr_err("%s: %s: mmc_get_ext_csd failed (%d)\n",
			mmc_hostname(host), __func__, err);
		return err;
	}

	/* only compare read/write fields that the sw changes */
	pr_debug("%s: %s: type(cached:current) cmdq(%d:%d) cache_ctrl(%d:%d) bus_width (%d:%d) timing(%d:%d)\n",
		mmc_hostname(host), __func__,
		card->ext_csd.raw_ext_csd_cmdq,
		ext_csd[EXT_CSD_CMDQ],
		card->ext_csd.raw_ext_csd_cache_ctrl,
		ext_csd[EXT_CSD_CACHE_CTRL],
		card->ext_csd.raw_ext_csd_bus_width,
		ext_csd[EXT_CSD_BUS_WIDTH],
		card->ext_csd.raw_ext_csd_hs_timing,
		ext_csd[EXT_CSD_HS_TIMING]);

	err = !((card->ext_csd.raw_ext_csd_cmdq ==
			ext_csd[EXT_CSD_CMDQ]) &&
		(card->ext_csd.raw_ext_csd_cache_ctrl ==
			ext_csd[EXT_CSD_CACHE_CTRL]) &&
		(card->ext_csd.raw_ext_csd_bus_width ==
			ext_csd[EXT_CSD_BUS_WIDTH]) &&
		(card->ext_csd.raw_ext_csd_hs_timing ==
			ext_csd[EXT_CSD_HS_TIMING]));

	kfree(ext_csd);

	return err;
}

static int _mmc_suspend(struct mmc_host *host, bool is_suspend)
{
	int err = 0, ret;

	BUG_ON(!host);
	BUG_ON(!host->card);

	err = mmc_suspend_clk_scaling(host);
	if (err) {
		pr_err("%s: %s: fail to suspend clock scaling (%d)\n",
			mmc_hostname(host), __func__, err);
		if (host->card->cmdq_init)
			wake_up(&host->cmdq_ctx.wait);
		return err;
	}

	mmc_claim_host(host);

	if (mmc_card_suspended(host->card))
		goto out;

	if (host->card->cmdq_init) {
		BUG_ON(host->cmdq_ctx.active_reqs);

		err = mmc_cmdq_halt(host, true);
		if (err) {
			pr_err("%s: halt: failed: %d\n", __func__, err);
			goto out;
		}
		mmc_host_clk_hold(host);
		host->cmdq_ops->disable(host, true);
		mmc_host_clk_release(host);
	}

	if (mmc_card_doing_bkops(host->card)) {
		err = mmc_stop_bkops(host->card);
		if (err)
			goto out_err;
	}

	err = mmc_flush_cache(host->card);
	if (err)
		goto out_err;

	if (mmc_can_sleepawake(host)) {
		/*
		 * For caching host->ios to cached_ios we need to
		 * make sure that clocks are not gated otherwise
		 * cached_ios->clock will be 0.
		 */
		mmc_host_clk_hold(host);
		memcpy(&host->cached_ios, &host->ios, sizeof(host->cached_ios));
		mmc_cache_card_ext_csd(host);
		err = mmc_sleepawake(host, true);
		mmc_host_clk_release(host);
	} else if (!mmc_host_is_spi(host)) {
		err = mmc_deselect_cards(host);
	}

	if (err)
		goto out_err;
	mmc_power_off(host);
	mmc_card_set_suspended(host->card);

	goto out;

out_err:
	/*
	 * In case of err let's put controller back in cmdq mode and unhalt
	 * the controller.
	 * We expect cmdq_enable and unhalt won't return any error
	 * since it is anyway enabling few registers.
	 */
	if (host->card->cmdq_init) {
		mmc_host_clk_hold(host);
		ret = host->cmdq_ops->enable(host);
		if (ret)
			pr_err("%s: %s: enabling CMDQ mode failed (%d)\n",
				mmc_hostname(host), __func__, ret);
		mmc_host_clk_release(host);
		mmc_cmdq_halt(host, false);
	}

out:
	/* Kick CMDQ thread to process any requests came in while suspending */
	if (host->card->cmdq_init)
		wake_up(&host->cmdq_ctx.wait);

	mmc_release_host(host);
	if (err)
		mmc_resume_clk_scaling(host);
	return err;
}

static int mmc_partial_init(struct mmc_host *host)
{
	int err = 0;
	struct mmc_card *card = host->card;

	pr_debug("%s: %s: starting partial init\n",
		mmc_hostname(host), __func__);

	mmc_set_bus_width(host, host->cached_ios.bus_width);
	mmc_set_timing(host, host->cached_ios.timing);
	mmc_set_clock(host, host->cached_ios.clock);
	mmc_set_bus_mode(host, host->cached_ios.bus_mode);

	mmc_host_clk_hold(host);

	if (mmc_card_hs400(card)) {
		if (card->ext_csd.strobe_support && host->ops->enhanced_strobe)
			err = host->ops->enhanced_strobe(host);
		else if (host->ops->execute_tuning)
			err = host->ops->execute_tuning(host,
				MMC_SEND_TUNING_BLOCK_HS200);
	} else if (mmc_card_hs200(card) && host->ops->execute_tuning) {
		err = host->ops->execute_tuning(host,
			MMC_SEND_TUNING_BLOCK_HS200);
		if (err)
			pr_warn("%s: %s: tuning execution failed (%d)\n",
				mmc_hostname(host), __func__, err);
	}

	/*
	 * The ext_csd is read to make sure the card did not went through
	 * Power-failure during sleep period.
	 * A subset of the W/E_P, W/C_P register will be tested. In case
	 * these registers values are different from the values that were
	 * cached during suspend, we will conclude that a Power-failure occurred
	 * and will do full initialization sequence.
	 * In addition, full init sequence also transfer ext_csd before moving
	 * to CMDQ mode which has a side affect of configuring SDHCI registers
	 * which needed to be done before moving to CMDQ mode. The same
	 * registers need to be configured for partial init.
	 */
	err = mmc_test_awake_ext_csd(host);
	if (err) {
		pr_debug("%s: %s: fail on ext_csd read (%d)\n",
			mmc_hostname(host), __func__, err);
		goto out;
	}
	pr_debug("%s: %s: reading and comparing ext_csd successful\n",
		mmc_hostname(host), __func__);

	if (card->ext_csd.cmdq_support && (card->host->caps2 &
					   MMC_CAP2_CMD_QUEUE)) {
		err = mmc_select_cmdq(card);
		if (err) {
			pr_warn("%s: %s: enabling CMDQ mode failed (%d)\n",
					mmc_hostname(card->host),
					__func__, err);
		}
	}
out:
	mmc_host_clk_release(host);

	pr_debug("%s: %s: done partial init (%d)\n",
		mmc_hostname(host), __func__, err);

	return err;
}

/*
 * Suspend callback
 */
static int mmc_suspend(struct mmc_host *host)
{
	int err;
	ktime_t start = ktime_get();

	MMC_TRACE(host, "%s: Enter\n", __func__);
	err = _mmc_suspend(host, true);
	if (!err) {
		pm_runtime_disable(&host->card->dev);
		pm_runtime_set_suspended(&host->card->dev);
	}

	trace_mmc_suspend(mmc_hostname(host), err,
			ktime_to_us(ktime_sub(ktime_get(), start)));
	MMC_TRACE(host, "%s: Exit err: %d\n", __func__, err);
	return err;
}

/*
 * This function tries to determine if the same card is still present
 * and, if so, restore all state to it.
 */
static int _mmc_resume(struct mmc_host *host)
{
	int err = -ENOSYS;
	int retries;

	BUG_ON(!host);
	BUG_ON(!host->card);

	mmc_claim_host(host);

	if (!mmc_card_suspended(host->card)) {
		mmc_release_host(host);
		goto out;
	}

	mmc_power_up(host, host->card->ocr);
	retries = 3;
	while (retries) {
		if (mmc_can_sleepawake(host)) {
			err = mmc_sleepawake(host, false);
			if (!err)
				err = mmc_partial_init(host);
			if (err)
				pr_err("%s: %s: awake failed (%d), fallback to full init\n",
					mmc_hostname(host), __func__, err);
		}

		if (err)
			err = mmc_init_card(host, host->card->ocr, host->card);

		if (err) {
			pr_err("%s: MMC card re-init failed rc = %d (retries = %d)\n",
			       mmc_hostname(host), err, retries);
			retries--;
			mmc_power_off(host);
			usleep_range(5000, 5500);
			mmc_power_up(host, host->card->ocr);
			mmc_select_voltage(host, host->card->ocr);
			continue;
		}
		break;
	}
	if (!err && mmc_card_cmdq(host->card)) {
		err = mmc_cmdq_halt(host, false);
		if (err)
			pr_err("%s: un-halt: failed: %d\n", __func__, err);
	}
	mmc_card_clr_suspended(host->card);

	mmc_release_host(host);

	err = mmc_resume_clk_scaling(host);
	if (err)
		pr_err("%s: %s: fail to resume clock scaling (%d)\n",
			mmc_hostname(host), __func__, err);

out:
	return err;
}

/*
 * Callback for resume.
 */
static int mmc_resume(struct mmc_host *host)
{
	int err = 0;
	ktime_t start = ktime_get();

	MMC_TRACE(host, "%s: Enter\n", __func__);
	if (!(host->caps & MMC_CAP_RUNTIME_RESUME)) {
		err = _mmc_resume(host);
		pm_runtime_set_active(&host->card->dev);
		pm_runtime_mark_last_busy(&host->card->dev);
	}
	pm_runtime_enable(&host->card->dev);

	trace_mmc_resume(mmc_hostname(host), err,
			ktime_to_us(ktime_sub(ktime_get(), start)));
	MMC_TRACE(host, "%s: Exit err: %d\n", __func__, err);
	return err;
}

#define MAX_DEFER_SUSPEND_COUNTER 20
static bool mmc_process_bkops(struct mmc_host *host)
{
	int err = 0;
	bool is_running = false;
	u32 status;

	mmc_claim_host(host);
	if (mmc_card_cmdq(host->card)) {
		BUG_ON(host->cmdq_ctx.active_reqs);

		err = mmc_cmdq_halt(host, true);
		if (err) {
			pr_err("%s: halt: failed: %d\n", __func__, err);
			goto unhalt;
		}
	}

	if (mmc_card_doing_bkops(host->card)) {
		/* check that manual bkops finished */
		err = mmc_send_status(host->card, &status);
		if (err) {
			pr_err("%s: Get card status fail\n", __func__);
			goto unhalt;
		}
		if (R1_CURRENT_STATE(status) != R1_STATE_PRG) {
			mmc_card_clr_doing_bkops(host->card);
			goto unhalt;
		}
	} else {
		mmc_check_bkops(host->card);
	}

	if (host->card->bkops.needs_bkops &&
			!mmc_card_support_auto_bkops(host->card))
		mmc_start_manual_bkops(host->card);

unhalt:
	if (mmc_card_cmdq(host->card)) {
		err = mmc_cmdq_halt(host, false);
		if (err)
			pr_err("%s: unhalt: failed: %d\n", __func__, err);
	}
	mmc_release_host(host);

	if (host->card->bkops.needs_bkops ||
			mmc_card_doing_bkops(host->card)) {
		if (host->card->bkops.retry_counter++ <
				MAX_DEFER_SUSPEND_COUNTER) {
			host->card->bkops.needs_check = true;
			is_running = true;
		} else {
			host->card->bkops.retry_counter = 0;
		}
	}
	return is_running;
}

/*
 * Callback for runtime_suspend.
 */
static int mmc_runtime_suspend(struct mmc_host *host)
{
	int err;
	ktime_t start = ktime_get();

	if (!(host->caps & MMC_CAP_AGGRESSIVE_PM))
		return 0;

	if (mmc_process_bkops(host)) {
		pm_runtime_mark_last_busy(&host->card->dev);
		pr_debug("%s: defered, need bkops\n", __func__);
		return -EBUSY;
	}

	MMC_TRACE(host, "%s\n", __func__);
	err = _mmc_suspend(host, true);
	if (err)
		pr_err("%s: error %d doing aggressive suspend\n",
			mmc_hostname(host), err);

	trace_mmc_runtime_suspend(mmc_hostname(host), err,
			ktime_to_us(ktime_sub(ktime_get(), start)));
	return err;
}

/*
 * Callback for runtime_resume.
 */
static int mmc_runtime_resume(struct mmc_host *host)
{
	int err;
	ktime_t start = ktime_get();

	if (!(host->caps & (MMC_CAP_AGGRESSIVE_PM | MMC_CAP_RUNTIME_RESUME)))
		return 0;

	MMC_TRACE(host, "%s\n", __func__);
	err = _mmc_resume(host);
	if (err)
		pr_err("%s: error %d doing aggressive resume\n",
			mmc_hostname(host), err);

	trace_mmc_runtime_resume(mmc_hostname(host), err,
			ktime_to_us(ktime_sub(ktime_get(), start)));

	return err;
}

int mmc_can_reset(struct mmc_card *card)
{
	u8 rst_n_function;

	rst_n_function = card->ext_csd.rst_n_function;
	if ((rst_n_function & EXT_CSD_RST_N_EN_MASK) != EXT_CSD_RST_N_ENABLED)
		return 0;
	return 1;
}
EXPORT_SYMBOL(mmc_can_reset);

static int mmc_reset(struct mmc_host *host)
{
	struct mmc_card *card = host->card;
	int ret;

	if ((host->caps & MMC_CAP_HW_RESET) && host->ops->hw_reset &&
	     mmc_can_reset(card)) {
		/* If the card accept RST_n signal, send it. */
		mmc_set_clock(host, host->f_init);
		host->ops->hw_reset(host);
		/* Set initial state and call mmc_set_ios */
		mmc_set_initial_state(host);
	} else {
		/* Do a brute force power cycle */
		mmc_power_cycle(host, card->ocr);
	}

	/* Suspend clk scaling to avoid switching frequencies intermittently */

	ret = mmc_suspend_clk_scaling(host);
	if (ret) {
		pr_err("%s: %s: fail to suspend clock scaling (%d)\n",
			mmc_hostname(host), __func__, ret);
		return ret;
	}

	ret = mmc_init_card(host, host->card->ocr, host->card);
	if (ret) {
		pr_err("%s: %s: mmc_init_card failed (%d)\n",
			mmc_hostname(host), __func__, ret);
		return ret;
	}

	ret = mmc_resume_clk_scaling(host);
	if (ret)
		pr_err("%s: %s: fail to resume clock scaling (%d)\n",
			mmc_hostname(host), __func__, ret);

	return ret;
}

static int mmc_shutdown(struct mmc_host *host)
{
	struct mmc_card *card = host->card;

	/*
	 * Exit clock scaling so that it doesn't kick in after
	 * power off notification is sent
	 */
	if (host->caps2 & MMC_CAP2_CLK_SCALE)
		mmc_exit_clk_scaling(card->host);
	/* send power off notification */
	if (mmc_card_mmc(card))
		mmc_send_pon(card);
	return 0;
}

static int mmc_pre_hibernate(struct mmc_host *host)
{
	int ret = 0;

	mmc_get_card(host->card);
	host->cached_caps2 = host->caps2;

	/*
	 * Increase usage_count of card and host device till
	 * hibernation is over. This will ensure they will not runtime suspend.
	 */
	pm_runtime_get_noresume(mmc_dev(host));
	pm_runtime_get_noresume(&host->card->dev);

	if (!mmc_can_scale_clk(host))
		goto out;
	/*
	 * Suspend clock scaling and mask host capability so that
	 * we will run in max frequency during:
	 *	1. Hibernation preparation and image creation
	 *	2. After finding hibernation image during reboot
	 *	3. Once hibernation image is loaded and till hibernation
	 *	restore is complete.
	 */
	if (host->clk_scaling.enable)
		mmc_suspend_clk_scaling(host);
	host->caps2 &= ~MMC_CAP2_CLK_SCALE;
	host->clk_scaling.state = MMC_LOAD_HIGH;
	ret = mmc_clk_update_freq(host, host->card->clk_scaling_highest,
				host->clk_scaling.state);
	if (ret)
		pr_err("%s: %s: Setting clk frequency to max failed: %d\n",
				mmc_hostname(host), __func__, ret);
out:
	mmc_host_clk_hold(host);
	mmc_put_card(host->card);
	return ret;
}

static int mmc_post_hibernate(struct mmc_host *host)
{
	int ret = 0;

	mmc_get_card(host->card);
	if (!(host->cached_caps2 & MMC_CAP2_CLK_SCALE))
		goto enable_pm;
	/* Enable the clock scaling and set the host capability */
	host->caps2 |= MMC_CAP2_CLK_SCALE;
	if (!host->clk_scaling.enable)
		ret = mmc_resume_clk_scaling(host);
	if (ret)
		pr_err("%s: %s: Resuming clk scaling failed: %d\n",
				mmc_hostname(host), __func__, ret);
enable_pm:
	/*
	 * Reduce usage count of card and host device so that they may
	 * runtime suspend.
	 */
	pm_runtime_put_noidle(&host->card->dev);
	pm_runtime_put_noidle(mmc_dev(host));

	mmc_host_clk_release(host);

	mmc_put_card(host->card);
	return ret;
}

static const struct mmc_bus_ops mmc_ops = {
	.remove = mmc_remove,
	.detect = mmc_detect,
	.suspend = mmc_suspend,
	.resume = mmc_resume,
	.runtime_suspend = mmc_runtime_suspend,
	.runtime_resume = mmc_runtime_resume,
	.alive = mmc_alive,
	.change_bus_speed = mmc_change_bus_speed,
	.reset = mmc_reset,
	.shutdown = mmc_shutdown,
	.pre_hibernate = mmc_pre_hibernate,
	.post_hibernate = mmc_post_hibernate
};

/*
 * Starting point for MMC card init.
 */
int mmc_attach_mmc(struct mmc_host *host)
{
	int err;
	u32 ocr, rocr;

	BUG_ON(!host);
	WARN_ON(!host->claimed);

	/* Set correct bus mode for MMC before attempting attach */
	if (!mmc_host_is_spi(host))
		mmc_set_bus_mode(host, MMC_BUSMODE_OPENDRAIN);

	err = mmc_send_op_cond(host, 0, &ocr);
	if (err)
		return err;

	mmc_attach_bus(host, &mmc_ops);
	if (host->ocr_avail_mmc)
		host->ocr_avail = host->ocr_avail_mmc;

	/*
	 * We need to get OCR a different way for SPI.
	 */
	if (mmc_host_is_spi(host)) {
		err = mmc_spi_read_ocr(host, 1, &ocr);
		if (err)
			goto err;
	}

	rocr = mmc_select_voltage(host, ocr);

	/*
	 * Can we support the voltage of the card?
	 */
	if (!rocr) {
		err = -EINVAL;
		goto err;
	}

	/*
	 * Detect and init the card.
	 */
	err = mmc_init_card(host, rocr, NULL);
	if (err)
		goto err;

	mmc_release_host(host);
	err = mmc_add_card(host->card);
	if (err)
		goto remove_card;

	mmc_claim_host(host);
	err = mmc_init_clk_scaling(host);
	if (err) {
		mmc_release_host(host);
		goto remove_card;
	}

	register_reboot_notifier(&host->card->reboot_notify);

	return 0;

remove_card:
	mmc_remove_card(host->card);
	mmc_claim_host(host);
	host->card = NULL;
err:
	mmc_detach_bus(host);

	pr_err("%s: error %d whilst initialising MMC card\n",
		mmc_hostname(host), err);

	return err;
}<|MERGE_RESOLUTION|>--- conflicted
+++ resolved
@@ -629,7 +629,6 @@
 		card->ext_csd.data_sector_size = 512;
 	}
 
-<<<<<<< HEAD
 	if (card->ext_csd.rev >= 7) {
 		/* Enhance Strobe is supported since v5.1 which rev should be
 		 * 8 but some eMMC devices can support it with rev 7. So handle
@@ -669,7 +668,7 @@
 		card->ext_csd.barrier_support = 0;
 		card->ext_csd.cache_flush_policy = 0;
 	}
-=======
+
 	/*
 	 * GENERIC_CMD6_TIME is to be used "unless a specific timeout is defined
 	 * when accessing a specific field", so use it here if there is no
@@ -680,7 +679,6 @@
 	/* Some eMMC set the value too low so set a minimum */
 	if (card->ext_csd.part_time < MMC_MIN_PART_SWITCH_TIME)
 		card->ext_csd.part_time = MMC_MIN_PART_SWITCH_TIME;
->>>>>>> f5978a07
 
 	/* eMMC v5 or later */
 	if (card->ext_csd.rev >= 7) {
