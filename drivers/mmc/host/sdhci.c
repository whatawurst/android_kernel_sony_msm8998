--- conflicted
+++ resolved
@@ -1883,22 +1883,6 @@
 }
 EXPORT_SYMBOL_GPL(sdhci_set_uhs_signaling);
 
-<<<<<<< HEAD
-void sdhci_cfg_irq(struct sdhci_host *host, bool enable, bool sync)
-{
-	if (enable && !(host->flags & SDHCI_HOST_IRQ_STATUS)) {
-		enable_irq(host->irq);
-		host->flags |= SDHCI_HOST_IRQ_STATUS;
-	} else if (!enable && (host->flags & SDHCI_HOST_IRQ_STATUS)) {
-		if (sync)
-			disable_irq(host->irq);
-		else
-			disable_irq_nosync(host->irq);
-		host->flags &= ~SDHCI_HOST_IRQ_STATUS;
-	}
-}
-EXPORT_SYMBOL(sdhci_cfg_irq);
-=======
 static bool sdhci_timing_has_preset(unsigned char timing)
 {
 	switch (timing) {
@@ -1929,7 +1913,21 @@
 	return !host->preset_enabled &&
 	       (sdhci_preset_needed(host, ios->timing) || host->drv_type != ios->drv_type);
 }
->>>>>>> 39bdf044
+
+void sdhci_cfg_irq(struct sdhci_host *host, bool enable, bool sync)
+{
+	if (enable && !(host->flags & SDHCI_HOST_IRQ_STATUS)) {
+		enable_irq(host->irq);
+		host->flags |= SDHCI_HOST_IRQ_STATUS;
+	} else if (!enable && (host->flags & SDHCI_HOST_IRQ_STATUS)) {
+		if (sync)
+			disable_irq(host->irq);
+		else
+			disable_irq_nosync(host->irq);
+		host->flags &= ~SDHCI_HOST_IRQ_STATUS;
+	}
+}
+EXPORT_SYMBOL(sdhci_cfg_irq);
 
 static void sdhci_do_set_ios(struct sdhci_host *host, struct mmc_ios *ios)
 {
@@ -1938,14 +1936,9 @@
 	unsigned long flags;
 	u8 ctrl;
 	struct mmc_host *mmc = host->mmc;
-<<<<<<< HEAD
 	int ret;
-=======
 
 	host->reinit_uhs = false;
-
-	spin_lock_irqsave(&host->lock, flags);
->>>>>>> 39bdf044
 
 	if (host->flags & SDHCI_DEVICE_DEAD) {
 		if (!IS_ERR(mmc->supply.vmmc) &&
@@ -1959,7 +1952,6 @@
 		!(host->quirks2 & SDHCI_QUIRK2_PRESET_VALUE_BROKEN))
 		sdhci_enable_preset_value(host, false);
 
-<<<<<<< HEAD
 	spin_lock_irqsave(&host->lock, flags);
 	if (host->mmc && host->mmc->card &&
 			mmc_card_sdio(host->mmc->card))
@@ -1967,12 +1959,8 @@
 
 	if (ios->clock &&
 	    ((ios->clock != host->clock) || (ios->timing != host->timing))) {
+		turning_on_clk = ios->clock && !host->clock;
 		spin_unlock_irqrestore(&host->lock, flags);
-=======
-	if (!ios->clock || ios->clock != host->clock) {
-		turning_on_clk = ios->clock && !host->clock;
-
->>>>>>> 39bdf044
 		host->ops->set_clock(host, ios->clock);
 		spin_lock_irqsave(&host->lock, flags);
 		host->clock = ios->clock;
@@ -2129,6 +2117,7 @@
 			preset = sdhci_get_preset_value(host);
 			ios->drv_type = (preset & SDHCI_PRESET_DRV_MASK)
 				>> SDHCI_PRESET_DRV_SHIFT;
+
 			host->drv_type = ios->drv_type;
 		}
 
@@ -2140,12 +2129,10 @@
 		}
 	} else
 		sdhci_writeb(host, ctrl, SDHCI_HOST_CONTROL);
-<<<<<<< HEAD
 
 	spin_unlock_irqrestore(&host->lock, flags);
-=======
+
 out:
->>>>>>> 39bdf044
 	/*
 	 * Some (ENE) controllers go apeshit on some ios operation,
 	 * signalling timeout and CRC errors even on CMD0. Resetting
