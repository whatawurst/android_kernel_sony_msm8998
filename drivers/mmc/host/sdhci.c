--- conflicted
+++ resolved
@@ -1934,7 +1934,6 @@
 		sdhci_enable_sdio_irq_nolock(host, false);
 	spin_unlock_irqrestore(&host->lock, flags);
 
-<<<<<<< HEAD
 	/*
 	 * The controller clocks may be off during power-up and we may end up
 	 * enabling card clock before giving power to the card. Hence, during
@@ -1949,7 +1948,7 @@
 				pr_err("%s: enabling controller clock: failed: %d\n",
 				       mmc_hostname(host->mmc), ret);
 			} else {
-				sdhci_set_power(host, ios->power_mode, ios->vdd);
+				__sdhci_set_power(host, ios->power_mode, ios->vdd);
 			}
 		}
 	}
@@ -1967,12 +1966,9 @@
 	if (!host->ops->enable_controller_clock && (ios->power_mode &
 						    (MMC_POWER_UP |
 						     MMC_POWER_ON)))
-		sdhci_set_power(host, ios->power_mode, ios->vdd);
+		__sdhci_set_power(host, ios->power_mode, ios->vdd);
 
 	spin_lock_irqsave(&host->lock, flags);
-=======
-	__sdhci_set_power(host, ios->power_mode, ios->vdd);
->>>>>>> 60fca757
 
 	if (host->ops->platform_send_init_74_clocks)
 		host->ops->platform_send_init_74_clocks(host, ios->power_mode);
