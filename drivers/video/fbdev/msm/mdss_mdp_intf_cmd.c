--- conflicted
+++ resolved
@@ -2117,15 +2117,11 @@
 	struct mdss_mdp_cmd_ctx *ctx;
 	struct mdss_panel_data *pdata;
 	unsigned long flags;
-<<<<<<< HEAD
-	int rc = 0, te_irq;
+	int rc = 0;
 #ifdef CONFIG_FB_MSM_MDSS_SPECIFIC_PANEL
 	struct incell_ctrl *incell = incell_get_info();
 	struct mdss_panel_specific_pdata *spec_pdata;
 #endif /* CONFIG_FB_MSM_MDSS_SPECIFIC_PANEL */
-=======
-	int rc = 0;
->>>>>>> 8f2aea5a
 
 	ctx = (struct mdss_mdp_cmd_ctx *) ctl->intf_ctx[MASTER_CTX];
 	if (!ctx) {
