/*
 *
 * drivers/staging/android/ion/ion.c
 *
 * Copyright (C) 2011 Google, Inc.
 * Copyright (c) 2011-2017, The Linux Foundation. All rights reserved.
 *
 * This software is licensed under the terms of the GNU General Public
 * License version 2, as published by the Free Software Foundation, and
 * may be copied, distributed, and modified under those terms.
 *
 * This program is distributed in the hope that it will be useful,
 * but WITHOUT ANY WARRANTY; without even the implied warranty of
 * MERCHANTABILITY or FITNESS FOR A PARTICULAR PURPOSE.  See the
 * GNU General Public License for more details.
 *
 */

#include <linux/atomic.h>
#include <linux/err.h>
#include <linux/file.h>
#include <linux/freezer.h>
#include <linux/fs.h>
#include <linux/anon_inodes.h>
#include <linux/kthread.h>
#include <linux/list.h>
#include <linux/list_sort.h>
#include <linux/memblock.h>
#include <linux/miscdevice.h>
#include <linux/export.h>
#include <linux/mm.h>
#include <linux/mm_types.h>
#include <linux/rbtree.h>
#include <linux/slab.h>
#include <linux/seq_file.h>
#include <linux/uaccess.h>
#include <linux/vmalloc.h>
#include <linux/debugfs.h>
#include <linux/dma-buf.h>
#include <linux/idr.h>
#include <linux/msm_ion.h>
#include <linux/msm_dma_iommu_mapping.h>
#include <trace/events/kmem.h>


#include "ion.h"
#include "ion_priv.h"
#include "compat_ion.h"

/**
 * struct ion_device - the metadata of the ion device node
 * @dev:		the actual misc device
 * @buffers:		an rb tree of all the existing buffers
 * @buffer_lock:	lock protecting the tree of buffers
 * @lock:		rwsem protecting the tree of heaps and clients
 * @heaps:		list of all the heaps in the system
 * @user_clients:	list of all the clients created from userspace
 */
struct ion_device {
	struct miscdevice dev;
	struct rb_root buffers;
	struct mutex buffer_lock;
	struct rw_semaphore lock;
	struct plist_head heaps;
	long (*custom_ioctl)(struct ion_client *client, unsigned int cmd,
			     unsigned long arg);
	struct rb_root clients;
	struct dentry *debug_root;
	struct dentry *heaps_debug_root;
	struct dentry *clients_debug_root;
};

/**
 * struct ion_client - a process/hw block local address space
 * @node:		node in the tree of all clients
 * @dev:		backpointer to ion device
 * @handles:		an rb tree of all the handles in this client
 * @idr:		an idr space for allocating handle ids
 * @lock:		lock protecting the tree of handles
 * @name:		used for debugging
 * @display_name:	used for debugging (unique version of @name)
 * @display_serial:	used for debugging (to make display_name unique)
 * @task:		used for debugging
 *
 * A client represents a list of buffers this client may access.
 * The mutex stored here is used to protect both handles tree
 * as well as the handles themselves, and should be held while modifying either.
 */
struct ion_client {
	struct rb_node node;
	struct ion_device *dev;
	struct rb_root handles;
	struct idr idr;
	struct mutex lock;
	char *name;
	char *display_name;
	int display_serial;
	struct task_struct *task;
	pid_t pid;
	struct dentry *debug_root;
};

/**
 * ion_handle - a client local reference to a buffer
 * @ref:		reference count
 * @client:		back pointer to the client the buffer resides in
 * @buffer:		pointer to the buffer
 * @node:		node in the client's handle rbtree
 * @kmap_cnt:		count of times this client has mapped to kernel
 * @id:			client-unique id allocated by client->idr
 *
 * Modifications to node, map_cnt or mapping should be protected by the
 * lock in the client.  Other fields are never changed after initialization.
 */
struct ion_handle {
	struct kref ref;
	unsigned int user_ref_count;
	struct ion_client *client;
	struct ion_buffer *buffer;
	struct rb_node node;
	unsigned int kmap_cnt;
	int id;
};

bool ion_buffer_fault_user_mappings(struct ion_buffer *buffer)
{
	return (buffer->flags & ION_FLAG_CACHED) &&
		!(buffer->flags & ION_FLAG_CACHED_NEEDS_SYNC);
}

bool ion_buffer_cached(struct ion_buffer *buffer)
{
	return !!(buffer->flags & ION_FLAG_CACHED);
}

static inline struct page *ion_buffer_page(struct page *page)
{
	return (struct page *)((unsigned long)page & ~(1UL));
}

static inline bool ion_buffer_page_is_dirty(struct page *page)
{
	return !!((unsigned long)page & 1UL);
}

static inline void ion_buffer_page_dirty(struct page **page)
{
	*page = (struct page *)((unsigned long)(*page) | 1UL);
}

static inline void ion_buffer_page_clean(struct page **page)
{
	*page = (struct page *)((unsigned long)(*page) & ~(1UL));
}

/* this function should only be called while dev->lock is held */
static void ion_buffer_add(struct ion_device *dev,
			   struct ion_buffer *buffer)
{
	struct rb_node **p = &dev->buffers.rb_node;
	struct rb_node *parent = NULL;
	struct ion_buffer *entry;

	while (*p) {
		parent = *p;
		entry = rb_entry(parent, struct ion_buffer, node);

		if (buffer < entry) {
			p = &(*p)->rb_left;
		} else if (buffer > entry) {
			p = &(*p)->rb_right;
		} else {
			pr_err("%s: buffer already found.", __func__);
			BUG();
		}
	}

	rb_link_node(&buffer->node, parent, p);
	rb_insert_color(&buffer->node, &dev->buffers);
}

/* this function should only be called while dev->lock is held */
static struct ion_buffer *ion_buffer_create(struct ion_heap *heap,
				     struct ion_device *dev,
				     unsigned long len,
				     unsigned long align,
				     unsigned long flags)
{
	struct ion_buffer *buffer;
	struct sg_table *table;
	struct scatterlist *sg;
	int i, ret;

	buffer = kzalloc(sizeof(struct ion_buffer), GFP_KERNEL);
	if (!buffer)
		return ERR_PTR(-ENOMEM);

	buffer->heap = heap;
	buffer->flags = flags;
	kref_init(&buffer->ref);

	ret = heap->ops->allocate(heap, buffer, len, align, flags);

	if (ret) {
		if (!(heap->flags & ION_HEAP_FLAG_DEFER_FREE))
			goto err2;

		ion_heap_freelist_drain(heap, 0);
		ret = heap->ops->allocate(heap, buffer, len, align,
					  flags);
		if (ret)
			goto err2;
	}

	buffer->dev = dev;
	buffer->size = len;
	buffer->flags = flags;
	INIT_LIST_HEAD(&buffer->vmas);

	table = heap->ops->map_dma(heap, buffer);
	if (WARN_ONCE(table == NULL,
			"heap->ops->map_dma should return ERR_PTR on error"))
		table = ERR_PTR(-EINVAL);
	if (IS_ERR(table)) {
		ret = -EINVAL;
		goto err1;
	}

	buffer->sg_table = table;
	if (ion_buffer_fault_user_mappings(buffer)) {
		int num_pages = PAGE_ALIGN(buffer->size) / PAGE_SIZE;
		struct scatterlist *sg;
		int i, j, k = 0;

		buffer->pages = vmalloc(sizeof(struct page *) * num_pages);
		if (!buffer->pages) {
			ret = -ENOMEM;
			goto err;
		}

		for_each_sg(table->sgl, sg, table->nents, i) {
			struct page *page = sg_page(sg);

			for (j = 0; j < sg->length / PAGE_SIZE; j++)
				buffer->pages[k++] = page++;
		}
	}

	mutex_init(&buffer->lock);
	/*
	 * this will set up dma addresses for the sglist -- it is not
	 * technically correct as per the dma api -- a specific
	 * device isn't really taking ownership here.  However, in practice on
	 * our systems the only dma_address space is physical addresses.
	 * Additionally, we can't afford the overhead of invalidating every
	 * allocation via dma_map_sg. The implicit contract here is that
	 * memory coming from the heaps is ready for dma, ie if it has a
	 * cached mapping that mapping has been invalidated
	 */
	for_each_sg(buffer->sg_table->sgl, sg, buffer->sg_table->nents, i) {
		sg_dma_address(sg) = sg_phys(sg);
		sg_dma_len(sg) = sg->length;
	}
	mutex_lock(&dev->buffer_lock);
	ion_buffer_add(dev, buffer);
	mutex_unlock(&dev->buffer_lock);
	atomic_long_add(len, &heap->total_allocated);
	return buffer;

err:
	heap->ops->unmap_dma(heap, buffer);
err1:
	heap->ops->free(buffer);
err2:
	kfree(buffer);
	return ERR_PTR(ret);
}

void ion_buffer_destroy(struct ion_buffer *buffer)
{
	if (WARN_ON(buffer->kmap_cnt > 0))
		buffer->heap->ops->unmap_kernel(buffer->heap, buffer);
	buffer->heap->ops->unmap_dma(buffer->heap, buffer);

	atomic_long_sub(buffer->size, &buffer->heap->total_allocated);
	buffer->heap->ops->free(buffer);
	vfree(buffer->pages);
	kfree(buffer);
}

static void _ion_buffer_destroy(struct kref *kref)
{
	struct ion_buffer *buffer = container_of(kref, struct ion_buffer, ref);
	struct ion_heap *heap = buffer->heap;
	struct ion_device *dev = buffer->dev;

	msm_dma_buf_freed(buffer);

	mutex_lock(&dev->buffer_lock);
	rb_erase(&buffer->node, &dev->buffers);
	mutex_unlock(&dev->buffer_lock);

	if (heap->flags & ION_HEAP_FLAG_DEFER_FREE)
		ion_heap_freelist_add(heap, buffer);
	else
		ion_buffer_destroy(buffer);
}

static void ion_buffer_get(struct ion_buffer *buffer)
{
	kref_get(&buffer->ref);
}

static int ion_buffer_put(struct ion_buffer *buffer)
{
	return kref_put(&buffer->ref, _ion_buffer_destroy);
}

static void ion_buffer_add_to_handle(struct ion_buffer *buffer)
{
	mutex_lock(&buffer->lock);
	if (buffer->handle_count == 0)
		atomic_long_add(buffer->size, &buffer->heap->total_handles);

	buffer->handle_count++;
	mutex_unlock(&buffer->lock);
}

static void ion_buffer_remove_from_handle(struct ion_buffer *buffer)
{
	/*
	 * when a buffer is removed from a handle, if it is not in
	 * any other handles, copy the taskcomm and the pid of the
	 * process it's being removed from into the buffer.  At this
	 * point there will be no way to track what processes this buffer is
	 * being used by, it only exists as a dma_buf file descriptor.
	 * The taskcomm and pid can provide a debug hint as to where this fd
	 * is in the system
	 */
	mutex_lock(&buffer->lock);
	buffer->handle_count--;
	BUG_ON(buffer->handle_count < 0);
	if (!buffer->handle_count) {
		struct task_struct *task;

		task = current->group_leader;
		get_task_comm(buffer->task_comm, task);
		buffer->pid = task_pid_nr(task);
		atomic_long_sub(buffer->size, &buffer->heap->total_handles);
	}
	mutex_unlock(&buffer->lock);
}

static struct ion_handle *ion_handle_create(struct ion_client *client,
				     struct ion_buffer *buffer)
{
	struct ion_handle *handle;

	handle = kzalloc(sizeof(struct ion_handle), GFP_KERNEL);
	if (!handle)
		return ERR_PTR(-ENOMEM);
	kref_init(&handle->ref);
	RB_CLEAR_NODE(&handle->node);
	handle->client = client;
	ion_buffer_get(buffer);
	ion_buffer_add_to_handle(buffer);
	handle->buffer = buffer;

	return handle;
}

static void ion_handle_kmap_put(struct ion_handle *);

static void ion_handle_destroy(struct kref *kref)
{
	struct ion_handle *handle = container_of(kref, struct ion_handle, ref);
	struct ion_client *client = handle->client;
	struct ion_buffer *buffer = handle->buffer;

	mutex_lock(&buffer->lock);
	while (handle->kmap_cnt)
		ion_handle_kmap_put(handle);
	mutex_unlock(&buffer->lock);

	idr_remove(&client->idr, handle->id);
	if (!RB_EMPTY_NODE(&handle->node))
		rb_erase(&handle->node, &client->handles);

	ion_buffer_remove_from_handle(buffer);
	ion_buffer_put(buffer);

	kfree(handle);
}

struct ion_buffer *ion_handle_buffer(struct ion_handle *handle)
{
	return handle->buffer;
}

static void ion_handle_get(struct ion_handle *handle)
{
	kref_get(&handle->ref);
}

/* Must hold the client lock */
static struct ion_handle *ion_handle_get_check_overflow(
					struct ion_handle *handle)
{
	if (atomic_read(&handle->ref.refcount) + 1 == 0)
		return ERR_PTR(-EOVERFLOW);
	ion_handle_get(handle);
	return handle;
}

static int ion_handle_put_nolock(struct ion_handle *handle)
{
	int ret;

	ret = kref_put(&handle->ref, ion_handle_destroy);

	return ret;
}

int ion_handle_put(struct ion_handle *handle)
{
	struct ion_client *client = handle->client;
	int ret;

	mutex_lock(&client->lock);
	ret = ion_handle_put_nolock(handle);
	mutex_unlock(&client->lock);

	return ret;
}

/* Must hold the client lock */
static void user_ion_handle_get(struct ion_handle *handle)
{
	if (handle->user_ref_count++ == 0)
		kref_get(&handle->ref);
}

/* Must hold the client lock */
static struct ion_handle *user_ion_handle_get_check_overflow(
	struct ion_handle *handle)
{
	if (handle->user_ref_count + 1 == 0)
		return ERR_PTR(-EOVERFLOW);
	user_ion_handle_get(handle);
	return handle;
}

/* passes a kref to the user ref count.
 * We know we're holding a kref to the object before and
 * after this call, so no need to reverify handle.
 */
static struct ion_handle *pass_to_user(struct ion_handle *handle)
{
	struct ion_client *client = handle->client;
	struct ion_handle *ret;

	mutex_lock(&client->lock);
	ret = user_ion_handle_get_check_overflow(handle);
	ion_handle_put_nolock(handle);
	mutex_unlock(&client->lock);
	return ret;
}

/* Must hold the client lock */
static int user_ion_handle_put_nolock(struct ion_handle *handle)
{
	int ret = 0;

	if (--handle->user_ref_count == 0)
		ret = ion_handle_put_nolock(handle);

	return ret;
}

static struct ion_handle *ion_handle_lookup(struct ion_client *client,
					    struct ion_buffer *buffer)
{
	struct rb_node *n = client->handles.rb_node;

	while (n) {
		struct ion_handle *entry = rb_entry(n, struct ion_handle, node);

		if (buffer < entry->buffer)
			n = n->rb_left;
		else if (buffer > entry->buffer)
			n = n->rb_right;
		else
			return entry;
	}
	return ERR_PTR(-EINVAL);
}

static struct ion_handle *ion_handle_get_by_id_nolock(struct ion_client *client,
						int id)
{
	struct ion_handle *handle;

	handle = idr_find(&client->idr, id);
	if (handle)
		return ion_handle_get_check_overflow(handle);

	return ERR_PTR(-EINVAL);
}

static bool ion_handle_validate(struct ion_client *client,
				struct ion_handle *handle)
{
	WARN_ON(!mutex_is_locked(&client->lock));
	return idr_find(&client->idr, handle->id) == handle;
}

static int ion_handle_add(struct ion_client *client, struct ion_handle *handle)
{
	int id;
	struct rb_node **p = &client->handles.rb_node;
	struct rb_node *parent = NULL;
	struct ion_handle *entry;

	id = idr_alloc(&client->idr, handle, 1, 0, GFP_KERNEL);
	if (id < 0)
		return id;

	handle->id = id;

	while (*p) {
		parent = *p;
		entry = rb_entry(parent, struct ion_handle, node);

		if (handle->buffer < entry->buffer)
			p = &(*p)->rb_left;
		else if (handle->buffer > entry->buffer)
			p = &(*p)->rb_right;
		else
			WARN(1, "%s: buffer already found.", __func__);
	}

	rb_link_node(&handle->node, parent, p);
	rb_insert_color(&handle->node, &client->handles);

	return 0;
}

static struct ion_handle *__ion_alloc(struct ion_client *client, size_t len,
			     size_t align, unsigned int heap_id_mask,
			     unsigned int flags, bool grab_handle)
{
	struct ion_handle *handle;
	struct ion_device *dev = client->dev;
	struct ion_buffer *buffer = NULL;
	struct ion_heap *heap;
	int ret;
	const unsigned int MAX_DBG_STR_LEN = 64;
	char dbg_str[MAX_DBG_STR_LEN];
	unsigned int dbg_str_idx = 0;

	dbg_str[0] = '\0';

	/*
	 * For now, we don't want to fault in pages individually since
	 * clients are already doing manual cache maintenance. In
	 * other words, the implicit caching infrastructure is in
	 * place (in code) but should not be used.
	 */
	flags |= ION_FLAG_CACHED_NEEDS_SYNC;

	pr_debug("%s: len %zu align %zu heap_id_mask %u flags %x\n", __func__,
		 len, align, heap_id_mask, flags);
	/*
	 * traverse the list of heaps available in this system in priority
	 * order.  If the heap type is supported by the client, and matches the
	 * request of the caller allocate from it.  Repeat until allocate has
	 * succeeded or all heaps have been tried
	 */
	len = PAGE_ALIGN(len);

	if (!len)
		return ERR_PTR(-EINVAL);

	down_read(&dev->lock);
	plist_for_each_entry(heap, &dev->heaps, node) {
		/* if the caller didn't specify this heap id */
		if (!((1 << heap->id) & heap_id_mask))
			continue;
		trace_ion_alloc_buffer_start(client->name, heap->name, len,
					     heap_id_mask, flags);
		buffer = ion_buffer_create(heap, dev, len, align, flags);
		trace_ion_alloc_buffer_end(client->name, heap->name, len,
					   heap_id_mask, flags);
		if (!IS_ERR(buffer))
			break;

		trace_ion_alloc_buffer_fallback(client->name, heap->name, len,
					    heap_id_mask, flags,
					    PTR_ERR(buffer));
		if (dbg_str_idx < MAX_DBG_STR_LEN) {
			unsigned int len_left = MAX_DBG_STR_LEN-dbg_str_idx-1;
			int ret_value = snprintf(&dbg_str[dbg_str_idx],
						len_left, "%s ", heap->name);
			if (ret_value >= len_left) {
				/* overflow */
				dbg_str[MAX_DBG_STR_LEN-1] = '\0';
				dbg_str_idx = MAX_DBG_STR_LEN;
			} else if (ret_value >= 0) {
				dbg_str_idx += ret_value;
			} else {
				/* error */
				dbg_str[MAX_DBG_STR_LEN-1] = '\0';
			}
		}
	}
	up_read(&dev->lock);

	if (buffer == NULL) {
		trace_ion_alloc_buffer_fail(client->name, dbg_str, len,
					    heap_id_mask, flags, -ENODEV);
		return ERR_PTR(-ENODEV);
	}

	if (IS_ERR(buffer)) {
		trace_ion_alloc_buffer_fail(client->name, dbg_str, len,
					    heap_id_mask, flags,
					    PTR_ERR(buffer));
		pr_debug("ION is unable to allocate 0x%zx bytes (alignment: 0x%zx) from heap(s) %sfor client %s\n",
			len, align, dbg_str, client->name);
		return ERR_CAST(buffer);
	}

	handle = ion_handle_create(client, buffer);

	/*
	 * ion_buffer_create will create a buffer with a ref_cnt of 1,
	 * and ion_handle_create will take a second reference, drop one here
	 */
	ion_buffer_put(buffer);

	if (IS_ERR(handle))
		return handle;

	mutex_lock(&client->lock);
	if (grab_handle)
		ion_handle_get(handle);
	ret = ion_handle_add(client, handle);
	mutex_unlock(&client->lock);
	if (ret) {
		ion_handle_put(handle);
		handle = ERR_PTR(ret);
	}

	return handle;
}

struct ion_handle *ion_alloc(struct ion_client *client, size_t len,
			     size_t align, unsigned int heap_id_mask,
			     unsigned int flags)
{
	return __ion_alloc(client, len, align, heap_id_mask, flags, false);
}
EXPORT_SYMBOL(ion_alloc);

static void ion_free_nolock(struct ion_client *client, struct ion_handle *handle)
{
	bool valid_handle;

	BUG_ON(client != handle->client);

	valid_handle = ion_handle_validate(client, handle);
	if (!valid_handle) {
		WARN(1, "%s: invalid handle passed to free.\n", __func__);
		return;
	}
	ion_handle_put_nolock(handle);
}

static void user_ion_free_nolock(struct ion_client *client,
				 struct ion_handle *handle)
{
	bool valid_handle;

	WARN_ON(client != handle->client);

	valid_handle = ion_handle_validate(client, handle);
	if (!valid_handle) {
		WARN(1, "%s: invalid handle passed to free.\n", __func__);
		return;
	}
	if (handle->user_ref_count == 0) {
		WARN(1, "%s: User does not have access!\n", __func__);
		return;
	}
	user_ion_handle_put_nolock(handle);
}

void ion_free(struct ion_client *client, struct ion_handle *handle)
{
	BUG_ON(client != handle->client);

	mutex_lock(&client->lock);
	ion_free_nolock(client, handle);
	mutex_unlock(&client->lock);
}
EXPORT_SYMBOL(ion_free);

int ion_phys(struct ion_client *client, struct ion_handle *handle,
	     ion_phys_addr_t *addr, size_t *len)
{
	struct ion_buffer *buffer;
	int ret;

	mutex_lock(&client->lock);
	if (!ion_handle_validate(client, handle)) {
		mutex_unlock(&client->lock);
		return -EINVAL;
	}

	buffer = handle->buffer;

	if (!buffer->heap->ops->phys) {
		pr_err("%s: ion_phys is not implemented by this heap (name=%s, type=%d).\n",
			__func__, buffer->heap->name, buffer->heap->type);
		mutex_unlock(&client->lock);
		return -ENODEV;
	}
	mutex_unlock(&client->lock);
	ret = buffer->heap->ops->phys(buffer->heap, buffer, addr, len);
	return ret;
}
EXPORT_SYMBOL(ion_phys);

static void *ion_buffer_kmap_get(struct ion_buffer *buffer)
{
	void *vaddr;

	if (buffer->kmap_cnt) {
		buffer->kmap_cnt++;
		return buffer->vaddr;
	}
	vaddr = buffer->heap->ops->map_kernel(buffer->heap, buffer);
	if (WARN_ONCE(vaddr == NULL,
			"heap->ops->map_kernel should return ERR_PTR on error"))
		return ERR_PTR(-EINVAL);
	if (IS_ERR(vaddr))
		return vaddr;
	buffer->vaddr = vaddr;
	buffer->kmap_cnt++;
	return vaddr;
}

static void *ion_handle_kmap_get(struct ion_handle *handle)
{
	struct ion_buffer *buffer = handle->buffer;
	void *vaddr;

	if (handle->kmap_cnt) {
		handle->kmap_cnt++;
		return buffer->vaddr;
	}
	vaddr = ion_buffer_kmap_get(buffer);
	if (IS_ERR(vaddr))
		return vaddr;
	handle->kmap_cnt++;
	return vaddr;
}

static void ion_buffer_kmap_put(struct ion_buffer *buffer)
{
	buffer->kmap_cnt--;
	if (!buffer->kmap_cnt) {
		buffer->heap->ops->unmap_kernel(buffer->heap, buffer);
		buffer->vaddr = NULL;
	}
}

static void ion_handle_kmap_put(struct ion_handle *handle)
{
	struct ion_buffer *buffer = handle->buffer;

	if (!handle->kmap_cnt) {
		WARN(1, "%s: Double unmap detected! bailing...\n", __func__);
		return;
	}
	handle->kmap_cnt--;
	if (!handle->kmap_cnt)
		ion_buffer_kmap_put(buffer);
}

void *ion_map_kernel(struct ion_client *client, struct ion_handle *handle)
{
	struct ion_buffer *buffer;
	void *vaddr;

	mutex_lock(&client->lock);
	if (!ion_handle_validate(client, handle)) {
		pr_err("%s: invalid handle passed to map_kernel.\n",
		       __func__);
		mutex_unlock(&client->lock);
		return ERR_PTR(-EINVAL);
	}

	buffer = handle->buffer;

	if (!handle->buffer->heap->ops->map_kernel) {
		pr_err("%s: map_kernel is not implemented by this heap.\n",
		       __func__);
		mutex_unlock(&client->lock);
		return ERR_PTR(-ENODEV);
	}

	mutex_lock(&buffer->lock);
	vaddr = ion_handle_kmap_get(handle);
	mutex_unlock(&buffer->lock);
	mutex_unlock(&client->lock);
	return vaddr;
}
EXPORT_SYMBOL(ion_map_kernel);

void ion_unmap_kernel(struct ion_client *client, struct ion_handle *handle)
{
	struct ion_buffer *buffer;

	mutex_lock(&client->lock);
	buffer = handle->buffer;
	mutex_lock(&buffer->lock);
	ion_handle_kmap_put(handle);
	mutex_unlock(&buffer->lock);
	mutex_unlock(&client->lock);
}
EXPORT_SYMBOL(ion_unmap_kernel);

static struct mutex debugfs_mutex;
static struct rb_root *ion_root_client;
static int is_client_alive(struct ion_client *client)
{
	struct rb_node *node;
	struct ion_client *tmp;
	struct ion_device *dev;

	node = ion_root_client->rb_node;
	dev = container_of(ion_root_client, struct ion_device, clients);

	down_read(&dev->lock);
	while (node) {
		tmp = rb_entry(node, struct ion_client, node);
		if (client < tmp) {
			node = node->rb_left;
		} else if (client > tmp) {
			node = node->rb_right;
		} else {
			up_read(&dev->lock);
			return 1;
		}
	}

	up_read(&dev->lock);
	return 0;
}

static int ion_debug_client_show(struct seq_file *s, void *unused)
{
	struct ion_client *client = s->private;
	struct rb_node *n;

	mutex_lock(&debugfs_mutex);
	if (!is_client_alive(client)) {
		seq_printf(s, "ion_client 0x%pK dead, can't dump its buffers\n",
			   client);
		mutex_unlock(&debugfs_mutex);
		return 0;
	}

	seq_printf(s, "%16.16s: %16.16s : %16.16s : %12.12s\n",
			"heap_name", "size_in_bytes", "handle refcount",
			"buffer");

	mutex_lock(&client->lock);
	for (n = rb_first(&client->handles); n; n = rb_next(n)) {
		struct ion_handle *handle = rb_entry(n, struct ion_handle,
						     node);

		seq_printf(s, "%16.16s: %16zx : %16d : %12pK",
				handle->buffer->heap->name,
				handle->buffer->size,
				atomic_read(&handle->ref.refcount),
				handle->buffer);

		seq_printf(s, "\n");
	}
	mutex_unlock(&client->lock);
	mutex_unlock(&debugfs_mutex);
	return 0;
}

static int ion_debug_client_open(struct inode *inode, struct file *file)
{
	return single_open(file, ion_debug_client_show, inode->i_private);
}

static const struct file_operations debug_client_fops = {
	.open = ion_debug_client_open,
	.read = seq_read,
	.llseek = seq_lseek,
	.release = single_release,
};

static int ion_get_client_serial(const struct rb_root *root,
					const unsigned char *name)
{
	int serial = -1;
	struct rb_node *node;

	for (node = rb_first(root); node; node = rb_next(node)) {
		struct ion_client *client = rb_entry(node, struct ion_client,
						node);

		if (strcmp(client->name, name))
			continue;
		serial = max(serial, client->display_serial);
	}
	return serial + 1;
}

struct ion_client *ion_client_create(struct ion_device *dev,
				     const char *name)
{
	struct ion_client *client;
	struct task_struct *task;
	struct rb_node **p;
	struct rb_node *parent = NULL;
	struct ion_client *entry;
	pid_t pid;

	if (!name) {
		pr_err("%s: Name cannot be null\n", __func__);
		return ERR_PTR(-EINVAL);
	}

	get_task_struct(current->group_leader);
	task_lock(current->group_leader);
	pid = task_pid_nr(current->group_leader);
	/*
	 * don't bother to store task struct for kernel threads,
	 * they can't be killed anyway
	 */
	if (current->group_leader->flags & PF_KTHREAD) {
		put_task_struct(current->group_leader);
		task = NULL;
	} else {
		task = current->group_leader;
	}
	task_unlock(current->group_leader);

	client = kzalloc(sizeof(struct ion_client), GFP_KERNEL);
	if (!client)
		goto err_put_task_struct;

	client->dev = dev;
	client->handles = RB_ROOT;
	idr_init(&client->idr);
	mutex_init(&client->lock);

	client->task = task;
	client->pid = pid;
	client->name = kstrdup(name, GFP_KERNEL);
	if (!client->name)
		goto err_free_client;

	down_write(&dev->lock);
	client->display_serial = ion_get_client_serial(&dev->clients, name);
	client->display_name = kasprintf(
		GFP_KERNEL, "%s-%d", name, client->display_serial);
	if (!client->display_name) {
		up_write(&dev->lock);
		goto err_free_client_name;
	}
	p = &dev->clients.rb_node;
	while (*p) {
		parent = *p;
		entry = rb_entry(parent, struct ion_client, node);

		if (client < entry)
			p = &(*p)->rb_left;
		else if (client > entry)
			p = &(*p)->rb_right;
	}
	rb_link_node(&client->node, parent, p);
	rb_insert_color(&client->node, &dev->clients);

	client->debug_root = debugfs_create_file(client->display_name, 0664,
						dev->clients_debug_root,
						client, &debug_client_fops);
	if (!client->debug_root) {
		char buf[256], *path;

		path = dentry_path(dev->clients_debug_root, buf, 256);
		pr_err("Failed to create client debugfs at %s/%s\n",
			path, client->display_name);
	}

	up_write(&dev->lock);

	return client;

err_free_client_name:
	kfree(client->name);
err_free_client:
	kfree(client);
err_put_task_struct:
	if (task)
		put_task_struct(current->group_leader);
	return ERR_PTR(-ENOMEM);
}
EXPORT_SYMBOL(ion_client_create);

void ion_client_destroy(struct ion_client *client)
{
	struct ion_device *dev = client->dev;
	struct rb_node *n;

	mutex_lock(&debugfs_mutex);
	while ((n = rb_first(&client->handles))) {
		struct ion_handle *handle = rb_entry(n, struct ion_handle,
						     node);
		ion_handle_destroy(&handle->ref);
	}

	idr_destroy(&client->idr);

	down_write(&dev->lock);
	if (client->task)
		put_task_struct(client->task);
	rb_erase(&client->node, &dev->clients);
	debugfs_remove_recursive(client->debug_root);

	up_write(&dev->lock);

	kfree(client->display_name);
	kfree(client->name);
	kfree(client);
	mutex_unlock(&debugfs_mutex);
}
EXPORT_SYMBOL(ion_client_destroy);

int ion_handle_get_flags(struct ion_client *client, struct ion_handle *handle,
			unsigned long *flags)
{
	struct ion_buffer *buffer;

	mutex_lock(&client->lock);
	if (!ion_handle_validate(client, handle)) {
		pr_err("%s: invalid handle passed to %s.\n",
		       __func__, __func__);
		mutex_unlock(&client->lock);
		return -EINVAL;
	}
	buffer = handle->buffer;
	mutex_lock(&buffer->lock);
	*flags = buffer->flags;
	mutex_unlock(&buffer->lock);
	mutex_unlock(&client->lock);

	return 0;
}
EXPORT_SYMBOL(ion_handle_get_flags);

int ion_handle_get_size(struct ion_client *client, struct ion_handle *handle,
			size_t *size)
{
	struct ion_buffer *buffer;

	mutex_lock(&client->lock);
	if (!ion_handle_validate(client, handle)) {
		pr_err("%s: invalid handle passed to %s.\n",
		       __func__, __func__);
		mutex_unlock(&client->lock);
		return -EINVAL;
	}
	buffer = handle->buffer;
	mutex_lock(&buffer->lock);
	*size = buffer->size;
	mutex_unlock(&buffer->lock);
	mutex_unlock(&client->lock);

	return 0;
}
EXPORT_SYMBOL(ion_handle_get_size);

/**
 * ion_sg_table - get an sg_table for the buffer
 *
 * NOTE: most likely you should NOT being using this API.
 * You should be using Ion as a DMA Buf exporter and using
 * the sg_table returned by dma_buf_map_attachment.
 */
struct sg_table *ion_sg_table(struct ion_client *client,
			      struct ion_handle *handle)
{
	struct ion_buffer *buffer;
	struct sg_table *table;

	mutex_lock(&client->lock);
	if (!ion_handle_validate(client, handle)) {
		pr_err("%s: invalid handle passed to map_dma.\n",
		       __func__);
		mutex_unlock(&client->lock);
		return ERR_PTR(-EINVAL);
	}
	buffer = handle->buffer;
	table = buffer->sg_table;
	mutex_unlock(&client->lock);
	return table;
}
EXPORT_SYMBOL(ion_sg_table);

struct sg_table *ion_create_chunked_sg_table(phys_addr_t buffer_base,
					size_t chunk_size, size_t total_size)
{
	struct sg_table *table;
	int i, n_chunks, ret;
	struct scatterlist *sg;

	table = kzalloc(sizeof(struct sg_table), GFP_KERNEL);
	if (!table)
		return ERR_PTR(-ENOMEM);

	n_chunks = DIV_ROUND_UP(total_size, chunk_size);
	pr_debug("creating sg_table with %d chunks\n", n_chunks);

	ret = sg_alloc_table(table, n_chunks, GFP_KERNEL);
	if (ret)
		goto err0;

	for_each_sg(table->sgl, sg, table->nents, i) {
		dma_addr_t addr = buffer_base + i * chunk_size;
		sg_dma_address(sg) = addr;
		sg->length = chunk_size;
	}

	return table;
err0:
	kfree(table);
	return ERR_PTR(ret);
}

static struct sg_table *ion_dupe_sg_table(struct sg_table *orig_table)
{
	int ret, i;
	struct scatterlist *sg, *sg_orig;
	struct sg_table *table;

	table = kzalloc(sizeof(struct sg_table), GFP_KERNEL);
	if (!table)
		return NULL;

	ret = sg_alloc_table(table, orig_table->nents, GFP_KERNEL);
	if (ret) {
		kfree(table);
		return NULL;
	}

	sg_orig = orig_table->sgl;
	for_each_sg(table->sgl, sg, table->nents, i) {
		memcpy(sg, sg_orig, sizeof(*sg));
		sg_orig = sg_next(sg_orig);
	}
	return table;
}

static void ion_buffer_sync_for_device(struct ion_buffer *buffer,
				       struct device *dev,
				       enum dma_data_direction direction);

static struct sg_table *ion_map_dma_buf(struct dma_buf_attachment *attachment,
					enum dma_data_direction direction)
{
	struct dma_buf *dmabuf = attachment->dmabuf;
	struct ion_buffer *buffer = dmabuf->priv;
	struct sg_table *table;

	table = ion_dupe_sg_table(buffer->sg_table);
	if (!table)
		return NULL;

	ion_buffer_sync_for_device(buffer, attachment->dev, direction);
	return table;
}

static void ion_unmap_dma_buf(struct dma_buf_attachment *attachment,
			      struct sg_table *table,
			      enum dma_data_direction direction)
{
	sg_free_table(table);
	kfree(table);
}

void ion_pages_sync_for_device(struct device *dev, struct page *page,
		size_t size, enum dma_data_direction dir)
{
	struct scatterlist sg;

	WARN_ONCE(!dev, "A device is required for dma_sync\n");

	sg_init_table(&sg, 1);
	sg_set_page(&sg, page, size, 0);
	/*
	 * This is not correct - sg_dma_address needs a dma_addr_t that is valid
	 * for the targeted device, but this works on the currently targeted
	 * hardware.
	 */
	sg_dma_address(&sg) = page_to_phys(page);
	dma_sync_sg_for_device(dev, &sg, 1, dir);
}

struct ion_vma_list {
	struct list_head list;
	struct vm_area_struct *vma;
};

static void ion_buffer_sync_for_device(struct ion_buffer *buffer,
				       struct device *dev,
				       enum dma_data_direction dir)
{
	struct ion_vma_list *vma_list;
	int pages = PAGE_ALIGN(buffer->size) / PAGE_SIZE;
	int i;

	if (!ion_buffer_fault_user_mappings(buffer))
		return;

	mutex_lock(&buffer->lock);
	for (i = 0; i < pages; i++) {
		struct page *page = buffer->pages[i];

		if (ion_buffer_page_is_dirty(page))
			ion_pages_sync_for_device(dev, ion_buffer_page(page),
							PAGE_SIZE, dir);

		ion_buffer_page_clean(buffer->pages + i);
	}
	list_for_each_entry(vma_list, &buffer->vmas, list) {
		struct vm_area_struct *vma = vma_list->vma;

		zap_page_range(vma, vma->vm_start, vma->vm_end - vma->vm_start,
			       NULL);
	}
	mutex_unlock(&buffer->lock);
}

static int ion_vm_fault(struct vm_area_struct *vma, struct vm_fault *vmf)
{
	struct ion_buffer *buffer = vma->vm_private_data;
	unsigned long pfn;
	int ret;

	mutex_lock(&buffer->lock);
	ion_buffer_page_dirty(buffer->pages + vmf->pgoff);
	BUG_ON(!buffer->pages || !buffer->pages[vmf->pgoff]);

	pfn = page_to_pfn(ion_buffer_page(buffer->pages[vmf->pgoff]));
	ret = vm_insert_pfn(vma, (unsigned long)vmf->virtual_address, pfn);
	mutex_unlock(&buffer->lock);
	if (ret)
		return VM_FAULT_ERROR;

	return VM_FAULT_NOPAGE;
}

static void ion_vm_open(struct vm_area_struct *vma)
{
	struct ion_buffer *buffer = vma->vm_private_data;
	struct ion_vma_list *vma_list;

	vma_list = kmalloc(sizeof(struct ion_vma_list), GFP_KERNEL);
	if (!vma_list)
		return;
	vma_list->vma = vma;
	mutex_lock(&buffer->lock);
	list_add(&vma_list->list, &buffer->vmas);
	mutex_unlock(&buffer->lock);
}

static void ion_vm_close(struct vm_area_struct *vma)
{
	struct ion_buffer *buffer = vma->vm_private_data;
	struct ion_vma_list *vma_list, *tmp;

	mutex_lock(&buffer->lock);
	list_for_each_entry_safe(vma_list, tmp, &buffer->vmas, list) {
		if (vma_list->vma != vma)
			continue;
		list_del(&vma_list->list);
		kfree(vma_list);
		break;
	}
	mutex_unlock(&buffer->lock);

	if (buffer->heap->ops->unmap_user)
		buffer->heap->ops->unmap_user(buffer->heap, buffer);
}

static const struct vm_operations_struct ion_vma_ops = {
	.open = ion_vm_open,
	.close = ion_vm_close,
	.fault = ion_vm_fault,
};

static int ion_mmap(struct dma_buf *dmabuf, struct vm_area_struct *vma)
{
	struct ion_buffer *buffer = dmabuf->priv;
	int ret = 0;

	if (!buffer->heap->ops->map_user) {
		pr_err("%s: this heap does not define a method for mapping to userspace\n",
			__func__);
		return -EINVAL;
	}

	if (ion_buffer_fault_user_mappings(buffer)) {
		vma->vm_flags |= VM_IO | VM_PFNMAP | VM_DONTEXPAND |
							VM_DONTDUMP;
		vma->vm_private_data = buffer;
		vma->vm_ops = &ion_vma_ops;
		vma->vm_flags |= VM_MIXEDMAP;
		ion_vm_open(vma);
		return 0;
	}

	if (!(buffer->flags & ION_FLAG_CACHED))
		vma->vm_page_prot = pgprot_writecombine(vma->vm_page_prot);

	mutex_lock(&buffer->lock);
	/* now map it to userspace */
	ret = buffer->heap->ops->map_user(buffer->heap, buffer, vma);
	mutex_unlock(&buffer->lock);

	if (ret)
		pr_err("%s: failure mapping buffer to userspace\n",
		       __func__);

	return ret;
}

static void ion_dma_buf_release(struct dma_buf *dmabuf)
{
	struct ion_buffer *buffer = dmabuf->priv;

	ion_buffer_put(buffer);
}

static void *ion_dma_buf_kmap(struct dma_buf *dmabuf, unsigned long offset)
{
	struct ion_buffer *buffer = dmabuf->priv;

	return buffer->vaddr + offset * PAGE_SIZE;
}

static void ion_dma_buf_kunmap(struct dma_buf *dmabuf, unsigned long offset,
			       void *ptr)
{
}

static int ion_dma_buf_begin_cpu_access(struct dma_buf *dmabuf, size_t start,
					size_t len,
					enum dma_data_direction direction)
{
	struct ion_buffer *buffer = dmabuf->priv;
	void *vaddr;

	if (!buffer->heap->ops->map_kernel) {
		pr_err("%s: map kernel is not implemented by this heap.\n",
		       __func__);
		return -ENODEV;
	}

	mutex_lock(&buffer->lock);
	vaddr = ion_buffer_kmap_get(buffer);
	mutex_unlock(&buffer->lock);
	return PTR_ERR_OR_ZERO(vaddr);
}

static void ion_dma_buf_end_cpu_access(struct dma_buf *dmabuf, size_t start,
				       size_t len,
				       enum dma_data_direction direction)
{
	struct ion_buffer *buffer = dmabuf->priv;

	mutex_lock(&buffer->lock);
	ion_buffer_kmap_put(buffer);
	mutex_unlock(&buffer->lock);
}

static struct dma_buf_ops dma_buf_ops = {
	.map_dma_buf = ion_map_dma_buf,
	.unmap_dma_buf = ion_unmap_dma_buf,
	.mmap = ion_mmap,
	.release = ion_dma_buf_release,
	.begin_cpu_access = ion_dma_buf_begin_cpu_access,
	.end_cpu_access = ion_dma_buf_end_cpu_access,
	.kmap_atomic = ion_dma_buf_kmap,
	.kunmap_atomic = ion_dma_buf_kunmap,
	.kmap = ion_dma_buf_kmap,
	.kunmap = ion_dma_buf_kunmap,
};

static struct dma_buf *__ion_share_dma_buf(struct ion_client *client,
					   struct ion_handle *handle,
					   bool lock_client)
{
	DEFINE_DMA_BUF_EXPORT_INFO(exp_info);
	struct ion_buffer *buffer;
	struct dma_buf *dmabuf;
	bool valid_handle;

	if (lock_client)
		mutex_lock(&client->lock);
	valid_handle = ion_handle_validate(client, handle);
	if (!valid_handle) {
		WARN(1, "%s: invalid handle passed to share.\n", __func__);
		if (lock_client)
			mutex_unlock(&client->lock);
		return ERR_PTR(-EINVAL);
	}
	buffer = handle->buffer;
	ion_buffer_get(buffer);
	if (lock_client)
		mutex_unlock(&client->lock);

	exp_info.ops = &dma_buf_ops;
	exp_info.size = buffer->size;
	exp_info.flags = O_RDWR;
	exp_info.priv = buffer;

	dmabuf = dma_buf_export(&exp_info);
	if (IS_ERR(dmabuf)) {
		ion_buffer_put(buffer);
		return dmabuf;
	}

	return dmabuf;
}

struct dma_buf *ion_share_dma_buf(struct ion_client *client,
				  struct ion_handle *handle)
{
	return __ion_share_dma_buf(client, handle, true);
}
EXPORT_SYMBOL(ion_share_dma_buf);

static int __ion_share_dma_buf_fd(struct ion_client *client,
				  struct ion_handle *handle, bool lock_client)
{
	struct dma_buf *dmabuf;
	int fd;

	dmabuf = __ion_share_dma_buf(client, handle, lock_client);
	if (IS_ERR(dmabuf))
		return PTR_ERR(dmabuf);

	fd = dma_buf_fd(dmabuf, O_CLOEXEC);
	if (fd < 0)
		dma_buf_put(dmabuf);
	return fd;
}

int ion_share_dma_buf_fd(struct ion_client *client, struct ion_handle *handle)
{
	return __ion_share_dma_buf_fd(client, handle, true);
}
EXPORT_SYMBOL(ion_share_dma_buf_fd);

<<<<<<< HEAD
bool ion_dma_buf_is_secure(struct dma_buf *dmabuf)
{
	struct ion_buffer *buffer;
	enum ion_heap_type type;

	/* Return false if we didn't create the buffer */
	if (!dmabuf || dmabuf->ops != &dma_buf_ops)
		return false;

	buffer = dmabuf->priv;

	if (!buffer || !buffer->heap)
		return false;

	type = buffer->heap->type;

	return (type == (enum ion_heap_type)ION_HEAP_TYPE_SECURE_DMA ||
		type == (enum ion_heap_type)ION_HEAP_TYPE_SYSTEM_SECURE) ?
		true : false;
}
EXPORT_SYMBOL(ion_dma_buf_is_secure);
=======
static int ion_share_dma_buf_fd_nolock(struct ion_client *client,
				       struct ion_handle *handle)
{
	return __ion_share_dma_buf_fd(client, handle, false);
}
>>>>>>> 7eb7037b

struct ion_handle *ion_import_dma_buf(struct ion_client *client, int fd)
{
	struct dma_buf *dmabuf;
	struct ion_buffer *buffer;
	struct ion_handle *handle;
	int ret;

	dmabuf = dma_buf_get(fd);
	if (IS_ERR(dmabuf))
		return ERR_CAST(dmabuf);
	/* if this memory came from ion */

	if (dmabuf->ops != &dma_buf_ops) {
		pr_err("%s: can not import dmabuf from another exporter\n",
		       __func__);
		dma_buf_put(dmabuf);
		return ERR_PTR(-EINVAL);
	}
	buffer = dmabuf->priv;

	mutex_lock(&client->lock);
	/* if a handle exists for this buffer just take a reference to it */
	handle = ion_handle_lookup(client, buffer);
	if (!IS_ERR(handle)) {
		handle = ion_handle_get_check_overflow(handle);
		mutex_unlock(&client->lock);
		goto end;
	}

	handle = ion_handle_create(client, buffer);
	if (IS_ERR(handle)) {
		mutex_unlock(&client->lock);
		goto end;
	}

	ret = ion_handle_add(client, handle);
	mutex_unlock(&client->lock);
	if (ret) {
		ion_handle_put(handle);
		handle = ERR_PTR(ret);
	}

end:
	dma_buf_put(dmabuf);
	return handle;
}
EXPORT_SYMBOL(ion_import_dma_buf);

static int ion_sync_for_device(struct ion_client *client, int fd)
{
	struct dma_buf *dmabuf;
	struct ion_buffer *buffer;

	dmabuf = dma_buf_get(fd);
	if (IS_ERR(dmabuf))
		return PTR_ERR(dmabuf);

	/* if this memory came from ion */
	if (dmabuf->ops != &dma_buf_ops) {
		pr_err("%s: can not sync dmabuf from another exporter\n",
		       __func__);
		dma_buf_put(dmabuf);
		return -EINVAL;
	}
	buffer = dmabuf->priv;

	if (get_secure_vmid(buffer->flags) > 0) {
		pr_err("%s: cannot sync a secure dmabuf\n", __func__);
		dma_buf_put(dmabuf);
		return -EINVAL;
	}
	dma_sync_sg_for_device(NULL, buffer->sg_table->sgl,
			       buffer->sg_table->nents, DMA_BIDIRECTIONAL);
	dma_buf_put(dmabuf);
	return 0;
}

/* fix up the cases where the ioctl direction bits are incorrect */
static unsigned int ion_ioctl_dir(unsigned int cmd)
{
	switch (cmd) {
	case ION_IOC_SYNC:
	case ION_IOC_FREE:
	case ION_IOC_CUSTOM:
		return _IOC_WRITE;
	default:
		return _IOC_DIR(cmd);
	}
}

static long ion_ioctl(struct file *filp, unsigned int cmd, unsigned long arg)
{
	struct ion_client *client = filp->private_data;
	struct ion_device *dev = client->dev;
	struct ion_handle *cleanup_handle = NULL;
	int ret = 0;
	unsigned int dir;

	union {
		struct ion_fd_data fd;
		struct ion_allocation_data allocation;
		struct ion_handle_data handle;
		struct ion_custom_data custom;
	} data;

	dir = ion_ioctl_dir(cmd);

	if (_IOC_SIZE(cmd) > sizeof(data))
		return -EINVAL;

	if (dir & _IOC_WRITE)
		if (copy_from_user(&data, (void __user *)arg, _IOC_SIZE(cmd)))
			return -EFAULT;

	switch (cmd) {
	case ION_IOC_ALLOC:
	{
		struct ion_handle *handle;

		handle = __ion_alloc(client, data.allocation.len,
						data.allocation.align,
						data.allocation.heap_id_mask,
						data.allocation.flags, true);
		if (IS_ERR(handle))
			return PTR_ERR(handle);
		pass_to_user(handle);
		data.allocation.handle = handle->id;

		cleanup_handle = handle;
		break;
	}
	case ION_IOC_FREE:
	{
		struct ion_handle *handle;

		mutex_lock(&client->lock);
		handle = ion_handle_get_by_id_nolock(client, data.handle.handle);
		if (IS_ERR(handle)) {
			mutex_unlock(&client->lock);
			return PTR_ERR(handle);
		}
		user_ion_free_nolock(client, handle);
		ion_handle_put_nolock(handle);
		mutex_unlock(&client->lock);
		break;
	}
	case ION_IOC_SHARE:
	case ION_IOC_MAP:
	{
		struct ion_handle *handle;

		mutex_lock(&client->lock);
		handle = ion_handle_get_by_id_nolock(client, data.handle.handle);
		if (IS_ERR(handle)) {
			mutex_unlock(&client->lock);
			return PTR_ERR(handle);
		}
		data.fd.fd = ion_share_dma_buf_fd_nolock(client, handle);
		ion_handle_put_nolock(handle);
		mutex_unlock(&client->lock);
		if (data.fd.fd < 0)
			ret = data.fd.fd;
		break;
	}
	case ION_IOC_IMPORT:
	{
		struct ion_handle *handle;

		handle = ion_import_dma_buf(client, data.fd.fd);
		if (IS_ERR(handle)) {
			ret = PTR_ERR(handle);
		} else {
			handle = pass_to_user(handle);
			if (IS_ERR(handle))
				ret = PTR_ERR(handle);
			else
				data.handle.handle = handle->id;
		}
		break;
	}
	case ION_IOC_SYNC:
	{
		ret = ion_sync_for_device(client, data.fd.fd);
		break;
	}
	case ION_IOC_CUSTOM:
	{
		if (!dev->custom_ioctl)
			return -ENOTTY;
		ret = dev->custom_ioctl(client, data.custom.cmd,
						data.custom.arg);
		break;
	}
	case ION_IOC_CLEAN_CACHES:
		return client->dev->custom_ioctl(client,
						ION_IOC_CLEAN_CACHES, arg);
	case ION_IOC_INV_CACHES:
		return client->dev->custom_ioctl(client,
						ION_IOC_INV_CACHES, arg);
	case ION_IOC_CLEAN_INV_CACHES:
		return client->dev->custom_ioctl(client,
						ION_IOC_CLEAN_INV_CACHES, arg);
	default:
		return -ENOTTY;
	}

	if (dir & _IOC_READ) {
		if (copy_to_user((void __user *)arg, &data, _IOC_SIZE(cmd))) {
			if (cleanup_handle) {
				mutex_lock(&client->lock);
				user_ion_free_nolock(client, cleanup_handle);
				ion_handle_put_nolock(cleanup_handle);
				mutex_unlock(&client->lock);
			}
			return -EFAULT;
		}
	}
	if (cleanup_handle)
		ion_handle_put(cleanup_handle);
	return ret;
}

static int ion_release(struct inode *inode, struct file *file)
{
	struct ion_client *client = file->private_data;

	ion_client_destroy(client);
	return 0;
}

static int ion_open(struct inode *inode, struct file *file)
{
	struct miscdevice *miscdev = file->private_data;
	struct ion_device *dev = container_of(miscdev, struct ion_device, dev);
	struct ion_client *client;
	char debug_name[64];

	snprintf(debug_name, 64, "%u", task_pid_nr(current->group_leader));
	client = ion_client_create(dev, debug_name);
	if (IS_ERR(client))
		return PTR_ERR(client);
	file->private_data = client;

	return 0;
}

static const struct file_operations ion_fops = {
	.owner          = THIS_MODULE,
	.open           = ion_open,
	.release        = ion_release,
	.unlocked_ioctl = ion_ioctl,
	.compat_ioctl   = compat_ion_ioctl,
};

static size_t ion_debug_heap_total(struct ion_client *client,
				   unsigned int id)
{
	size_t size = 0;
	struct rb_node *n;

	mutex_lock(&client->lock);
	for (n = rb_first(&client->handles); n; n = rb_next(n)) {
		struct ion_handle *handle = rb_entry(n,
						     struct ion_handle,
						     node);
		if (handle->buffer->heap->id == id)
			size += handle->buffer->size;
	}
	mutex_unlock(&client->lock);
	return size;
}

/**
 * Create a mem_map of the heap.
 * @param s seq_file to log error message to.
 * @param heap The heap to create mem_map for.
 * @param mem_map The mem map to be created.
 */
void ion_debug_mem_map_create(struct seq_file *s, struct ion_heap *heap,
			      struct list_head *mem_map)
{
	struct ion_device *dev = heap->dev;
	struct rb_node *cnode;
	size_t size;
	struct ion_client *client;

	if (!heap->ops->phys)
		return;

	down_read(&dev->lock);
	for (cnode = rb_first(&dev->clients); cnode; cnode = rb_next(cnode)) {
		struct rb_node *hnode;
		client = rb_entry(cnode, struct ion_client, node);

		mutex_lock(&client->lock);
		for (hnode = rb_first(&client->handles);
		     hnode;
		     hnode = rb_next(hnode)) {
			struct ion_handle *handle = rb_entry(
				hnode, struct ion_handle, node);
			if (handle->buffer->heap == heap) {
				struct mem_map_data *data =
					kzalloc(sizeof(*data), GFP_KERNEL);
				if (!data)
					goto inner_error;
				heap->ops->phys(heap, handle->buffer,
							&(data->addr), &size);
				data->size = (unsigned long) size;
				data->addr_end = data->addr + data->size - 1;
				data->client_name = kstrdup(client->name,
							GFP_KERNEL);
				if (!data->client_name) {
					kfree(data);
					goto inner_error;
				}
				list_add(&data->node, mem_map);
			}
		}
		mutex_unlock(&client->lock);
	}
	up_read(&dev->lock);
	return;

inner_error:
	seq_puts(s,
		"ERROR: out of memory. Part of memory map will not be logged\n");
	mutex_unlock(&client->lock);
	up_read(&dev->lock);
}

/**
 * Free the memory allocated by ion_debug_mem_map_create
 * @param mem_map The mem map to free.
 */
static void ion_debug_mem_map_destroy(struct list_head *mem_map)
{
	if (mem_map) {
		struct mem_map_data *data, *tmp;
		list_for_each_entry_safe(data, tmp, mem_map, node) {
			list_del(&data->node);
			kfree(data->client_name);
			kfree(data);
		}
	}
}

static int mem_map_cmp(void *priv, struct list_head *a, struct list_head *b)
{
	struct mem_map_data *d1, *d2;
	d1 = list_entry(a, struct mem_map_data, node);
	d2 = list_entry(b, struct mem_map_data, node);
	if (d1->addr == d2->addr)
		return d1->size - d2->size;
	return d1->addr - d2->addr;
}

/**
 * Print heap debug information.
 * @param s seq_file to log message to.
 * @param heap pointer to heap that we will print debug information for.
 */
static void ion_heap_print_debug(struct seq_file *s, struct ion_heap *heap)
{
	if (heap->ops->print_debug) {
		struct list_head mem_map = LIST_HEAD_INIT(mem_map);
		ion_debug_mem_map_create(s, heap, &mem_map);
		list_sort(NULL, &mem_map, mem_map_cmp);
		heap->ops->print_debug(heap, s, &mem_map);
		ion_debug_mem_map_destroy(&mem_map);
	}
}

static int ion_debug_heap_show(struct seq_file *s, void *unused)
{
	struct ion_heap *heap = s->private;
	struct ion_device *dev = heap->dev;
	struct rb_node *n;
	size_t total_size = 0;
	size_t total_orphaned_size = 0;

	seq_printf(s, "%16s %16s %16s\n", "client", "pid", "size");
	seq_puts(s, "----------------------------------------------------\n");

	mutex_lock(&debugfs_mutex);
	for (n = rb_first(&dev->clients); n; n = rb_next(n)) {
		struct ion_client *client = rb_entry(n, struct ion_client,
						     node);
		size_t size = ion_debug_heap_total(client, heap->id);

		if (!size)
			continue;
		if (client->task) {
			char task_comm[TASK_COMM_LEN];

			get_task_comm(task_comm, client->task);
			seq_printf(s, "%16s %16u %16zu\n", task_comm,
				   client->pid, size);
		} else {
			seq_printf(s, "%16s %16u %16zu\n", client->name,
				   client->pid, size);
		}
	}
	mutex_unlock(&debugfs_mutex);

	seq_puts(s, "----------------------------------------------------\n");
	seq_puts(s, "orphaned allocations (info is from last known client):\n");
	mutex_lock(&dev->buffer_lock);
	for (n = rb_first(&dev->buffers); n; n = rb_next(n)) {
		struct ion_buffer *buffer = rb_entry(n, struct ion_buffer,
						     node);
		if (buffer->heap->id != heap->id)
			continue;
		total_size += buffer->size;
		if (!buffer->handle_count) {
			seq_printf(s, "%16s %16u %16zu %d %d\n",
				   buffer->task_comm, buffer->pid,
				   buffer->size, buffer->kmap_cnt,
				   atomic_read(&buffer->ref.refcount));
			total_orphaned_size += buffer->size;
		}
	}
	mutex_unlock(&dev->buffer_lock);
	seq_puts(s, "----------------------------------------------------\n");
	seq_printf(s, "%16s %16zu\n", "total orphaned",
		   total_orphaned_size);
	seq_printf(s, "%16s %16zu\n", "total ", total_size);
	if (heap->flags & ION_HEAP_FLAG_DEFER_FREE)
		seq_printf(s, "%16s %16zu\n", "deferred free",
				heap->free_list_size);
	seq_puts(s, "----------------------------------------------------\n");

	if (heap->debug_show)
		heap->debug_show(heap, s, unused);

	ion_heap_print_debug(s, heap);
	return 0;
}

static int ion_debug_heap_open(struct inode *inode, struct file *file)
{
	return single_open(file, ion_debug_heap_show, inode->i_private);
}

static const struct file_operations debug_heap_fops = {
	.open = ion_debug_heap_open,
	.read = seq_read,
	.llseek = seq_lseek,
	.release = single_release,
};

void show_ion_usage(struct ion_device *dev)
{
	struct ion_heap *heap;

	if (!down_read_trylock(&dev->lock)) {
		pr_err("Ion output would deadlock, can't print debug information\n");
		return;
	}

	pr_info("%16.s %16.s %16.s\n", "Heap name", "Total heap size",
					"Total orphaned size");
	pr_info("---------------------------------\n");
	plist_for_each_entry(heap, &dev->heaps, node) {
		pr_info("%16.s 0x%16.lx 0x%16.lx\n",
			heap->name, atomic_long_read(&heap->total_allocated),
			atomic_long_read(&heap->total_allocated) -
			atomic_long_read(&heap->total_handles));
		if (heap->debug_show)
			heap->debug_show(heap, NULL, 0);

	}
	up_read(&dev->lock);
}

#ifdef DEBUG_HEAP_SHRINKER
static int debug_shrink_set(void *data, u64 val)
{
	struct ion_heap *heap = data;
	struct shrink_control sc;
	int objs;

	sc.gfp_mask = -1;
	sc.nr_to_scan = val;

	if (!val) {
		objs = heap->shrinker.count_objects(&heap->shrinker, &sc);
		sc.nr_to_scan = objs;
	}

	heap->shrinker.scan_objects(&heap->shrinker, &sc);
	return 0;
}

static int debug_shrink_get(void *data, u64 *val)
{
	struct ion_heap *heap = data;
	struct shrink_control sc;
	int objs;

	sc.gfp_mask = -1;
	sc.nr_to_scan = 0;

	objs = heap->shrinker.count_objects(&heap->shrinker, &sc);
	*val = objs;
	return 0;
}

DEFINE_SIMPLE_ATTRIBUTE(debug_shrink_fops, debug_shrink_get,
			debug_shrink_set, "%llu\n");
#endif

void ion_device_add_heap(struct ion_device *dev, struct ion_heap *heap)
{
	struct dentry *debug_file;

	if (!heap->ops->allocate || !heap->ops->free || !heap->ops->map_dma ||
	    !heap->ops->unmap_dma)
		pr_err("%s: can not add heap with invalid ops struct.\n",
		       __func__);

	spin_lock_init(&heap->free_lock);
	heap->free_list_size = 0;

	if (heap->flags & ION_HEAP_FLAG_DEFER_FREE)
		ion_heap_init_deferred_free(heap);

	if ((heap->flags & ION_HEAP_FLAG_DEFER_FREE) || heap->ops->shrink)
		ion_heap_init_shrinker(heap);

	heap->dev = dev;
	down_write(&dev->lock);
	/*
	 * use negative heap->id to reverse the priority -- when traversing
	 * the list later attempt higher id numbers first
	 */
	plist_node_init(&heap->node, -heap->id);
	plist_add(&heap->node, &dev->heaps);
	debug_file = debugfs_create_file(heap->name, 0664,
					dev->heaps_debug_root, heap,
					&debug_heap_fops);

	if (!debug_file) {
		char buf[256], *path;

		path = dentry_path(dev->heaps_debug_root, buf, 256);
		pr_err("Failed to create heap debugfs at %s/%s\n",
			path, heap->name);
	}

#ifdef DEBUG_HEAP_SHRINKER
	if (heap->shrinker.count_objects && heap->shrinker.scan_objects) {
		char debug_name[64];

		snprintf(debug_name, 64, "%s_shrink", heap->name);
		debug_file = debugfs_create_file(
			debug_name, 0644, dev->heaps_debug_root, heap,
			&debug_shrink_fops);
		if (!debug_file) {
			char buf[256], *path;

			path = dentry_path(dev->heaps_debug_root, buf, 256);
			pr_err("Failed to create heap shrinker debugfs at %s/%s\n",
				path, debug_name);
		}
	}
#endif

	up_write(&dev->lock);
}
EXPORT_SYMBOL(ion_device_add_heap);

int ion_walk_heaps(struct ion_client *client, int heap_id,
			enum ion_heap_type type, void *data,
			int (*f)(struct ion_heap *heap, void *data))
{
	int ret_val = 0;
	struct ion_heap *heap;
	struct ion_device *dev = client->dev;
	/*
	 * traverse the list of heaps available in this system
	 * and find the heap that is specified.
	 */
	down_write(&dev->lock);
	plist_for_each_entry(heap, &dev->heaps, node) {
		if (ION_HEAP(heap->id) != heap_id ||
			type != heap->type)
			continue;
		ret_val = f(heap, data);
		break;
	}
	up_write(&dev->lock);
	return ret_val;
}
EXPORT_SYMBOL(ion_walk_heaps);

struct ion_device *ion_device_create(long (*custom_ioctl)
				     (struct ion_client *client,
				      unsigned int cmd,
				      unsigned long arg))
{
	struct ion_device *idev;
	int ret;

	idev = kzalloc(sizeof(struct ion_device), GFP_KERNEL);
	if (!idev)
		return ERR_PTR(-ENOMEM);

	idev->dev.minor = MISC_DYNAMIC_MINOR;
	idev->dev.name = "ion";
	idev->dev.fops = &ion_fops;
	idev->dev.parent = NULL;
	ret = misc_register(&idev->dev);
	if (ret) {
		pr_err("ion: failed to register misc device.\n");
		kfree(idev);
		return ERR_PTR(ret);
	}

	idev->debug_root = debugfs_create_dir("ion", NULL);
	if (!idev->debug_root) {
		pr_err("ion: failed to create debugfs root directory.\n");
		goto debugfs_done;
	}
	idev->heaps_debug_root = debugfs_create_dir("heaps", idev->debug_root);
	if (!idev->heaps_debug_root) {
		pr_err("ion: failed to create debugfs heaps directory.\n");
		goto debugfs_done;
	}
	idev->clients_debug_root = debugfs_create_dir("clients",
						idev->debug_root);
	if (!idev->clients_debug_root)
		pr_err("ion: failed to create debugfs clients directory.\n");

debugfs_done:

	idev->custom_ioctl = custom_ioctl;
	idev->buffers = RB_ROOT;
	mutex_init(&idev->buffer_lock);
	init_rwsem(&idev->lock);
	plist_head_init(&idev->heaps);
	idev->clients = RB_ROOT;
	ion_root_client = &idev->clients;
	mutex_init(&debugfs_mutex);
	return idev;
}
EXPORT_SYMBOL(ion_device_create);

void ion_device_destroy(struct ion_device *dev)
{
	misc_deregister(&dev->dev);
	debugfs_remove_recursive(dev->debug_root);
	/* XXX need to free the heaps and clients ? */
	kfree(dev);
}
EXPORT_SYMBOL(ion_device_destroy);

void __init ion_reserve(struct ion_platform_data *data)
{
	int i;

	for (i = 0; i < data->nr; i++) {
		if (data->heaps[i].size == 0)
			continue;

		if (data->heaps[i].base == 0) {
			phys_addr_t paddr;

			paddr = memblock_alloc_base(data->heaps[i].size,
						    data->heaps[i].align,
						    MEMBLOCK_ALLOC_ANYWHERE);
			if (!paddr) {
				pr_err("%s: error allocating memblock for heap %d\n",
					__func__, i);
				continue;
			}
			data->heaps[i].base = paddr;
		} else {
			int ret = memblock_reserve(data->heaps[i].base,
					       data->heaps[i].size);
			if (ret)
				pr_err("memblock reserve of %zx@%pa failed\n",
				       data->heaps[i].size,
				       &data->heaps[i].base);
		}
		pr_info("%s: %s reserved base %pa size %zu\n", __func__,
			data->heaps[i].name,
			&data->heaps[i].base,
			data->heaps[i].size);
	}
}<|MERGE_RESOLUTION|>--- conflicted
+++ resolved
@@ -507,6 +507,18 @@
 	return ERR_PTR(-EINVAL);
 }
 
+struct ion_handle *ion_handle_get_by_id(struct ion_client *client,
+						int id)
+{
+	struct ion_handle *handle;
+
+	mutex_lock(&client->lock);
+	handle = ion_handle_get_by_id_nolock(client, id);
+	mutex_unlock(&client->lock);
+
+	return handle;
+}
+
 static bool ion_handle_validate(struct ion_client *client,
 				struct ion_handle *handle)
 {
@@ -1471,7 +1483,6 @@
 }
 EXPORT_SYMBOL(ion_share_dma_buf_fd);
 
-<<<<<<< HEAD
 bool ion_dma_buf_is_secure(struct dma_buf *dmabuf)
 {
 	struct ion_buffer *buffer;
@@ -1493,13 +1504,12 @@
 		true : false;
 }
 EXPORT_SYMBOL(ion_dma_buf_is_secure);
-=======
+
 static int ion_share_dma_buf_fd_nolock(struct ion_client *client,
 				       struct ion_handle *handle)
 {
 	return __ion_share_dma_buf_fd(client, handle, false);
 }
->>>>>>> 7eb7037b
 
 struct ion_handle *ion_import_dma_buf(struct ion_client *client, int fd)
 {
