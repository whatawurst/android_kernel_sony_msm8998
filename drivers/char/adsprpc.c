/*
 * Copyright (c) 2012-2021, The Linux Foundation. All rights reserved.
 *
 * This program is free software; you can redistribute it and/or modify
 * it under the terms of the GNU General Public License version 2 and
 * only version 2 as published by the Free Software Foundation.
 *
 * This program is distributed in the hope that it will be useful,
 * but WITHOUT ANY WARRANTY; without even the implied warranty of
 * MERCHANTABILITY or FITNESS FOR A PARTICULAR PURPOSE.  See the
 * GNU General Public License for more details.
 *
 */
#include <linux/dma-buf.h>
#include <linux/dma-mapping.h>
#include <linux/slab.h>
#include <linux/completion.h>
#include <linux/pagemap.h>
#include <linux/mm.h>
#include <linux/fs.h>
#include <linux/sched.h>
#include <linux/module.h>
#include <linux/cdev.h>
#include <linux/list.h>
#include <linux/hash.h>
#include <linux/msm_ion.h>
#include <soc/qcom/secure_buffer.h>
#include <soc/qcom/smd.h>
#include <soc/qcom/glink.h>
#include <soc/qcom/subsystem_notif.h>
#include <soc/qcom/subsystem_restart.h>
#include <linux/scatterlist.h>
#include <linux/fs.h>
#include <linux/uaccess.h>
#include <linux/device.h>
#include <linux/of.h>
#include <linux/of_address.h>
#include <linux/of_platform.h>
#include <linux/dma-contiguous.h>
#include <linux/cma.h>
#include <linux/iommu.h>
#include <linux/qcom_iommu.h>
#include <linux/kref.h>
#include <linux/sort.h>
#include <linux/msm_dma_iommu_mapping.h>
#include <asm/dma-iommu.h>
#include <soc/qcom/scm.h>
#include "adsprpc_compat.h"
#include "adsprpc_shared.h"
#include <soc/qcom/ramdump.h>
#include <linux/debugfs.h>

#define TZ_PIL_PROTECT_MEM_SUBSYS_ID 0x0C
#define TZ_PIL_CLEAR_PROTECT_MEM_SUBSYS_ID 0x0D
#define TZ_PIL_AUTH_QDSP6_PROC 1
#define ADSP_MMAP_HEAP_ADDR 4
#define ADSP_MMAP_REMOTE_HEAP_ADDR 8
#define ADSP_MMAP_ADD_PAGES 0x1000

#define FASTRPC_ENOSUCH 39
#define VMID_SSC_Q6     38
#define VMID_ADSP_Q6    6
#define AC_VM_ADSP_HEAP_SHARED 33
#define DEBUGFS_SIZE 3072
#define UL_SIZE 25
#define PID_SIZE 10

#define RPC_TIMEOUT	(5 * HZ)
#define BALIGN		128
#define NUM_CHANNELS	4		/* adsp,sdsp,mdsp,cdsp */
#define NUM_SESSIONS	9		/*8 compute, 1 cpz*/
#define FASTRPC_CTX_MAGIC (0xbeeddeed)
#define FASTRPC_CTX_MAX (256)
#define FASTRPC_CTXID_MASK (0xFF0)
#define NUM_DEVICES   2 /* adsprpc-smd, adsprpc-smd-secure */
#define MINOR_NUM_DEV 0
#define MINOR_NUM_SECURE_DEV 1
#define NON_SECURE_CHANNEL 0
#define SECURE_CHANNEL 1

#define ADSP_DOMAIN_ID (0)
#define MDSP_DOMAIN_ID (1)
#define SDSP_DOMAIN_ID (2)
#define CDSP_DOMAIN_ID (3)

#define IS_CACHE_ALIGNED(x) (((x) & ((L1_CACHE_BYTES)-1)) == 0)

#define FASTRPC_LINK_STATE_DOWN   (0x0)
#define FASTRPC_LINK_STATE_UP     (0x1)
#define FASTRPC_LINK_DISCONNECTED (0x0)
#define FASTRPC_LINK_CONNECTING   (0x1)
#define FASTRPC_LINK_CONNECTED    (0x3)
#define FASTRPC_LINK_DISCONNECTING (0x7)

#define PERF_KEYS "count:flush:map:copy:glink:getargs:putargs:invalidate:invoke"
#define FASTRPC_STATIC_HANDLE_KERNEL (1)
#define FASTRPC_STATIC_HANDLE_LISTENER (3)
#define FASTRPC_STATIC_HANDLE_MAX (20)

#define PERF_END (void)0

#define PERF(enb, cnt, ff) \
	{\
		struct timespec startT = {0};\
		if (enb) {\
			getnstimeofday(&startT);\
		} \
		ff ;\
		if (enb) {\
			cnt += getnstimediff(&startT);\
		} \
	}

static int fastrpc_glink_open(int cid);
static void fastrpc_glink_close(void *chan, int cid);
static struct dentry *debugfs_root;
static struct dentry *debugfs_global_file;

static inline uint64_t buf_page_start(uint64_t buf)
{
	uint64_t start = (uint64_t) buf & PAGE_MASK;
	return start;
}

static inline uint64_t buf_page_offset(uint64_t buf)
{
	uint64_t offset = (uint64_t) buf & (PAGE_SIZE - 1);
	return offset;
}

static inline uint64_t buf_num_pages(uint64_t buf, size_t len)
{
	uint64_t start = buf_page_start(buf) >> PAGE_SHIFT;
	uint64_t end = (((uint64_t) buf + len - 1) & PAGE_MASK) >> PAGE_SHIFT;
	uint64_t nPages = end - start + 1;
	return nPages;
}

static inline uint64_t buf_page_size(uint32_t size)
{
	uint64_t sz = (size + (PAGE_SIZE - 1)) & PAGE_MASK;

	return sz > PAGE_SIZE ? sz : PAGE_SIZE;
}

static inline void *uint64_to_ptr(uint64_t addr)
{
	void *ptr = (void *)((uintptr_t)addr);
	return ptr;
}

static inline uint64_t ptr_to_uint64(void *ptr)
{
	uint64_t addr = (uint64_t)((uintptr_t)ptr);
	return addr;
}

struct fastrpc_file;

struct fastrpc_buf {
	struct hlist_node hn;
	struct hlist_node hn_rem;
	struct fastrpc_file *fl;
	void *virt;
	uint64_t phys;
	size_t size;
	struct dma_attrs attrs;
	uintptr_t raddr;
	uint32_t flags;
	int remote;
};

struct fastrpc_ctx_lst;

struct overlap {
	uintptr_t start;
	uintptr_t end;
	int raix;
	uintptr_t mstart;
	uintptr_t mend;
	uintptr_t offset;
};

struct smq_invoke_ctx {
	struct hlist_node hn;
	struct completion work;
	int retval;
	int pid;
	int tgid;
	remote_arg_t *lpra;
	remote_arg64_t *rpra;
	remote_arg64_t *lrpra;		/* Local copy of rpra for put_args */
	int *fds;
	unsigned *attrs;
	struct fastrpc_mmap **maps;
	struct fastrpc_buf *buf;
	struct fastrpc_buf *lbuf;
	size_t used;
	struct fastrpc_file *fl;
	uint32_t sc;
	struct overlap *overs;
	struct overlap **overps;
	struct smq_msg msg;
	unsigned int magic;
	uint64_t ctxid;
};

struct fastrpc_ctx_lst {
	struct hlist_head pending;
	struct hlist_head interrupted;
};

struct fastrpc_smmu {
	struct device *dev;
	struct dma_iommu_mapping *mapping;
	int cb;
	int enabled;
	int faults;
	int secure;
	int coherent;
};

struct fastrpc_session_ctx {
	struct device *dev;
	struct fastrpc_smmu smmu;
	int used;
};

struct fastrpc_glink_info {
	int link_state;
	int port_state;
	struct glink_open_config cfg;
	struct glink_link_info link_info;
	void *link_notify_handle;
};

struct fastrpc_channel_ctx {
	char *name;
	char *subsys;
	void *chan;
	struct device *dev;
	struct fastrpc_session_ctx session[NUM_SESSIONS];
	struct completion work;
	struct completion workport;
	struct notifier_block nb;
	struct kref kref;
	int channel;
	int sesscount;
	int ssrcount;
	void *handle;
	int prevssrcount;
	int issubsystemup;
	int vmid;
	int heap_vmid;
	int ramdumpenabled;
	void *remoteheap_ramdump_dev;
	struct fastrpc_glink_info link;
	/* Indicates, if channel is restricted to secure node only */
	int secure;
};

struct fastrpc_apps {
	struct fastrpc_channel_ctx *channel;
	struct cdev cdev;
	struct class *class;
	struct mutex smd_mutex;
	struct smq_phy_page range;
	struct hlist_head maps;
	uint32_t staticpd_flags;
	dev_t dev_no;
	int compat;
	struct hlist_head drivers;
	spinlock_t hlock;
	struct ion_client *client;
	struct device *dev;
	bool glink;
	bool secure_flag;
	spinlock_t ctxlock;
	struct smq_invoke_ctx *ctxtable[FASTRPC_CTX_MAX];
};

struct fastrpc_mmap {
	struct hlist_node hn;
	struct fastrpc_file *fl;
	struct fastrpc_apps *apps;
	int fd;
	uint32_t flags;
	struct dma_buf *buf;
	struct sg_table *table;
	struct dma_buf_attachment *attach;
	struct ion_handle *handle;
	uint64_t phys;
	size_t size;
	uintptr_t va;
	size_t len;
	int refs;
	uintptr_t raddr;
	int uncached;
	int secure;
	uintptr_t attr;
<<<<<<< HEAD
	bool is_filemap; /*flag to indicate map used in process init*/
=======
	bool is_filemap;
	/*flag to indicate map used in process init*/
>>>>>>> 67887f6a
};

struct fastrpc_perf {
	int64_t count;
	int64_t flush;
	int64_t map;
	int64_t copy;
	int64_t link;
	int64_t getargs;
	int64_t putargs;
	int64_t invargs;
	int64_t invoke;
};

struct fastrpc_file {
	struct hlist_node hn;
	spinlock_t hlock;
	struct hlist_head maps;
	struct hlist_head cached_bufs;
	struct hlist_head remote_bufs;
	struct fastrpc_ctx_lst clst;
	struct fastrpc_session_ctx *sctx;
	struct fastrpc_buf *init_mem;
	struct fastrpc_session_ctx *secsctx;
	uint32_t mode;
	uint32_t profile;
	int tgid;
	int cid;
	int ssrcount;
	int pd;
	int file_close;
	struct fastrpc_apps *apps;
	struct fastrpc_perf perf;
	struct dentry *debugfs_file;
	struct mutex map_mutex;
	char *debug_buf;
	/* Identifies the device (MINOR_NUM_DEV / MINOR_NUM_SECURE_DEV) */
	int dev_minor;
};

static struct fastrpc_apps gfa;

static struct fastrpc_channel_ctx gcinfo[NUM_CHANNELS] = {
	{
		.name = "adsprpc-smd",
		.subsys = "adsp",
		.channel = SMD_APPS_QDSP,
		.link.link_info.edge = "lpass",
		.link.link_info.transport = "smem",
	},
	{
		.name = "mdsprpc-smd",
		.subsys = "modem",
		.channel = SMD_APPS_MODEM,
		.link.link_info.edge = "mpss",
		.link.link_info.transport = "smem",
	},
	{
		.name = "sdsprpc-smd",
		.subsys = "slpi",
		.channel = SMD_APPS_DSPS,
		.link.link_info.edge = "dsps",
		.link.link_info.transport = "smem",
		.vmid = VMID_SSC_Q6,
	},
	{
		.name = "cdsprpc-smd",
		.subsys = "cdsp",
		.link.link_info.edge = "cdsp",
		.link.link_info.transport = "smem",
	},
};

static inline int64_t getnstimediff(struct timespec *start)
{
	int64_t ns;
	struct timespec ts, b;

	getnstimeofday(&ts);
	b = timespec_sub(ts, *start);
	ns = timespec_to_ns(&b);
	return ns;
}

static void fastrpc_buf_free(struct fastrpc_buf *buf, int cache)
{
	struct fastrpc_file *fl = buf == NULL ? NULL : buf->fl;
	int vmid;

	if (!fl)
		return;
	if (cache) {
		spin_lock(&fl->hlock);
		hlist_add_head(&buf->hn, &fl->cached_bufs);
		spin_unlock(&fl->hlock);
		return;
	}
	if (buf->remote) {
		spin_lock(&fl->hlock);
		hlist_del_init(&buf->hn_rem);
		spin_unlock(&fl->hlock);
		buf->remote = 0;
		buf->raddr = 0;
	}
	if (!IS_ERR_OR_NULL(buf->virt)) {
		int destVM[1] = {VMID_HLOS};
		int destVMperm[1] = {PERM_READ | PERM_WRITE | PERM_EXEC};

		if (fl->sctx->smmu.cb)
			buf->phys &= ~((uint64_t)fl->sctx->smmu.cb << 32);
		vmid = fl->apps->channel[fl->cid].vmid;
		if (vmid) {
			int srcVM[2] = {VMID_HLOS, vmid};

			hyp_assign_phys(buf->phys, buf_page_size(buf->size),
				srcVM, 2, destVM, destVMperm, 1);
		}
		dma_free_attrs(fl->sctx->smmu.dev, buf->size, buf->virt,
			buf->phys, (struct dma_attrs *)&buf->attrs);
	}
	kfree(buf);
}

static void fastrpc_cached_buf_list_free(struct fastrpc_file *fl)
{
	struct fastrpc_buf *buf, *free;

	do {
		struct hlist_node *n;

		free = NULL;
		spin_lock(&fl->hlock);
		hlist_for_each_entry_safe(buf, n, &fl->cached_bufs, hn) {
			hlist_del_init(&buf->hn);
			free = buf;
			break;
		}
		spin_unlock(&fl->hlock);
		if (free)
			fastrpc_buf_free(free, 0);
	} while (free);
}

static void fastrpc_remote_buf_list_free(struct fastrpc_file *fl)
{
	struct fastrpc_buf *buf, *free;

	do {
		struct hlist_node *n;

		free = NULL;
		spin_lock(&fl->hlock);
		hlist_for_each_entry_safe(buf, n, &fl->remote_bufs, hn_rem) {
			free = buf;
			break;
		}
		spin_unlock(&fl->hlock);
		if (free)
			fastrpc_buf_free(free, 0);
	} while (free);
}

static void fastrpc_mmap_add(struct fastrpc_mmap *map)
{
	if (map->flags == ADSP_MMAP_HEAP_ADDR ||
				map->flags == ADSP_MMAP_REMOTE_HEAP_ADDR) {
		struct fastrpc_apps *me = &gfa;

		spin_lock(&me->hlock);
		hlist_add_head(&map->hn, &me->maps);
		spin_unlock(&me->hlock);
	} else {
		struct fastrpc_file *fl = map->fl;

		spin_lock(&fl->hlock);
		hlist_add_head(&map->hn, &fl->maps);
		spin_unlock(&fl->hlock);
	}
}

static int fastrpc_mmap_find(struct fastrpc_file *fl, int fd, uintptr_t va,
			size_t len, int mflags, struct fastrpc_mmap **ppmap)
{
	struct fastrpc_apps *me = &gfa;
	struct fastrpc_mmap *match = NULL, *map = NULL;
	struct hlist_node *n;

	if ((va + len) < va)
		return -EOVERFLOW;
	if (mflags == ADSP_MMAP_HEAP_ADDR ||
				 mflags == ADSP_MMAP_REMOTE_HEAP_ADDR) {
		spin_lock(&me->hlock);
		hlist_for_each_entry_safe(map, n, &me->maps, hn) {
			if (va >= map->va &&
				va + len <= map->va + map->len &&
				map->fd == fd) {
				if (map->refs + 1 == INT_MAX) {
					spin_unlock(&me->hlock);
					return -ETOOMANYREFS;
				}
				map->refs++;
				match = map;
				break;
			}
		}
		spin_unlock(&me->hlock);
	} else {
		spin_lock(&fl->hlock);
		hlist_for_each_entry_safe(map, n, &fl->maps, hn) {
			if (va >= map->va &&
				va + len <= map->va + map->len &&
				map->fd == fd) {
				if (map->refs + 1 == INT_MAX) {
					spin_unlock(&fl->hlock);
					return -ETOOMANYREFS;
				}
				map->refs++;
				match = map;
				break;
			}
		}
		spin_unlock(&fl->hlock);
	}
	if (match) {
		*ppmap = match;
		return 0;
	}
	return -ENOTTY;
}

static int dma_alloc_memory(dma_addr_t *region_start, void **vaddr, size_t size,
			struct dma_attrs *attrs)
{
	struct fastrpc_apps *me = &gfa;

	if (me->dev == NULL) {
		pr_err("device adsprpc-mem is not initialized\n");
		return -ENODEV;
	}

	*vaddr = dma_alloc_attrs(me->dev, size, region_start,
				 GFP_KERNEL, attrs);
	if (IS_ERR_OR_NULL(*vaddr)) {
		pr_err("adsprpc: %s: %s: dma_alloc_attrs failed for size 0x%zx, returned %pK\n",
				current->comm, __func__, size, (*vaddr));
		return -ENOMEM;
	}
	return 0;
}

static int fastrpc_mmap_remove(struct fastrpc_file *fl, uintptr_t va,
			       size_t len, struct fastrpc_mmap **ppmap)
{
	struct fastrpc_mmap *match = NULL, *map;
	struct hlist_node *n;
	struct fastrpc_apps *me = &gfa;

	spin_lock(&me->hlock);
	hlist_for_each_entry_safe(map, n, &me->maps, hn) {
		if (map->refs == 1 && map->raddr == va &&
			map->raddr + map->len == va + len &&
			/*Remove map if not used in process initialization*/
			!map->is_filemap) {
			match = map;
			hlist_del_init(&map->hn);
			break;
		}
	}
	spin_unlock(&me->hlock);
	if (match) {
		*ppmap = match;
		return 0;
	}
	spin_lock(&fl->hlock);
	hlist_for_each_entry_safe(map, n, &fl->maps, hn) {
		if (map->refs == 1 && map->raddr == va &&
			map->raddr + map->len == va + len &&
			/*Remove map if not used in process initialization*/
			!map->is_filemap) {
			match = map;
			hlist_del_init(&map->hn);
			break;
		}
	}
	spin_unlock(&fl->hlock);
	if (match) {
		*ppmap = match;
		return 0;
	}
	return -ENOTTY;
}

static void fastrpc_mmap_free(struct fastrpc_mmap *map)
{
	struct fastrpc_apps *me = &gfa;
	struct fastrpc_file *fl;
	int vmid, cid = -1, err = 0;
	struct fastrpc_session_ctx *sess;

	if (!map)
		return;
	fl = map->fl;
	if (fl && !(map->flags == ADSP_MMAP_HEAP_ADDR ||
				map->flags == ADSP_MMAP_REMOTE_HEAP_ADDR)) {
		cid = fl->cid;
		VERIFY(err, cid >= ADSP_DOMAIN_ID && cid < NUM_CHANNELS);
		if (err) {
			err = -ECHRNG;
			pr_err("adsprpc: ERROR:%s, Invalid channel id: %d, err:%d",
				__func__, cid, err);
			return;
		}
	}
	if (map->flags == ADSP_MMAP_HEAP_ADDR ||
				map->flags == ADSP_MMAP_REMOTE_HEAP_ADDR) {
		spin_lock(&me->hlock);
		map->refs--;
		if (!map->refs)
			hlist_del_init(&map->hn);
		spin_unlock(&me->hlock);
	} else {
		spin_lock(&fl->hlock);
		map->refs--;
		if (!map->refs)
			hlist_del_init(&map->hn);
		spin_unlock(&fl->hlock);
	}
	if (map->refs > 0)
		return;
	if (map->flags == ADSP_MMAP_HEAP_ADDR ||
				map->flags == ADSP_MMAP_REMOTE_HEAP_ADDR) {
		DEFINE_DMA_ATTRS(attrs);

		if (me->dev == NULL) {
			pr_err("failed to free remote heap allocation\n");
			return;
		}
		if (map->phys) {
			dma_set_attr(DMA_ATTR_SKIP_ZEROING, &attrs);
			dma_set_attr(DMA_ATTR_NO_KERNEL_MAPPING, &attrs);
			dma_free_attrs(me->dev, map->size,
					&(map->va), map->phys,	&attrs);
		}
	} else {
		int destVM[1] = {VMID_HLOS};
		int destVMperm[1] = {PERM_READ | PERM_WRITE | PERM_EXEC};

		if (map->secure)
			sess = fl->secsctx;
		else
			sess = fl->sctx;

		if (!IS_ERR_OR_NULL(map->handle))
			ion_free(fl->apps->client, map->handle);
		if (sess && sess->smmu.enabled) {
			if (map->size || map->phys)
				msm_dma_unmap_sg(sess->smmu.dev,
					map->table->sgl,
					map->table->nents, DMA_BIDIRECTIONAL,
					map->buf);
		}
		vmid = fl->apps->channel[fl->cid].vmid;
		if (vmid && map->phys) {
			int srcVM[2] = {VMID_HLOS, vmid};

			hyp_assign_phys(map->phys, buf_page_size(map->size),
				srcVM, 2, destVM, destVMperm, 1);
		}

		if (!IS_ERR_OR_NULL(map->table))
			dma_buf_unmap_attachment(map->attach, map->table,
					DMA_BIDIRECTIONAL);
		if (!IS_ERR_OR_NULL(map->attach))
			dma_buf_detach(map->buf, map->attach);
		if (!IS_ERR_OR_NULL(map->buf))
			dma_buf_put(map->buf);
	}
	kfree(map);
}

static int fastrpc_session_alloc(struct fastrpc_channel_ctx *chan, int secure,
					struct fastrpc_session_ctx **session);

static int fastrpc_mmap_create(struct fastrpc_file *fl, int fd, unsigned attr,
	uintptr_t va, size_t len, int mflags, struct fastrpc_mmap **ppmap)
{
	struct fastrpc_apps *me = &gfa;
	struct fastrpc_session_ctx *sess;
	struct fastrpc_apps *apps = fl->apps;
	struct fastrpc_channel_ctx *chan = NULL;
	struct fastrpc_mmap *map = NULL;
	struct dma_attrs attrs;
	dma_addr_t region_start = 0;
	void *region_vaddr = NULL;
	unsigned long flags;
	int err = 0, vmid, cid = -1;

	cid = fl->cid;
	VERIFY(err, cid >= ADSP_DOMAIN_ID && cid < NUM_CHANNELS);
	if (err) {
		err = -ECHRNG;
		goto bail;
	}
	chan = &apps->channel[cid];
	if (!fastrpc_mmap_find(fl, fd, va, len, mflags, ppmap))
		return 0;
	map = kzalloc(sizeof(*map), GFP_KERNEL);
	VERIFY(err, !IS_ERR_OR_NULL(map));
	if (err)
		goto bail;
	INIT_HLIST_NODE(&map->hn);
	map->flags = mflags;
	map->refs = 1;
	map->fl = fl;
	map->fd = fd;
	map->attr = attr;
	map->is_filemap = false;
	if (mflags == ADSP_MMAP_HEAP_ADDR ||
				mflags == ADSP_MMAP_REMOTE_HEAP_ADDR) {
		DEFINE_DMA_ATTRS(rh_attrs);

		dma_set_attr(DMA_ATTR_SKIP_ZEROING, &rh_attrs);
		dma_set_attr(DMA_ATTR_NO_KERNEL_MAPPING, &rh_attrs);

		map->apps = me;
		map->fl = NULL;
		VERIFY(err, !dma_alloc_memory(&region_start,
			 &region_vaddr, len, &rh_attrs));
		if (err)
			goto bail;
		map->phys = (uintptr_t)region_start;
		map->size = len;
		map->va = (uintptr_t)region_vaddr;
	} else {
		VERIFY(err, !IS_ERR_OR_NULL(map->handle =
				ion_import_dma_buf(fl->apps->client, fd)));
		if (err)
			goto bail;
		VERIFY(err, !ion_handle_get_flags(fl->apps->client, map->handle,
						&flags));
		if (err)
			goto bail;

		map->uncached = !ION_IS_CACHED(flags);
		if (map->attr & FASTRPC_ATTR_NOVA)
			map->uncached = 1;

		map->secure = flags & ION_FLAG_SECURE;
		if (map->secure) {
			if (!fl->secsctx)
				err = fastrpc_session_alloc(chan, 1,
							&fl->secsctx);
			if (err)
				goto bail;
		}
		if (map->secure)
			sess = fl->secsctx;
		else
			sess = fl->sctx;

		VERIFY(err, !IS_ERR_OR_NULL(sess));
		if (err)
			goto bail;
		VERIFY(err, !IS_ERR_OR_NULL(map->buf = dma_buf_get(fd)));
		if (err)
			goto bail;
		VERIFY(err, !IS_ERR_OR_NULL(map->attach =
				dma_buf_attach(map->buf, sess->smmu.dev)));
		if (err)
			goto bail;
		VERIFY(err, !IS_ERR_OR_NULL(map->table =
			dma_buf_map_attachment(map->attach,
				DMA_BIDIRECTIONAL)));
		if (err)
			goto bail;
		if (sess->smmu.enabled) {
			init_dma_attrs(&attrs);
			dma_set_attr(DMA_ATTR_EXEC_MAPPING, &attrs);

			if ((map->attr & FASTRPC_ATTR_NON_COHERENT) ||
				(sess->smmu.coherent && map->uncached))
				dma_set_attr(DMA_ATTR_FORCE_NON_COHERENT,
								 &attrs);
			else if (map->attr & FASTRPC_ATTR_COHERENT)
				dma_set_attr(DMA_ATTR_FORCE_COHERENT, &attrs);

			VERIFY(err, map->table->nents ==
					msm_dma_map_sg_attrs(sess->smmu.dev,
					map->table->sgl, map->table->nents,
					DMA_BIDIRECTIONAL, map->buf, &attrs));
			if (err)
				goto bail;
		} else {
			VERIFY(err, map->table->nents == 1);
			if (err)
				goto bail;
		}
		map->phys = sg_dma_address(map->table->sgl);
		if (sess->smmu.cb) {
			map->phys += ((uint64_t)sess->smmu.cb << 32);
			map->size = sg_dma_len(map->table->sgl);
		} else {
			map->size = buf_page_size(len);
		}
		vmid = fl->apps->channel[fl->cid].vmid;
		if (vmid) {
			int srcVM[1] = {VMID_HLOS};
			int destVM[2] = {VMID_HLOS, vmid};
			int destVMperm[2] = {PERM_READ | PERM_WRITE | PERM_EXEC,
					PERM_READ | PERM_WRITE | PERM_EXEC};

			VERIFY(err, !hyp_assign_phys(map->phys,
					buf_page_size(map->size),
					srcVM, 1, destVM, destVMperm, 2));
			if (err)
				goto bail;
		}
		map->va = va;
	}
	map->len = len;

	fastrpc_mmap_add(map);
	*ppmap = map;

bail:
	if (err && map)
		fastrpc_mmap_free(map);
	return err;
}

static int fastrpc_buf_alloc(struct fastrpc_file *fl, size_t size,
				struct dma_attrs attr, uint32_t rflags,
				int remote, struct fastrpc_buf **obuf)
{
	int err = 0, vmid;
	struct fastrpc_buf *buf = NULL, *fr = NULL;
	struct hlist_node *n;

	VERIFY(err, size > 0);
	if (err)
		goto bail;

	if (!remote) {
		/* find the smallest buffer that fits in the cache */
		spin_lock(&fl->hlock);
		hlist_for_each_entry_safe(buf, n, &fl->cached_bufs, hn) {
			if (buf->size >= size && (!fr || fr->size > buf->size))
				fr = buf;
		}
		if (fr)
			hlist_del_init(&fr->hn);
		spin_unlock(&fl->hlock);
		if (fr) {
			*obuf = fr;
			return 0;
		}
	}
	buf = NULL;
	VERIFY(err, NULL != (buf = kzalloc(sizeof(*buf), GFP_KERNEL)));
	if (err)
		goto bail;
	INIT_HLIST_NODE(&buf->hn);
	buf->fl = fl;
	buf->virt = NULL;
	buf->phys = 0;
	buf->size = size;
	memcpy(&buf->attrs, &attr, sizeof(struct dma_attrs));
	buf->flags = rflags;
	buf->raddr = 0;
	buf->remote = 0;
	buf->virt = dma_alloc_attrs(fl->sctx->smmu.dev, buf->size,
				       (dma_addr_t *)&buf->phys,
					 GFP_KERNEL,
					 (struct dma_attrs *)&buf->attrs);
	if (IS_ERR_OR_NULL(buf->virt)) {
		/* free cache and retry */
		fastrpc_cached_buf_list_free(fl);
		buf->virt = dma_alloc_attrs(fl->sctx->smmu.dev, buf->size,
					 (dma_addr_t *)&buf->phys,
					 GFP_KERNEL,
					 (struct dma_attrs *)&buf->attrs);
		VERIFY(err, !IS_ERR_OR_NULL(buf->virt));
	}
	if (err) {
		err = -ENOMEM;
		pr_err("adsprpc: %s: %s: dma_alloc_attrs failed for size 0x%zx\n",
			current->comm, __func__, size);
		goto bail;
	}
	if (fl->sctx->smmu.cb)
		buf->phys += ((uint64_t)fl->sctx->smmu.cb << 32);
	vmid = fl->apps->channel[fl->cid].vmid;
	if (vmid) {
		int srcVM[1] = {VMID_HLOS};
		int destVM[2] = {VMID_HLOS, vmid};
		int destVMperm[2] = {PERM_READ | PERM_WRITE | PERM_EXEC,
					PERM_READ | PERM_WRITE | PERM_EXEC};

		VERIFY(err, !hyp_assign_phys(buf->phys, buf_page_size(size),
			srcVM, 1, destVM, destVMperm, 2));
		if (err)
			goto bail;
	}

	if (remote) {
		INIT_HLIST_NODE(&buf->hn_rem);
		spin_lock(&fl->hlock);
		hlist_add_head(&buf->hn_rem, &fl->remote_bufs);
		spin_unlock(&fl->hlock);
		buf->remote = remote;
	}
	*obuf = buf;
 bail:
	if (err && buf)
		fastrpc_buf_free(buf, 0);
	return err;
}

static int context_restore_interrupted(struct fastrpc_file *fl,
				       struct fastrpc_ioctl_invoke_attrs *inv,
				       struct smq_invoke_ctx **po)
{
	int err = 0;
	struct smq_invoke_ctx *ctx = NULL, *ictx = NULL;
	struct hlist_node *n;
	struct fastrpc_ioctl_invoke *invoke = &inv->inv;

	spin_lock(&fl->hlock);
	hlist_for_each_entry_safe(ictx, n, &fl->clst.interrupted, hn) {
		if (ictx->pid == current->pid) {
			if (invoke->sc != ictx->sc || ictx->fl != fl)
				err = -1;
			else {
				ctx = ictx;
				hlist_del_init(&ctx->hn);
				hlist_add_head(&ctx->hn, &fl->clst.pending);
			}
			break;
		}
	}
	spin_unlock(&fl->hlock);
	if (ctx)
		*po = ctx;
	return err;
}

#define CMP(aa, bb) ((aa) == (bb) ? 0 : (aa) < (bb) ? -1 : 1)
static int overlap_ptr_cmp(const void *a, const void *b)
{
	struct overlap *pa = *((struct overlap **)a);
	struct overlap *pb = *((struct overlap **)b);
	/* sort with lowest starting buffer first */
	int st = CMP(pa->start, pb->start);
	/* sort with highest ending buffer first */
	int ed = CMP(pb->end, pa->end);
	return st == 0 ? ed : st;
}

static int context_build_overlap(struct smq_invoke_ctx *ctx)
{
	int i, err = 0;
	remote_arg_t *lpra = ctx->lpra;
	int inbufs = REMOTE_SCALARS_INBUFS(ctx->sc);
	int outbufs = REMOTE_SCALARS_OUTBUFS(ctx->sc);
	int nbufs = inbufs + outbufs;
	struct overlap max;

	for (i = 0; i < nbufs; ++i) {
		ctx->overs[i].start = (uintptr_t)lpra[i].buf.pv;
		ctx->overs[i].end = ctx->overs[i].start + lpra[i].buf.len;
		if (lpra[i].buf.len) {
			VERIFY(err, ctx->overs[i].end > ctx->overs[i].start);
			if (err)
				goto bail;
		}
		ctx->overs[i].raix = i;
		ctx->overps[i] = &ctx->overs[i];
	}
	sort(ctx->overps, nbufs, sizeof(*ctx->overps), overlap_ptr_cmp, NULL);
	max.start = 0;
	max.end = 0;
	for (i = 0; i < nbufs; ++i) {
		if (ctx->overps[i]->start < max.end) {
			ctx->overps[i]->mstart = max.end;
			ctx->overps[i]->mend = ctx->overps[i]->end;
			ctx->overps[i]->offset = max.end -
				ctx->overps[i]->start;
			if (ctx->overps[i]->end > max.end) {
				max.end = ctx->overps[i]->end;
			} else {
				ctx->overps[i]->mend = 0;
				ctx->overps[i]->mstart = 0;
			}
		} else  {
			ctx->overps[i]->mend = ctx->overps[i]->end;
			ctx->overps[i]->mstart = ctx->overps[i]->start;
			ctx->overps[i]->offset = 0;
			max = *ctx->overps[i];
		}
	}
bail:
	return err;
}

#define K_COPY_FROM_USER(err, kernel, dst, src, size) \
	do {\
		if (!(kernel))\
			VERIFY(err, 0 == copy_from_user((dst),\
			(void const __user *)(src),\
							(size)));\
		else\
			memmove((dst), (src), (size));\
	} while (0)

#define K_COPY_TO_USER(err, kernel, dst, src, size) \
	do {\
		if (!(kernel))\
			VERIFY(err, 0 == copy_to_user((void __user *)(dst), \
						(src), (size)));\
		else\
			memmove((dst), (src), (size));\
	} while (0)


static void context_free(struct smq_invoke_ctx *ctx);

static int context_alloc(struct fastrpc_file *fl, uint32_t kernel,
			 struct fastrpc_ioctl_invoke_attrs *invokefd,
			 struct smq_invoke_ctx **po)
{
	int err = 0, bufs, ii, size = 0;
	struct fastrpc_apps *me = &gfa;
	struct smq_invoke_ctx *ctx = NULL;
	struct fastrpc_ctx_lst *clst = &fl->clst;
	struct fastrpc_ioctl_invoke *invoke = &invokefd->inv;

	bufs = REMOTE_SCALARS_LENGTH(invoke->sc);
	size = bufs * sizeof(*ctx->lpra) + bufs * sizeof(*ctx->maps) +
		sizeof(*ctx->fds) * (bufs) +
		sizeof(*ctx->attrs) * (bufs) +
		sizeof(*ctx->overs) * (bufs) +
		sizeof(*ctx->overps) * (bufs);

	VERIFY(err, NULL != (ctx = kzalloc(sizeof(*ctx) + size, GFP_KERNEL)));
	if (err)
		goto bail;

	INIT_HLIST_NODE(&ctx->hn);
	hlist_add_fake(&ctx->hn);
	ctx->fl = fl;
	ctx->maps = (struct fastrpc_mmap **)(&ctx[1]);
	ctx->lpra = (remote_arg_t *)(&ctx->maps[bufs]);
	ctx->fds = (int *)(&ctx->lpra[bufs]);
	ctx->attrs = (unsigned *)(&ctx->fds[bufs]);
	ctx->overs = (struct overlap *)(&ctx->attrs[bufs]);
	ctx->overps = (struct overlap **)(&ctx->overs[bufs]);

	K_COPY_FROM_USER(err, kernel, (void *)ctx->lpra, invoke->pra,
					bufs * sizeof(*ctx->lpra));
	if (err)
		goto bail;

	if (invokefd->fds) {
		K_COPY_FROM_USER(err, kernel, ctx->fds, invokefd->fds,
						bufs * sizeof(*ctx->fds));
		if (err)
			goto bail;
	}
	if (invokefd->attrs) {
		K_COPY_FROM_USER(err, kernel, ctx->attrs, invokefd->attrs,
						bufs * sizeof(*ctx->attrs));
		if (err)
			goto bail;
	}

	ctx->sc = invoke->sc;
	if (bufs) {
		VERIFY(err, 0 == context_build_overlap(ctx));
		if (err)
			goto bail;
	}
	ctx->retval = -1;
	ctx->pid = current->pid;
	ctx->tgid = current->tgid;
	init_completion(&ctx->work);
	ctx->magic = FASTRPC_CTX_MAGIC;

	spin_lock(&fl->hlock);
	hlist_add_head(&ctx->hn, &clst->pending);
	spin_unlock(&fl->hlock);

	spin_lock(&me->ctxlock);
	for (ii = 0; ii < FASTRPC_CTX_MAX; ii++) {
		if (!me->ctxtable[ii]) {
			me->ctxtable[ii] = ctx;
			ctx->ctxid = (ptr_to_uint64(ctx) & ~0xFFF)|(ii << 4);
			break;
		}
	}
	spin_unlock(&me->ctxlock);
	VERIFY(err, ii < FASTRPC_CTX_MAX);
	if (err) {
		pr_err("adsprpc: out of context memory\n");
		goto bail;
	}

	*po = ctx;
bail:
	if (ctx && err)
		context_free(ctx);
	return err;
}

static void context_save_interrupted(struct smq_invoke_ctx *ctx)
{
	struct fastrpc_ctx_lst *clst = &ctx->fl->clst;

	spin_lock(&ctx->fl->hlock);
	hlist_del_init(&ctx->hn);
	hlist_add_head(&ctx->hn, &clst->interrupted);
	spin_unlock(&ctx->fl->hlock);
	/* free the cache on power collapse */
	fastrpc_cached_buf_list_free(ctx->fl);
}

static void context_free(struct smq_invoke_ctx *ctx)
{
	int i;
	struct fastrpc_apps *me = &gfa;
	int nbufs = REMOTE_SCALARS_INBUFS(ctx->sc) +
		    REMOTE_SCALARS_OUTBUFS(ctx->sc);
	spin_lock(&ctx->fl->hlock);
	hlist_del_init(&ctx->hn);
	spin_unlock(&ctx->fl->hlock);
	for (i = 0; i < nbufs; ++i)
		fastrpc_mmap_free(ctx->maps[i]);
	fastrpc_buf_free(ctx->buf, 1);
	fastrpc_buf_free(ctx->lbuf, 1);
	ctx->magic = 0;
	ctx->ctxid = 0;

	spin_lock(&me->ctxlock);
	for (i = 0; i < FASTRPC_CTX_MAX; i++) {
		if (me->ctxtable[i] == ctx) {
			me->ctxtable[i] = NULL;
			break;
		}
	}
	spin_unlock(&me->ctxlock);

	kfree(ctx);
}

static void context_notify_user(struct smq_invoke_ctx *ctx, int retval)
{
	ctx->retval = retval;
	complete(&ctx->work);
}

static void fastrpc_notify_users(struct fastrpc_file *me)
{
	struct smq_invoke_ctx *ictx;
	struct hlist_node *n;

	spin_lock(&me->hlock);
	hlist_for_each_entry_safe(ictx, n, &me->clst.pending, hn) {
		complete(&ictx->work);
	}
	hlist_for_each_entry_safe(ictx, n, &me->clst.interrupted, hn) {
		complete(&ictx->work);
	}
	spin_unlock(&me->hlock);

}

static void fastrpc_notify_drivers(struct fastrpc_apps *me, int cid)
{
	struct fastrpc_file *fl;
	struct hlist_node *n;

	spin_lock(&me->hlock);
	hlist_for_each_entry_safe(fl, n, &me->drivers, hn) {
		if (fl->cid == cid)
			fastrpc_notify_users(fl);
	}
	spin_unlock(&me->hlock);

}

static void context_list_ctor(struct fastrpc_ctx_lst *me)
{
	INIT_HLIST_HEAD(&me->interrupted);
	INIT_HLIST_HEAD(&me->pending);
}

static void fastrpc_context_list_dtor(struct fastrpc_file *fl)
{
	struct fastrpc_ctx_lst *clst = &fl->clst;
	struct smq_invoke_ctx *ictx = NULL, *ctxfree;
	struct hlist_node *n;

	do {
		ctxfree = NULL;
		spin_lock(&fl->hlock);
		hlist_for_each_entry_safe(ictx, n, &clst->interrupted, hn) {
			hlist_del_init(&ictx->hn);
			ctxfree = ictx;
			break;
		}
		spin_unlock(&fl->hlock);
		if (ctxfree)
			context_free(ctxfree);
	} while (ctxfree);
	do {
		ctxfree = NULL;
		spin_lock(&fl->hlock);
		hlist_for_each_entry_safe(ictx, n, &clst->pending, hn) {
			hlist_del_init(&ictx->hn);
			ctxfree = ictx;
			break;
		}
		spin_unlock(&fl->hlock);
		if (ctxfree)
			context_free(ctxfree);
	} while (ctxfree);
}

static int fastrpc_file_free(struct fastrpc_file *fl);

static void fastrpc_file_list_dtor(struct fastrpc_apps *me)
{
	struct fastrpc_file *fl, *free;
	struct hlist_node *n;

	do {
		free = NULL;
		spin_lock(&me->hlock);
		hlist_for_each_entry_safe(fl, n, &me->drivers, hn) {
			hlist_del_init(&fl->hn);
			free = fl;
			break;
		}
		spin_unlock(&me->hlock);
		if (free)
			fastrpc_file_free(free);
	} while (free);
}

static int get_args(uint32_t kernel, struct smq_invoke_ctx *ctx)
{
	remote_arg64_t *rpra, *lrpra;
	remote_arg_t *lpra = ctx->lpra;
	struct smq_invoke_buf *list;
	struct smq_phy_page *pages, *ipage;
	uint32_t sc = ctx->sc;
	int inbufs = REMOTE_SCALARS_INBUFS(sc);
	int outbufs = REMOTE_SCALARS_OUTBUFS(sc);
	int bufs = inbufs + outbufs;
	uintptr_t args;
	size_t rlen = 0, copylen = 0, metalen = 0, lrpralen = 0;
	int i, inh, oix;
	int err = 0;
	int mflags = 0;
	DEFINE_DMA_ATTRS(ctx_attrs);

	/* calculate size of the metadata */
	rpra = NULL;
	list = smq_invoke_buf_start(rpra, sc);
	pages = smq_phy_page_start(sc, list);
	ipage = pages;

	for (i = 0; i < bufs; ++i) {
		uintptr_t buf = (uintptr_t)lpra[i].buf.pv;
		size_t len = lpra[i].buf.len;

		if (ctx->fds[i] && (ctx->fds[i] != -1))
			fastrpc_mmap_create(ctx->fl, ctx->fds[i],
					ctx->attrs[i], buf, len,
					mflags, &ctx->maps[i]);
		ipage += 1;
	}
	metalen = copylen = (size_t)&ipage[0];

	/* allocate new local rpra buffer */
	lrpralen = (size_t)&list[0];
	if (lrpralen) {
		err = fastrpc_buf_alloc(ctx->fl, lrpralen, ctx_attrs,
				0, 0, &ctx->lbuf);
		if (err)
			goto bail;
	}
	if (ctx->lbuf->virt)
		memset(ctx->lbuf->virt, 0, lrpralen);

	lrpra = ctx->lbuf->virt;
	ctx->lrpra = lrpra;

	/* calculate len required for copying */
	for (oix = 0; oix < inbufs + outbufs; ++oix) {
		int i = ctx->overps[oix]->raix;
		uintptr_t mstart, mend;
		size_t len = lpra[i].buf.len;

		if (!len)
			continue;
		if (ctx->maps[i])
			continue;
		if (ctx->overps[oix]->offset == 0)
			copylen = ALIGN(copylen, BALIGN);
		mstart = ctx->overps[oix]->mstart;
		mend = ctx->overps[oix]->mend;
		VERIFY(err, (mend - mstart) <= LONG_MAX);
		if (err)
			goto bail;
		copylen += mend - mstart;
		VERIFY(err, copylen >= 0);
		if (err)
			goto bail;
	}
	ctx->used = copylen;

	/* allocate new buffer */
	if (copylen) {
		err = fastrpc_buf_alloc(ctx->fl, copylen, ctx_attrs,
					0, 0, &ctx->buf);
		if (err)
			goto bail;
	}
	VERIFY(err, ctx->buf->virt != NULL);
	if (err)
		goto bail;
	if (metalen <= copylen)
		memset(ctx->buf->virt, 0, metalen);

	/* copy metadata */
	rpra = ctx->buf->virt;
	ctx->rpra = rpra;
	list = smq_invoke_buf_start(rpra, sc);
	pages = smq_phy_page_start(sc, list);
	ipage = pages;
	args = (uintptr_t)ctx->buf->virt + metalen;
	for (i = 0; i < bufs; ++i) {
		size_t len = lpra[i].buf.len;

		list[i].num = 0;
		list[i].pgidx = 0;
		if (!len)
			continue;
		list[i].num = 1;
		list[i].pgidx = ipage - pages;
		ipage++;
	}
	/* map ion buffers */
	PERF(ctx->fl->profile, ctx->fl->perf.map,
	for (i = 0; rpra && lrpra && i < inbufs + outbufs; ++i) {
		struct fastrpc_mmap *map = ctx->maps[i];
		uint64_t buf = ptr_to_uint64(lpra[i].buf.pv);
		size_t len = lpra[i].buf.len;

		rpra[i].buf.pv = lrpra[i].buf.pv = 0;
		rpra[i].buf.len = lrpra[i].buf.len = len;
		if (!len)
			continue;
		if (map) {
			struct vm_area_struct *vma;
			uintptr_t offset;
			uint64_t num = buf_num_pages(buf, len);
			int idx = list[i].pgidx;

			if (map->attr & FASTRPC_ATTR_NOVA) {
				offset = 0;
			} else {
				down_read(&current->mm->mmap_sem);
				VERIFY(err, NULL != (vma = find_vma(current->mm,
								map->va)));
				if (err) {
					up_read(&current->mm->mmap_sem);
					goto bail;
				}
				offset = buf_page_start(buf) - vma->vm_start;
				up_read(&current->mm->mmap_sem);
				VERIFY(err, offset < (uintptr_t)map->size);
				if (err)
					goto bail;
			}
			pages[idx].addr = map->phys + offset;
			pages[idx].size = num << PAGE_SHIFT;
		}
		rpra[i].buf.pv = lrpra[i].buf.pv = buf;
	}
	PERF_END);

	/* copy non ion buffers */
	PERF(ctx->fl->profile, ctx->fl->perf.copy,
	rlen = copylen - metalen;
	for (oix = 0; rpra && lrpra && oix < inbufs + outbufs; ++oix) {
		int i = ctx->overps[oix]->raix;
		struct fastrpc_mmap *map = ctx->maps[i];
		size_t mlen;
		uint64_t buf;
		size_t len = lpra[i].buf.len;

		if (!len)
			continue;
		if (map)
			continue;
		if (ctx->overps[oix]->offset == 0) {
			rlen -= ALIGN(args, BALIGN) - args;
			args = ALIGN(args, BALIGN);
		}
		mlen = ctx->overps[oix]->mend - ctx->overps[oix]->mstart;
		VERIFY(err, rlen >= mlen);
		if (err)
			goto bail;
		rpra[i].buf.pv = lrpra[i].buf.pv =
			 (args - ctx->overps[oix]->offset);
		pages[list[i].pgidx].addr = ctx->buf->phys -
					    ctx->overps[oix]->offset +
					    (copylen - rlen);
		pages[list[i].pgidx].addr =
			buf_page_start(pages[list[i].pgidx].addr);
		buf = rpra[i].buf.pv;
		pages[list[i].pgidx].size = buf_num_pages(buf, len) * PAGE_SIZE;
		if (i < inbufs) {
			K_COPY_FROM_USER(err, kernel, uint64_to_ptr(buf),
					lpra[i].buf.pv, len);
			if (err)
				goto bail;
		}
		args = args + mlen;
		rlen -= mlen;
	}
	PERF_END);

	PERF(ctx->fl->profile, ctx->fl->perf.flush,
	for (oix = 0; oix < inbufs + outbufs; ++oix) {
		int i = ctx->overps[oix]->raix;
		struct fastrpc_mmap *map = ctx->maps[i];

		if (map && map->uncached)
			continue;
		if (ctx->fl->sctx->smmu.coherent &&
			!(map && (map->attr & FASTRPC_ATTR_NON_COHERENT)))
			continue;
		if (map && (map->attr & FASTRPC_ATTR_COHERENT))
			continue;

		if (rpra && lrpra && rpra[i].buf.len &&
			ctx->overps[oix]->mstart) {
			if (map && map->handle)
				msm_ion_do_cache_op(ctx->fl->apps->client,
					map->handle,
					uint64_to_ptr(rpra[i].buf.pv),
					rpra[i].buf.len,
					ION_IOC_CLEAN_INV_CACHES);
			else
				dmac_flush_range(uint64_to_ptr(rpra[i].buf.pv),
					uint64_to_ptr(rpra[i].buf.pv
						+ rpra[i].buf.len));
		}
	}
	PERF_END);

	inh = inbufs + outbufs;
	for (i = 0; rpra && lrpra && i < REMOTE_SCALARS_INHANDLES(sc); i++) {
		rpra[inh + i].buf.pv = lrpra[inh + i].buf.pv =
				ptr_to_uint64(ctx->lpra[inh + i].buf.pv);
		rpra[inh + i].buf.len = lrpra[inh + i].buf.len =
				ctx->lpra[inh + i].buf.len;
		rpra[inh + i].h = lrpra[inh + i].h = ctx->lpra[inh + i].h;
	}

 bail:
	return err;
}

static int put_args(uint32_t kernel, struct smq_invoke_ctx *ctx,
		    remote_arg_t *upra)
{
	uint32_t sc = ctx->sc;
	remote_arg64_t *rpra = ctx->lrpra;
	int i, inbufs, outbufs, outh, size;
	int err = 0;

	inbufs = REMOTE_SCALARS_INBUFS(sc);
	outbufs = REMOTE_SCALARS_OUTBUFS(sc);
	for (i = inbufs; i < inbufs + outbufs; ++i) {
		if (!ctx->maps[i]) {
			K_COPY_TO_USER(err, kernel,
				ctx->lpra[i].buf.pv,
				uint64_to_ptr(rpra[i].buf.pv),
				rpra[i].buf.len);
			if (err)
				goto bail;
		} else {
			fastrpc_mmap_free(ctx->maps[i]);
			ctx->maps[i] = NULL;
		}
	}
	size = sizeof(*rpra) * REMOTE_SCALARS_OUTHANDLES(sc);
	if (size) {
		outh = inbufs + outbufs + REMOTE_SCALARS_INHANDLES(sc);
		K_COPY_TO_USER(err, kernel, &upra[outh], &rpra[outh], size);
		if (err)
			goto bail;
	}
 bail:
	return err;
}

static void inv_args_pre(struct smq_invoke_ctx *ctx)
{
	int i, inbufs, outbufs;
	uint32_t sc = ctx->sc;
	remote_arg64_t *rpra = ctx->rpra;
	uintptr_t end;

	inbufs = REMOTE_SCALARS_INBUFS(sc);
	outbufs = REMOTE_SCALARS_OUTBUFS(sc);
	for (i = inbufs; i < inbufs + outbufs; ++i) {
		struct fastrpc_mmap *map = ctx->maps[i];

		if (map && map->uncached)
			continue;
		if (!rpra[i].buf.len)
			continue;
		if (ctx->fl->sctx->smmu.coherent &&
			!(map && (map->attr & FASTRPC_ATTR_NON_COHERENT)))
			continue;
		if (map && (map->attr & FASTRPC_ATTR_COHERENT))
			continue;

		if (buf_page_start(ptr_to_uint64((void *)rpra)) ==
				buf_page_start(rpra[i].buf.pv))
			continue;
		if (!IS_CACHE_ALIGNED((uintptr_t)
				uint64_to_ptr(rpra[i].buf.pv))) {
			if (map && map->handle)
				msm_ion_do_cache_op(ctx->fl->apps->client,
					map->handle,
					uint64_to_ptr(rpra[i].buf.pv),
					sizeof(uintptr_t),
					ION_IOC_CLEAN_INV_CACHES);
			else
				dmac_flush_range(
					uint64_to_ptr(rpra[i].buf.pv), (char *)
					uint64_to_ptr(rpra[i].buf.pv + 1));
		}

		end = (uintptr_t)uint64_to_ptr(rpra[i].buf.pv +
							rpra[i].buf.len);
		if (!IS_CACHE_ALIGNED(end)) {
			if (map && map->handle)
				msm_ion_do_cache_op(ctx->fl->apps->client,
						map->handle,
						uint64_to_ptr(end),
						sizeof(uintptr_t),
						ION_IOC_CLEAN_INV_CACHES);
			else
				dmac_flush_range((char *)end,
					(char *)end + 1);
		}
	}
}

static void inv_args(struct smq_invoke_ctx *ctx)
{
	int i, inbufs, outbufs;
	uint32_t sc = ctx->sc;
	remote_arg64_t *rpra = ctx->lrpra;
	int inv = 0;

	inbufs = REMOTE_SCALARS_INBUFS(sc);
	outbufs = REMOTE_SCALARS_OUTBUFS(sc);
	for (i = inbufs; i < inbufs + outbufs; ++i) {
		struct fastrpc_mmap *map = ctx->maps[i];

		if (map && map->uncached)
			continue;
		if (!rpra[i].buf.len)
			continue;
		if (ctx->fl->sctx->smmu.coherent &&
			!(map && (map->attr & FASTRPC_ATTR_NON_COHERENT)))
			continue;
		if (map && (map->attr & FASTRPC_ATTR_COHERENT))
			continue;

		if (buf_page_start(ptr_to_uint64((void *)rpra)) ==
				buf_page_start(rpra[i].buf.pv)) {
			inv = 1;
			continue;
		}
		if (map && map->handle)
			msm_ion_do_cache_op(ctx->fl->apps->client, map->handle,
				(char *)uint64_to_ptr(rpra[i].buf.pv),
				rpra[i].buf.len, ION_IOC_INV_CACHES);
		else
			dmac_inv_range((char *)uint64_to_ptr(rpra[i].buf.pv),
				(char *)uint64_to_ptr(rpra[i].buf.pv
						 + rpra[i].buf.len));
	}

}

static int fastrpc_invoke_send(struct smq_invoke_ctx *ctx,
			       uint32_t kernel, uint32_t handle)
{
	struct smq_msg *msg = &ctx->msg;
	struct fastrpc_file *fl = ctx->fl;
	int err = 0, len, cid = -1;
	struct fastrpc_channel_ctx *channel_ctx = NULL;

	cid = fl->cid;
	VERIFY(err, cid >= ADSP_DOMAIN_ID && cid < NUM_CHANNELS);
	if (err) {
		err = -ECHRNG;
		goto bail;
	}
	channel_ctx = &fl->apps->channel[fl->cid];

	VERIFY(err, NULL != channel_ctx->chan);
	if (err) {
		err = -ECHRNG;
		goto bail;
	}
	msg->pid = current->tgid;
	msg->tid = current->pid;
	if (kernel)
		msg->pid = 0;
	msg->invoke.header.ctx = ctx->ctxid | fl->pd;
	msg->invoke.header.handle = handle;
	msg->invoke.header.sc = ctx->sc;
	msg->invoke.page.addr = ctx->buf ? ctx->buf->phys : 0;
	msg->invoke.page.size = buf_page_size(ctx->used);

	if (fl->apps->glink) {
		if (fl->ssrcount != channel_ctx->ssrcount) {
			err = -ECONNRESET;
			goto bail;
		}
		VERIFY(err, channel_ctx->link.port_state ==
				FASTRPC_LINK_CONNECTED);
		if (err)
			goto bail;
		err = glink_tx(channel_ctx->chan,
			(void *)&fl->apps->channel[fl->cid], msg, sizeof(*msg),
			GLINK_TX_REQ_INTENT);
	} else {
		spin_lock(&fl->apps->hlock);
		len = smd_write((smd_channel_t *)
				channel_ctx->chan,
				msg, sizeof(*msg));
		spin_unlock(&fl->apps->hlock);
		VERIFY(err, len == sizeof(*msg));
	}
 bail:
	return err;
}

static void fastrpc_smd_read_handler(int cid)
{
	struct fastrpc_apps *me = &gfa;
	struct smq_invoke_rsp rsp = {0};
	int ret = 0, err = 0;
	uint32_t index;

	do {
		ret = smd_read_from_cb(me->channel[cid].chan, &rsp,
					sizeof(rsp));
		if (ret != sizeof(rsp))
			break;
		index = (uint32_t)((rsp.ctx & FASTRPC_CTXID_MASK) >> 4);
		VERIFY(err, index < FASTRPC_CTX_MAX);
		if (err)
			goto bail;

		VERIFY(err, !IS_ERR_OR_NULL(me->ctxtable[index]));
		if (err)
			goto bail;

		VERIFY(err, ((me->ctxtable[index]->ctxid == (rsp.ctx & ~1)) &&
			me->ctxtable[index]->magic == FASTRPC_CTX_MAGIC));
		if (err)
			goto bail;

		context_notify_user(me->ctxtable[index], rsp.retval);
	} while (ret == sizeof(rsp));

bail:
	if (err)
		pr_err("adsprpc: invalid response or context\n");
}

static void smd_event_handler(void *priv, unsigned event)
{
	struct fastrpc_apps *me = &gfa;
	int cid = (int)(uintptr_t)priv;

	switch (event) {
	case SMD_EVENT_OPEN:
		complete(&me->channel[cid].workport);
		break;
	case SMD_EVENT_CLOSE:
		fastrpc_notify_drivers(me, cid);
		break;
	case SMD_EVENT_DATA:
		fastrpc_smd_read_handler(cid);
		break;
	}
}

static void fastrpc_init(struct fastrpc_apps *me)
{
	int i;

	INIT_HLIST_HEAD(&me->drivers);
	INIT_HLIST_HEAD(&me->maps);
	spin_lock_init(&me->hlock);
	spin_lock_init(&me->ctxlock);
	mutex_init(&me->smd_mutex);
	me->channel = &gcinfo[0];
	for (i = 0; i < NUM_CHANNELS; i++) {
		init_completion(&me->channel[i].work);
		init_completion(&me->channel[i].workport);
		me->channel[i].sesscount = 0;
		/* All channels are secure by default except CDSP */
		me->channel[i].secure = SECURE_CHANNEL;
	}
	/* Set CDSP channel to non secure */
	me->channel[CDSP_DOMAIN_ID].secure = NON_SECURE_CHANNEL;
}

static int fastrpc_release_current_dsp_process(struct fastrpc_file *fl);

static int fastrpc_internal_invoke(struct fastrpc_file *fl, uint32_t mode,
				   uint32_t kernel,
				   struct fastrpc_ioctl_invoke_attrs *inv)
{
	struct smq_invoke_ctx *ctx = NULL;
	struct fastrpc_ioctl_invoke *invoke = &inv->inv;
	int err = 0, cid = -1, interrupted = 0;
	struct timespec invoket = {0};

	cid = fl->cid;
	VERIFY(err, cid >= ADSP_DOMAIN_ID && cid < NUM_CHANNELS);
	if (err) {
		err = -ECHRNG;
		goto bail;
	}
	VERIFY(err, fl->sctx != NULL);
	if (err) {
		err = -EBADR;
		goto bail;
	}

	if (fl->profile)
		getnstimeofday(&invoket);

	if (!kernel) {
		VERIFY(err, invoke->handle != FASTRPC_STATIC_HANDLE_KERNEL);
		if (err) {
			pr_err("adsprpc: ERROR: %s: user application %s trying to send a kernel RPC message to channel %d",
				__func__, current->comm, cid);
			goto bail;
		}
	}

	if (!kernel) {
		VERIFY(err, 0 == context_restore_interrupted(fl, inv,
								&ctx));
		if (err)
			goto bail;
		if (fl->sctx->smmu.faults)
			err = FASTRPC_ENOSUCH;
		if (err)
			goto bail;
		if (ctx)
			goto wait;
	}

	VERIFY(err, 0 == context_alloc(fl, kernel, inv, &ctx));
	if (err)
		goto bail;

	if (REMOTE_SCALARS_LENGTH(ctx->sc)) {
		PERF(fl->profile, fl->perf.getargs,
		VERIFY(err, 0 == get_args(kernel, ctx));
		PERF_END);
		if (err)
			goto bail;
	}

	PERF(fl->profile, fl->perf.invargs,
	inv_args_pre(ctx);
	if (mode == FASTRPC_MODE_SERIAL)
		inv_args(ctx);
	PERF_END);

	PERF(fl->profile, fl->perf.link,
	VERIFY(err, 0 == fastrpc_invoke_send(ctx, kernel, invoke->handle));
	PERF_END);

	if (err)
		goto bail;

	PERF(fl->profile, fl->perf.invargs,
	if (mode == FASTRPC_MODE_PARALLEL)
		inv_args(ctx);
	PERF_END);
 wait:
	if (kernel)
		wait_for_completion(&ctx->work);
	else {
		interrupted = wait_for_completion_interruptible(&ctx->work);
		VERIFY(err, 0 == (err = interrupted));
		if (err)
			goto bail;
	}
	VERIFY(err, 0 == (err = ctx->retval));
	if (err)
		goto bail;

	PERF(fl->profile, fl->perf.putargs,
	VERIFY(err, 0 == put_args(kernel, ctx, invoke->pra));
	PERF_END);
	if (err)
		goto bail;
 bail:
	if (ctx && interrupted == -ERESTARTSYS)
		context_save_interrupted(ctx);
	else if (ctx)
		context_free(ctx);
	if (fl->ssrcount != fl->apps->channel[cid].ssrcount)
		err = ECONNRESET;

	if (fl->profile && !interrupted) {
		if (invoke->handle != FASTRPC_STATIC_HANDLE_LISTENER)
			fl->perf.invoke += getnstimediff(&invoket);
		if (!(invoke->handle >= 0 &&
			invoke->handle <= FASTRPC_STATIC_HANDLE_MAX))
			fl->perf.count++;
	}
	return err;
}

static int fastrpc_channel_open(struct fastrpc_file *fl);
static int fastrpc_init_process(struct fastrpc_file *fl,
				struct fastrpc_ioctl_init_attrs *uproc)
{
	int err = 0;
	struct fastrpc_apps *me = &gfa;
	struct fastrpc_ioctl_invoke_attrs ioctl;
	struct fastrpc_ioctl_init *init = &uproc->init;
	struct smq_phy_page pages[1];
	struct fastrpc_mmap *file = NULL, *mem = NULL;
	struct fastrpc_buf *imem = NULL;
	char *proc_name = NULL;
	int srcVM[1] = {VMID_HLOS};
	int destVM[1] = {gcinfo[0].heap_vmid};
	int destVMperm[1] = {PERM_READ | PERM_WRITE | PERM_EXEC};
	int hlosVMperm[1] = {PERM_READ | PERM_WRITE | PERM_EXEC};

	VERIFY(err, 0 == (err = fastrpc_channel_open(fl)));
	if (err)
		goto bail;
	if (init->flags == FASTRPC_INIT_ATTACH) {
		remote_arg_t ra[1];
		int tgid = current->tgid;

		ra[0].buf.pv = (void *)&tgid;
		ra[0].buf.len = sizeof(tgid);
		ioctl.inv.handle = FASTRPC_STATIC_HANDLE_KERNEL;
		ioctl.inv.sc = REMOTE_SCALARS_MAKE(0, 1, 0);
		ioctl.inv.pra = ra;
		ioctl.fds = NULL;
		ioctl.attrs = NULL;
		fl->pd = 0;
		VERIFY(err, !(err = fastrpc_internal_invoke(fl,
			FASTRPC_MODE_PARALLEL, 1, &ioctl)));
		if (err)
			goto bail;
	} else if (init->flags == FASTRPC_INIT_CREATE) {
		remote_arg_t ra[6];
		int fds[6];
		int mflags = 0;
		int memlen;
		DEFINE_DMA_ATTRS(imem_dma_attr);
		struct {
			int pgid;
			unsigned int namelen;
			unsigned int filelen;
			unsigned int pageslen;
			int attrs;
			int siglen;
		} inbuf;
		inbuf.pgid = current->tgid;
		inbuf.namelen = strlen(current->comm) + 1;
		inbuf.filelen = init->filelen;
		fl->pd = 1;

		if (!access_ok(0, (void const __user *)init->file,
				init->filelen))
			goto bail;
		if (init->filelen) {
			VERIFY(err, !fastrpc_mmap_create(fl, init->filefd, 0,
				init->file, init->filelen, mflags, &file));
			if (file)
				file->is_filemap = true;
			if (err)
				goto bail;
		}
		inbuf.pageslen = 1;

		VERIFY(err, !init->mem);
		if (err) {
			err = -EINVAL;
			pr_err("adsprpc: %s: %s: ERROR: donated memory allocated in userspace\n",
				current->comm, __func__);
			goto bail;
		}
		memlen = ALIGN(max(1024*1024*3, (int)init->filelen * 4),
						1024*1024);

		dma_set_attr(DMA_ATTR_EXEC_MAPPING, &imem_dma_attr);
		dma_set_attr(DMA_ATTR_NO_KERNEL_MAPPING, &imem_dma_attr);
		dma_set_attr(DMA_ATTR_FORCE_NON_COHERENT, &imem_dma_attr);

		err = fastrpc_buf_alloc(fl, memlen, imem_dma_attr, 0, 0, &imem);
		if (err)
			goto bail;
		fl->init_mem = imem;

		inbuf.pageslen = 1;
		ra[0].buf.pv = (void *)&inbuf;
		ra[0].buf.len = sizeof(inbuf);
		fds[0] = 0;

		ra[1].buf.pv = (void *)current->comm;
		ra[1].buf.len = inbuf.namelen;
		fds[1] = 0;

		ra[2].buf.pv = (void *)init->file;
		ra[2].buf.len = inbuf.filelen;
		fds[2] = init->filefd;

		pages[0].addr = imem->phys;
		pages[0].size = imem->size;
		ra[3].buf.pv = (void *)pages;
		ra[3].buf.len = 1 * sizeof(*pages);
		fds[3] = 0;

		inbuf.attrs = uproc->attrs;
		ra[4].buf.pv = (void *)&(inbuf.attrs);
		ra[4].buf.len = sizeof(inbuf.attrs);
		fds[4] = 0;

		inbuf.siglen = uproc->siglen;
		ra[5].buf.pv = (void *)&(inbuf.siglen);
		ra[5].buf.len = sizeof(inbuf.siglen);
		fds[5] = 0;

		ioctl.inv.handle = FASTRPC_STATIC_HANDLE_KERNEL;
		ioctl.inv.sc = REMOTE_SCALARS_MAKE(6, 4, 0);
		if (uproc->attrs)
			ioctl.inv.sc = REMOTE_SCALARS_MAKE(7, 6, 0);
		ioctl.inv.pra = ra;
		ioctl.fds = fds;
		ioctl.attrs = NULL;
		VERIFY(err, !(err = fastrpc_internal_invoke(fl,
			FASTRPC_MODE_PARALLEL, 1, &ioctl)));
		if (err)
			goto bail;
	} else if (init->flags == FASTRPC_INIT_CREATE_STATIC) {
		remote_arg_t ra[3];
		uint64_t phys = 0;
		size_t size = 0;
		int fds[3];
		struct {
			int pgid;
			unsigned int namelen;
			unsigned int pageslen;
		} inbuf;

		if (!init->filelen)
			goto bail;
		VERIFY(err, proc_name = kzalloc(init->filelen, GFP_KERNEL));
		if (err)
			goto bail;
		VERIFY(err, 0 == copy_from_user(proc_name,
			(unsigned char *)init->file, init->filelen));
		if (err)
			goto bail;
		inbuf.pgid = current->tgid;
		inbuf.namelen = init->filelen;
		inbuf.pageslen = 0;
		if (!me->staticpd_flags) {
			inbuf.pageslen = 1;
			VERIFY(err, !fastrpc_mmap_create(fl, -1, 0, init->mem,
				 init->memlen, ADSP_MMAP_REMOTE_HEAP_ADDR,
				 &mem));
			if (err)
				goto bail;
			phys = mem->phys;
			size = mem->size;
			VERIFY(err, !hyp_assign_phys(phys, (uint64_t)size,
					srcVM, 1, destVM, destVMperm, 1));
			if (err) {
				pr_err("ADSPRPC: hyp_assign_phys fail err %d",
							 err);
				pr_err("map->phys %llx, map->size %d\n",
							 phys, (int)size);
				goto bail;
			}
			me->staticpd_flags = 1;
		}

		ra[0].buf.pv = (void *)&inbuf;
		ra[0].buf.len = sizeof(inbuf);
		fds[0] = 0;

		ra[1].buf.pv = (void *)proc_name;
		ra[1].buf.len = inbuf.namelen;
		fds[1] = 0;

		pages[0].addr = phys;
		pages[0].size = size;

		ra[2].buf.pv = (void *)pages;
		ra[2].buf.len = sizeof(*pages);
		fds[2] = 0;
		ioctl.inv.handle = FASTRPC_STATIC_HANDLE_KERNEL;

		ioctl.inv.sc = REMOTE_SCALARS_MAKE(8, 3, 0);
		ioctl.inv.pra = ra;
		ioctl.fds = NULL;
		ioctl.attrs = NULL;
		VERIFY(err, !(err = fastrpc_internal_invoke(fl,
			FASTRPC_MODE_PARALLEL, 1, &ioctl)));
		if (err)
			goto bail;
	} else {
		err = -ENOTTY;
	}
bail:
	kfree(proc_name);
	if (err && (init->flags == FASTRPC_INIT_CREATE_STATIC))
		me->staticpd_flags = 0;
	if (mem && err) {
		if (mem->flags == ADSP_MMAP_REMOTE_HEAP_ADDR)
			hyp_assign_phys(mem->phys, (uint64_t)mem->size,
					destVM, 1, srcVM, hlosVMperm, 1);
		fastrpc_mmap_free(mem);
	}
	if (file)
		fastrpc_mmap_free(file);
	return err;
}

static int fastrpc_release_current_dsp_process(struct fastrpc_file *fl)
{
	int err = 0;
	struct fastrpc_ioctl_invoke_attrs ioctl;
	remote_arg_t ra[1];
	int tgid = 0;

	VERIFY(err, fl->cid >= 0 && fl->cid < NUM_CHANNELS);
	if (err)
		goto bail;
	VERIFY(err, fl->apps->channel[fl->cid].chan != NULL);
	if (err)
		goto bail;
	tgid = fl->tgid;
	ra[0].buf.pv = (void *)&tgid;
	ra[0].buf.len = sizeof(tgid);
	ioctl.inv.handle = FASTRPC_STATIC_HANDLE_KERNEL;
	ioctl.inv.sc = REMOTE_SCALARS_MAKE(1, 1, 0);
	ioctl.inv.pra = ra;
	ioctl.fds = NULL;
	ioctl.attrs = NULL;
	VERIFY(err, 0 == (err = fastrpc_internal_invoke(fl,
		FASTRPC_MODE_PARALLEL, 1, &ioctl)));
	if (err)
		pr_err("adsprpc: %s: releasing DSP process failed for %s, returned 0x%x",
					__func__, current->comm, err);
bail:
	return err;
}

static int fastrpc_mmap_on_dsp(struct fastrpc_file *fl, uint32_t flags,
					uintptr_t va, uint64_t phys,
					size_t size, uintptr_t *raddr)
{
	struct fastrpc_ioctl_invoke_attrs ioctl;
	struct smq_phy_page page;
	int num = 1;
	remote_arg_t ra[3];
	int err = 0;
	struct {
		int pid;
		uint32_t flags;
		uintptr_t vaddrin;
		int num;
	} inargs;

	struct {
		uintptr_t vaddrout;
	} routargs;

	inargs.pid = current->tgid;
	inargs.vaddrin = (uintptr_t)va;
	inargs.flags = flags;
	inargs.num = fl->apps->compat ? num * sizeof(page) : num;
	ra[0].buf.pv = (void *)&inargs;
	ra[0].buf.len = sizeof(inargs);
	page.addr = phys;
	page.size = size;
	ra[1].buf.pv = (void *)&page;
	ra[1].buf.len = num * sizeof(page);

	ra[2].buf.pv = (void *)&routargs;
	ra[2].buf.len = sizeof(routargs);

	ioctl.inv.handle = FASTRPC_STATIC_HANDLE_KERNEL;
	if (fl->apps->compat)
		ioctl.inv.sc = REMOTE_SCALARS_MAKE(4, 2, 1);
	else
		ioctl.inv.sc = REMOTE_SCALARS_MAKE(2, 2, 1);
	ioctl.inv.pra = ra;
	ioctl.fds = NULL;
	ioctl.attrs = NULL;
	VERIFY(err, 0 == (err = fastrpc_internal_invoke(fl,
		FASTRPC_MODE_PARALLEL, 1, &ioctl)));
	*raddr = (uintptr_t)routargs.vaddrout;
	if (err)
		goto bail;
	if (flags == ADSP_MMAP_HEAP_ADDR) {
		struct scm_desc desc = {0};

		desc.args[0] = TZ_PIL_AUTH_QDSP6_PROC;
		desc.args[1] = phys;
		desc.args[2] = size;
		desc.arginfo = SCM_ARGS(3);
		err = scm_call2(SCM_SIP_FNID(SCM_SVC_PIL,
			TZ_PIL_PROTECT_MEM_SUBSYS_ID), &desc);
	} else if (flags == ADSP_MMAP_REMOTE_HEAP_ADDR) {

		int srcVM[1] = {VMID_HLOS};
		int destVM[1] = {gcinfo[0].heap_vmid};
		int destVMperm[1] = {PERM_READ | PERM_WRITE | PERM_EXEC};

		VERIFY(err, !hyp_assign_phys(phys, (uint64_t)size,
				srcVM, 1, destVM, destVMperm, 1));
		if (err)
			goto bail;
	}
bail:
	return err;
}

static int fastrpc_munmap_on_dsp_rh(struct fastrpc_file *fl, uint64_t phys,
						size_t size, uint32_t flags)
{
	int err = 0;
	int srcVM[1] = {gcinfo[0].heap_vmid};
	int destVM[1] = {VMID_HLOS};
	int destVMperm[1] = {PERM_READ | PERM_WRITE | PERM_EXEC};

	if (flags == ADSP_MMAP_HEAP_ADDR) {
		struct fastrpc_ioctl_invoke_attrs ioctl;

		struct scm_desc desc = {0};
		remote_arg_t ra[1];
		int err = 0;
		struct {
			uint8_t skey;
		} routargs;

		ra[0].buf.pv = (void *)&routargs;
		ra[0].buf.len = sizeof(routargs);

		ioctl.inv.handle = FASTRPC_STATIC_HANDLE_KERNEL;
		ioctl.inv.sc = REMOTE_SCALARS_MAKE(7, 0, 1);
		ioctl.inv.pra = ra;
		ioctl.fds = NULL;
		ioctl.attrs = NULL;
		if (fl == NULL)
			goto bail;

		VERIFY(err, 0 == (err = fastrpc_internal_invoke(fl,
				FASTRPC_MODE_PARALLEL, 1, &ioctl)));
		if (err)
			goto bail;
		desc.args[0] = TZ_PIL_AUTH_QDSP6_PROC;
		desc.args[1] = phys;
		desc.args[2] = size;
		desc.args[3] = routargs.skey;
		desc.arginfo = SCM_ARGS(4);
		err = scm_call2(SCM_SIP_FNID(SCM_SVC_PIL,
			TZ_PIL_CLEAR_PROTECT_MEM_SUBSYS_ID), &desc);
	} else if (flags == ADSP_MMAP_REMOTE_HEAP_ADDR) {
		VERIFY(err, !hyp_assign_phys(phys, (uint64_t)size,
					srcVM, 1, destVM, destVMperm, 1));
		if (err)
			goto bail;
	}

bail:
	return err;
}

static int fastrpc_munmap_on_dsp(struct fastrpc_file *fl, uintptr_t raddr,
				uint64_t phys, size_t size, uint32_t flags)
{
	struct fastrpc_ioctl_invoke_attrs ioctl;
	remote_arg_t ra[1];
	int err = 0;
	struct {
		int pid;
		uintptr_t vaddrout;
		size_t size;
	} inargs;

	inargs.pid = current->tgid;
	inargs.size = size;
	inargs.vaddrout = raddr;
	ra[0].buf.pv = (void *)&inargs;
	ra[0].buf.len = sizeof(inargs);

	ioctl.inv.handle = FASTRPC_STATIC_HANDLE_KERNEL;
	if (fl->apps->compat)
		ioctl.inv.sc = REMOTE_SCALARS_MAKE(5, 1, 0);
	else
		ioctl.inv.sc = REMOTE_SCALARS_MAKE(3, 1, 0);
	ioctl.inv.pra = ra;
	ioctl.fds = NULL;
	ioctl.attrs = NULL;
	VERIFY(err, 0 == (err = fastrpc_internal_invoke(fl,
		FASTRPC_MODE_PARALLEL, 1, &ioctl)));
	if (err)
		goto bail;
	if (flags == ADSP_MMAP_HEAP_ADDR ||
				flags == ADSP_MMAP_REMOTE_HEAP_ADDR) {
		VERIFY(err, !fastrpc_munmap_on_dsp_rh(fl, phys, size, flags));
		if (err)
			goto bail;
	}
bail:
	return err;
}

static int fastrpc_mmap_remove_ssr(struct fastrpc_file *fl)
{
	struct fastrpc_mmap *match = NULL, *map = NULL;
	struct hlist_node *n = NULL;
	int err = 0, ret = 0;
	struct fastrpc_apps *me = &gfa;
	struct ramdump_segment *ramdump_segments_rh = NULL;

	do {
		match = NULL;
		spin_lock(&me->hlock);
		hlist_for_each_entry_safe(map, n, &me->maps, hn) {
			match = map;
			hlist_del_init(&map->hn);
			break;
		}
		spin_unlock(&me->hlock);

		if (match) {
			VERIFY(err, !fastrpc_munmap_on_dsp_rh(fl, match->phys,
						match->size, match->flags));
			if (err)
				goto bail;
			if (me->channel[0].ramdumpenabled) {
				ramdump_segments_rh = kcalloc(1,
				sizeof(struct ramdump_segment), GFP_KERNEL);
				if (ramdump_segments_rh) {
					ramdump_segments_rh->address =
					match->phys;
					ramdump_segments_rh->size = match->size;
					ret = do_elf_ramdump(
					 me->channel[0].remoteheap_ramdump_dev,
					 ramdump_segments_rh, 1);
					if (ret < 0)
						pr_err("ADSPRPC: unable to dump heap");
					kfree(ramdump_segments_rh);
				}
			}
			fastrpc_mmap_free(match);
		}
	} while (match);
bail:
	if (err && match)
		fastrpc_mmap_add(match);
	return err;
}

static int fastrpc_mmap_remove(struct fastrpc_file *fl, uintptr_t va,
			     size_t len, struct fastrpc_mmap **ppmap);

static void fastrpc_mmap_add(struct fastrpc_mmap *map);

static int fastrpc_internal_munmap(struct fastrpc_file *fl,
				   struct fastrpc_ioctl_munmap *ud)
{
	int err = 0;
	struct fastrpc_mmap *map = NULL;
	struct fastrpc_buf *rbuf = NULL, *free = NULL;
	struct hlist_node *n;

	mutex_lock(&fl->map_mutex);
	spin_lock(&fl->hlock);
	hlist_for_each_entry_safe(rbuf, n, &fl->remote_bufs, hn_rem) {
		if (rbuf->raddr && (rbuf->flags == ADSP_MMAP_ADD_PAGES)) {
			if ((rbuf->raddr == ud->vaddrout) &&
				(rbuf->size == ud->size)) {
				free = rbuf;
				break;
			}
		}
	}
	spin_unlock(&fl->hlock);

	if (free) {
		VERIFY(err, !fastrpc_munmap_on_dsp(fl, free->raddr,
			free->phys, free->size, free->flags));
		if (err)
			goto bail;
		fastrpc_buf_free(rbuf, 0);
		mutex_unlock(&fl->map_mutex);
		return err;
	}

	VERIFY(err, !fastrpc_mmap_remove(fl, ud->vaddrout, ud->size, &map));
	if (err)
		goto bail;
	if (map) {
		VERIFY(err, !fastrpc_munmap_on_dsp(fl, map->raddr,
					map->phys, map->size, map->flags));
		if (err)
			goto bail;
		fastrpc_mmap_free(map);
	}
bail:
	if (err && map)
		fastrpc_mmap_add(map);
	mutex_unlock(&fl->map_mutex);
	return err;
}

static int fastrpc_internal_mmap(struct fastrpc_file *fl,
				 struct fastrpc_ioctl_mmap *ud)
{

	struct fastrpc_mmap *map = NULL;
	struct fastrpc_buf *rbuf = NULL;
	uintptr_t raddr = 0;
	int err = 0;

	mutex_lock(&fl->map_mutex);

	if (ud->flags == ADSP_MMAP_ADD_PAGES) {
		DEFINE_DMA_ATTRS(dma_attr);

		if (ud->vaddrin) {
			err = -EINVAL;
			pr_err("adsprpc: %s: %s: ERROR: adding user allocated pages is not supported\n",
					current->comm, __func__);
			goto bail;
		}
		dma_set_attr(DMA_ATTR_EXEC_MAPPING, &dma_attr);
		dma_set_attr(DMA_ATTR_NO_KERNEL_MAPPING, &dma_attr);
		dma_set_attr(DMA_ATTR_FORCE_NON_COHERENT, &dma_attr);

		err = fastrpc_buf_alloc(fl, ud->size, dma_attr, ud->flags,
								1, &rbuf);
		if (err)
			goto bail;
		err = fastrpc_mmap_on_dsp(fl, ud->flags, 0,
				rbuf->phys, rbuf->size, &raddr);
		if (err)
			goto bail;
		rbuf->raddr = raddr;
	} else {
		uintptr_t va_to_dsp;

		VERIFY(err, !fastrpc_mmap_create(fl, ud->fd, 0,
				(uintptr_t)ud->vaddrin, ud->size,
				 ud->flags, &map));
		if (err)
			goto bail;

		if (ud->flags == ADSP_MMAP_HEAP_ADDR ||
				ud->flags == ADSP_MMAP_REMOTE_HEAP_ADDR)
			va_to_dsp = 0;
		else
			va_to_dsp = (uintptr_t)map->va;
		VERIFY(err, 0 == fastrpc_mmap_on_dsp(fl, ud->flags, va_to_dsp,
				map->phys, map->size, &raddr));
		if (err)
			goto bail;
		map->raddr = raddr;
	}
	ud->vaddrout = raddr;
 bail:
	if (err && map)
		fastrpc_mmap_free(map);
	mutex_unlock(&fl->map_mutex);
	return err;
}

static void fastrpc_channel_close(struct kref *kref)
{
	struct fastrpc_apps *me = &gfa;
	struct fastrpc_channel_ctx *ctx;
	int cid;

	ctx = container_of(kref, struct fastrpc_channel_ctx, kref);
	cid = ctx - &gcinfo[0];
	if (!me->glink)
		smd_close(ctx->chan);
	else
		fastrpc_glink_close(ctx->chan, cid);

	ctx->chan = NULL;
	mutex_unlock(&me->smd_mutex);
	pr_info("'closed /dev/%s c %d %d'\n", gcinfo[cid].name,
						MAJOR(me->dev_no), cid);
}

static void fastrpc_context_list_dtor(struct fastrpc_file *fl);

static int fastrpc_session_alloc_locked(struct fastrpc_channel_ctx *chan,
			int secure, struct fastrpc_session_ctx **session)
{
	struct fastrpc_apps *me = &gfa;
	int idx = 0, err = 0;

	if (chan->sesscount) {
		for (idx = 0; idx < chan->sesscount; ++idx) {
			if (!chan->session[idx].used &&
				chan->session[idx].smmu.secure == secure) {
				chan->session[idx].used = 1;
				break;
			}
		}
		VERIFY(err, idx < chan->sesscount);
		if (err)
			goto bail;
		chan->session[idx].smmu.faults = 0;
	} else {
		VERIFY(err, me->dev != NULL);
		if (err)
			goto bail;
		chan->session[0].dev = me->dev;
		chan->session[0].smmu.dev = me->dev;
	}

	*session = &chan->session[idx];
 bail:
	return err;
}

static bool fastrpc_glink_notify_rx_intent_req(void *h, const void *priv,
						size_t size)
{
	if (glink_queue_rx_intent(h, NULL, size))
		return false;
	return true;
}

static void fastrpc_glink_notify_tx_done(void *handle, const void *priv,
		const void *pkt_priv, const void *ptr)
{
}

static void fastrpc_glink_notify_rx(void *handle, const void *priv,
	const void *pkt_priv, const void *ptr, size_t size)
{
	struct smq_invoke_rsp *rsp = (struct smq_invoke_rsp *)ptr;
	struct fastrpc_apps *me = &gfa;
	uint32_t index;
	int err = 0;

	VERIFY(err, (rsp && size >= sizeof(*rsp)));
	if (err)
		goto bail;

	index = (uint32_t)((rsp->ctx & FASTRPC_CTXID_MASK) >> 4);
	VERIFY(err, index < FASTRPC_CTX_MAX);
	if (err)
		goto bail;

	VERIFY(err, !IS_ERR_OR_NULL(me->ctxtable[index]));
	if (err)
		goto bail;

	VERIFY(err, ((me->ctxtable[index]->ctxid == (rsp->ctx & ~1)) &&
		me->ctxtable[index]->magic == FASTRPC_CTX_MAGIC));
	if (err)
		goto bail;

	context_notify_user(me->ctxtable[index], rsp->retval);
bail:
	if (err)
		pr_err("adsprpc: invalid response or context\n");
	glink_rx_done(handle, ptr, true);
}

static void fastrpc_glink_notify_state(void *handle, const void *priv,
				unsigned int event)
{
	struct fastrpc_apps *me = &gfa;
	int cid = (int)(uintptr_t)priv;
	struct fastrpc_glink_info *link;

	if (cid < 0 || cid >= NUM_CHANNELS)
		return;
	link = &me->channel[cid].link;
	switch (event) {
	case GLINK_CONNECTED:
		link->port_state = FASTRPC_LINK_CONNECTED;
		complete(&me->channel[cid].workport);
		break;
	case GLINK_LOCAL_DISCONNECTED:
		link->port_state = FASTRPC_LINK_DISCONNECTED;
		break;
	case GLINK_REMOTE_DISCONNECTED:
		if (me->channel[cid].chan) {
			fastrpc_glink_close(me->channel[cid].chan, cid);
			me->channel[cid].chan = 0;
		}
		break;
	default:
		break;
	}
}

static int fastrpc_session_alloc(struct fastrpc_channel_ctx *chan, int secure,
					struct fastrpc_session_ctx **session)
{
	int err = 0;
	struct fastrpc_apps *me = &gfa;

	mutex_lock(&me->smd_mutex);
	if (!*session)
		err = fastrpc_session_alloc_locked(chan, secure, session);
	mutex_unlock(&me->smd_mutex);
	return err;
}

static void fastrpc_session_free(struct fastrpc_channel_ctx *chan,
				struct fastrpc_session_ctx *session)
{
	struct fastrpc_apps *me = &gfa;

	mutex_lock(&me->smd_mutex);
	session->used = 0;
	mutex_unlock(&me->smd_mutex);
}

static int fastrpc_file_free(struct fastrpc_file *fl)
{
	struct hlist_node *n;
	struct fastrpc_mmap *map = NULL;
	int cid;

	if (!fl)
		return 0;
	cid = fl->cid;

	(void)fastrpc_release_current_dsp_process(fl);

	spin_lock(&fl->apps->hlock);
	hlist_del_init(&fl->hn);
	spin_unlock(&fl->apps->hlock);
	kfree(fl->debug_buf);

	if (!fl->sctx)
		goto bail;

	spin_lock(&fl->hlock);
	fl->file_close = 1;
	spin_unlock(&fl->hlock);
	if (!IS_ERR_OR_NULL(fl->init_mem))
		fastrpc_buf_free(fl->init_mem, 0);
	fastrpc_context_list_dtor(fl);
	fastrpc_cached_buf_list_free(fl);
	hlist_for_each_entry_safe(map, n, &fl->maps, hn) {
		fastrpc_mmap_free(map);
	}
	if (fl->ssrcount == fl->apps->channel[cid].ssrcount)
		kref_put_mutex(&fl->apps->channel[cid].kref,
				fastrpc_channel_close, &fl->apps->smd_mutex);
	if (fl->sctx)
		fastrpc_session_free(&fl->apps->channel[cid], fl->sctx);
	if (fl->secsctx)
		fastrpc_session_free(&fl->apps->channel[cid], fl->secsctx);
bail:
	fastrpc_remote_buf_list_free(fl);
	mutex_destroy(&fl->map_mutex);
	kfree(fl);
	return 0;
}

static int fastrpc_device_release(struct inode *inode, struct file *file)
{
	struct fastrpc_file *fl = (struct fastrpc_file *)file->private_data;

	if (fl) {
		if (fl->debugfs_file != NULL)
			debugfs_remove(fl->debugfs_file);

		fastrpc_file_free(fl);
		file->private_data = NULL;
	}
	return 0;
}

static void fastrpc_link_state_handler(struct glink_link_state_cb_info *cb_info,
					 void *priv)
{
	struct fastrpc_apps *me = &gfa;
	int cid = (int)((uintptr_t)priv);
	struct fastrpc_glink_info *link;

	if (cid < 0 || cid >= NUM_CHANNELS)
		return;

	link = &me->channel[cid].link;
	switch (cb_info->link_state) {
	case GLINK_LINK_STATE_UP:
		link->link_state = FASTRPC_LINK_STATE_UP;
		complete(&me->channel[cid].work);
		break;
	case GLINK_LINK_STATE_DOWN:
		link->link_state = FASTRPC_LINK_STATE_DOWN;
		break;
	default:
		pr_err("adsprpc: unknown link state %d\n", cb_info->link_state);
		break;
	}
}

static int fastrpc_glink_register(int cid, struct fastrpc_apps *me)
{
	int err = 0;
	struct fastrpc_glink_info *link;

	VERIFY(err, (cid >= 0 && cid < NUM_CHANNELS));
	if (err)
		goto bail;

	link = &me->channel[cid].link;
	if (link->link_notify_handle != NULL)
		goto bail;

	link->link_info.glink_link_state_notif_cb = fastrpc_link_state_handler;
	link->link_notify_handle = glink_register_link_state_cb(
					&link->link_info,
					(void *)((uintptr_t)cid));
	VERIFY(err, !IS_ERR_OR_NULL(me->channel[cid].link.link_notify_handle));
	if (err) {
		link->link_notify_handle = NULL;
		goto bail;
	}
	VERIFY(err, wait_for_completion_timeout(&me->channel[cid].work,
			RPC_TIMEOUT));
bail:
	return err;
}

static void fastrpc_glink_close(void *chan, int cid)
{
	int err = 0;
	struct fastrpc_glink_info *link;

	VERIFY(err, (cid >= 0 && cid < NUM_CHANNELS));
	if (err)
		return;
	link = &gfa.channel[cid].link;

	if (link->port_state == FASTRPC_LINK_CONNECTED) {
		link->port_state = FASTRPC_LINK_DISCONNECTING;
		glink_close(chan);
	}
}

static int fastrpc_glink_open(int cid)
{
	int err = 0;
	void *handle = NULL;
	struct fastrpc_apps *me = &gfa;
	struct glink_open_config *cfg;
	struct fastrpc_glink_info *link;

	VERIFY(err, (cid >= 0 && cid < NUM_CHANNELS));
	if (err)
		goto bail;
	link = &me->channel[cid].link;
	cfg = &me->channel[cid].link.cfg;
	VERIFY(err, (link->link_state == FASTRPC_LINK_STATE_UP));
	if (err)
		goto bail;

	VERIFY(err, (link->port_state == FASTRPC_LINK_DISCONNECTED));
	if (err)
		goto bail;

	link->port_state = FASTRPC_LINK_CONNECTING;
	cfg->priv = (void *)(uintptr_t)cid;
	cfg->edge = gcinfo[cid].link.link_info.edge;
	cfg->transport = gcinfo[cid].link.link_info.transport;
	cfg->name = FASTRPC_GLINK_GUID;
	cfg->notify_rx = fastrpc_glink_notify_rx;
	cfg->notify_tx_done = fastrpc_glink_notify_tx_done;
	cfg->notify_state = fastrpc_glink_notify_state;
	cfg->notify_rx_intent_req = fastrpc_glink_notify_rx_intent_req;
	handle = glink_open(cfg);
	VERIFY(err, !IS_ERR_OR_NULL(handle));
	if (err)
		goto bail;
	me->channel[cid].chan = handle;
bail:
	return err;
}

static int fastrpc_debugfs_open(struct inode *inode, struct file *filp)
{
	filp->private_data = inode->i_private;
	return 0;
}

static ssize_t fastrpc_debugfs_read(struct file *filp, char __user *buffer,
					 size_t count, loff_t *position)
{
	struct fastrpc_apps *me = &gfa;
	struct fastrpc_file *fl = filp->private_data;
	struct hlist_node *n;
	struct fastrpc_mmap *map = NULL;
	struct fastrpc_mmap *gmaps = NULL;
	struct smq_invoke_ctx *ictx = NULL;
	struct fastrpc_channel_ctx *chan = NULL;
	unsigned int len = 0;
	int i, j, sess_used = 0, ret = 0;
	char *fileinfo = NULL;
	char single_line[UL_SIZE] = "----------------";
	char title[UL_SIZE] = "=========================";
	unsigned long irq_flags = 0;

	fileinfo = kzalloc(DEBUGFS_SIZE, GFP_KERNEL);
	if (!fileinfo)
		goto bail;
	if (fl == NULL) {
		len += scnprintf(fileinfo + len, DEBUGFS_SIZE - len,
			"\n%s %s %s\n", title, " CHANNEL INFO ", title);
		len += scnprintf(fileinfo + len, DEBUGFS_SIZE - len,
			"%-8s|%-9s|%-9s|%-14s|%-9s|%-13s\n",
			"susbsys", "refcount", "sesscount", "issubsystemup",
			"ssrcount", "session_used");
		len += scnprintf(fileinfo + len, DEBUGFS_SIZE - len,
			"-%s%s%s%s-\n", single_line, single_line,
			single_line, single_line);
		for (i = 0; i < NUM_CHANNELS; i++) {
			sess_used = 0;
			chan = &gcinfo[i];
			len += scnprintf(fileinfo + len,
				 DEBUGFS_SIZE - len, "%-8s", chan->subsys);
			len += scnprintf(fileinfo + len,
				 DEBUGFS_SIZE - len, "|%-9d",
				 chan->kref.refcount.counter);
			len += scnprintf(fileinfo + len,
				 DEBUGFS_SIZE - len, "|%-9d",
				 chan->sesscount);
			len += scnprintf(fileinfo + len,
				 DEBUGFS_SIZE - len, "|%-14d",
				 chan->issubsystemup);
			len += scnprintf(fileinfo + len,
				 DEBUGFS_SIZE - len, "|%-9d",
				 chan->ssrcount);
			len += scnprintf(fileinfo + len,
					DEBUGFS_SIZE - len, "%s %d\n",
					"secure:", chan->secure);
			for (j = 0; j < chan->sesscount; j++) {
				sess_used += chan->session[j].used;
				}
			len += scnprintf(fileinfo + len,
			DEBUGFS_SIZE - len, "|%-13d\n", sess_used);

		}
		len += scnprintf(fileinfo + len, DEBUGFS_SIZE - len,
			"\n%s%s%s\n", "=============",
			" CMA HEAP ", "==============");
		len += scnprintf(fileinfo + len,
			DEBUGFS_SIZE - len, "%-20s|%-20s\n", "addr", "size");
		len += scnprintf(fileinfo + len,
			DEBUGFS_SIZE - len, "--%s%s---\n",
			single_line, single_line);
		len += scnprintf(fileinfo + len, DEBUGFS_SIZE - len,
			 "0x%-18llX", me->range.addr);
		len += scnprintf(fileinfo + len,
			DEBUGFS_SIZE - len, "|0x%-18llX\n", me->range.size);
		len += scnprintf(fileinfo + len, DEBUGFS_SIZE - len,
			"\n==========%s %s %s===========\n",
			title, " GMAPS ", title);
		len += scnprintf(fileinfo + len, DEBUGFS_SIZE - len,
			"%-20s|%-20s|%-20s|%-20s\n",
			"fd", "phys", "size", "va");
		len += scnprintf(fileinfo + len, DEBUGFS_SIZE - len,
			"%s%s%s%s%s\n", single_line, single_line,
			single_line, single_line, single_line);
		spin_lock_irqsave(&me->hlock, irq_flags);
		hlist_for_each_entry_safe(gmaps, n, &me->maps, hn) {
		len += scnprintf(fileinfo + len, DEBUGFS_SIZE - len,
			"%-20d|0x%-18llX|0x%-18X|0x%-20lX\n\n",
			gmaps->fd, gmaps->phys,
			(uint32_t)gmaps->size,
			gmaps->va);
		}
		spin_unlock_irqrestore(&me->hlock, irq_flags);
		len += scnprintf(fileinfo + len, DEBUGFS_SIZE - len,
			"%-20s|%-20s|%-20s|%-20s\n",
			"len", "refs", "raddr", "flags");
		len += scnprintf(fileinfo + len, DEBUGFS_SIZE - len,
			"%s%s%s%s%s\n", single_line, single_line,
			single_line, single_line, single_line);
		spin_lock_irqsave(&me->hlock, irq_flags);
		hlist_for_each_entry_safe(gmaps, n, &me->maps, hn) {
		len += scnprintf(fileinfo + len, DEBUGFS_SIZE - len,
			"0x%-18X|%-20d|%-20lu|%-20u\n",
			(uint32_t)gmaps->len, gmaps->refs,
			gmaps->raddr, gmaps->flags);
		}
		spin_unlock_irqrestore(&me->hlock, irq_flags);
	} else {
		len += scnprintf(fileinfo + len, DEBUGFS_SIZE - len,
			 "\n%s %13s %d\n", "cid", ":", fl->cid);
		len += scnprintf(fileinfo + len, DEBUGFS_SIZE - len,
			"%s %12s %d\n", "tgid", ":", fl->tgid);
		len += scnprintf(fileinfo + len, DEBUGFS_SIZE - len,
			"%s %8s %d\n", "ssrcount", ":", fl->ssrcount);
		len += scnprintf(fileinfo + len, DEBUGFS_SIZE - len,
			"%s %14s %d\n", "pd", ":", fl->pd);
		len += scnprintf(fileinfo + len, DEBUGFS_SIZE - len,
			"%s %6s %d\n", "file_close", ":", fl->file_close);
		len += scnprintf(fileinfo + len, DEBUGFS_SIZE - len,
			"%s %9s %d\n", "profile", ":", fl->profile);
		len += scnprintf(fileinfo + len, DEBUGFS_SIZE - len,
			"%s %3s %d\n", "smmu.coherent", ":",
			fl->sctx->smmu.coherent);
		len += scnprintf(fileinfo + len, DEBUGFS_SIZE - len,
			"%s %4s %d\n", "smmu.enabled", ":",
			fl->sctx->smmu.enabled);
		len += scnprintf(fileinfo + len, DEBUGFS_SIZE - len,
			"%s %9s %d\n", "smmu.cb", ":", fl->sctx->smmu.cb);
		len += scnprintf(fileinfo + len, DEBUGFS_SIZE - len,
			"%s %5s %d\n", "smmu.secure", ":",
			fl->sctx->smmu.secure);
		len += scnprintf(fileinfo + len, DEBUGFS_SIZE - len,
			"%s %5s %d\n", "smmu.faults", ":",
			fl->sctx->smmu.faults);
		len += scnprintf(fileinfo + len, DEBUGFS_SIZE - len,
			"%s %s %d\n", "link.link_state",
		 ":", *&me->channel[fl->cid].link.link_state);

		len += scnprintf(fileinfo + len, DEBUGFS_SIZE - len,
			"\n=======%s %s %s======\n", title,
			" LIST OF MAPS ", title);

		len += scnprintf(fileinfo + len, DEBUGFS_SIZE - len,
			"%-20s|%-20s|%-20s\n", "va", "phys", "size");
		len += scnprintf(fileinfo + len, DEBUGFS_SIZE - len,
			"%s%s%s%s%s\n",
			single_line, single_line, single_line,
			single_line, single_line);
		mutex_lock(&fl->map_mutex);
		hlist_for_each_entry_safe(map, n, &fl->maps, hn) {
		len += scnprintf(fileinfo + len, DEBUGFS_SIZE - len,
			"0x%-20lX|0x%-20llX|0x%-20zu\n\n",
			map->va, map->phys,
			map->size);
		len += scnprintf(fileinfo + len, DEBUGFS_SIZE - len,
				"%s %d\n\n",
				"DEV_MINOR:", fl->dev_minor);
		}
		mutex_unlock(&fl->map_mutex);
		len += scnprintf(fileinfo + len, DEBUGFS_SIZE - len,
			"%-20s|%-20s|%-20s|%-20s\n",
			"len", "refs",
			"raddr", "uncached");
		len += scnprintf(fileinfo + len, DEBUGFS_SIZE - len,
			"%s%s%s%s%s\n",
			single_line, single_line, single_line,
			single_line, single_line);
		mutex_lock(&fl->map_mutex);
		hlist_for_each_entry_safe(map, n, &fl->maps, hn) {
		len += scnprintf(fileinfo + len, DEBUGFS_SIZE - len,
			"%-20zu|%-20d|0x%-20lX|%-20d\n\n",
			map->len, map->refs, map->raddr,
			map->uncached);
		}
		mutex_unlock(&fl->map_mutex);
		len += scnprintf(fileinfo + len, DEBUGFS_SIZE - len,
			"%-20s|%-20s\n", "secure", "attr");
		len += scnprintf(fileinfo + len, DEBUGFS_SIZE - len,
			"%s%s%s%s%s\n",
			single_line, single_line, single_line,
			single_line, single_line);
		mutex_lock(&fl->map_mutex);
		hlist_for_each_entry_safe(map, n, &fl->maps, hn) {
		len += scnprintf(fileinfo + len, DEBUGFS_SIZE - len,
			"%-20d|0x%-20lX\n\n",
			map->secure, map->attr);
		}
		mutex_unlock(&fl->map_mutex);
		len += scnprintf(fileinfo + len, DEBUGFS_SIZE - len,
			"\n%s %s %s\n", title,
			" LIST OF PENDING SMQCONTEXTS ", title);

		len += scnprintf(fileinfo + len, DEBUGFS_SIZE - len,
			"%-20s|%-10s|%-10s|%-10s|%-20s\n",
			"sc", "pid", "tgid", "used", "ctxid");
		len += scnprintf(fileinfo + len, DEBUGFS_SIZE - len,
			"%s%s%s%s%s\n", single_line, single_line,
			single_line, single_line, single_line);
		hlist_for_each_entry_safe(ictx, n, &fl->clst.pending, hn) {
			len += scnprintf(fileinfo + len, DEBUGFS_SIZE - len,
				"0x%-18X|%-10d|%-10d|%-10zu|0x%-20llX\n\n",
				ictx->sc, ictx->pid, ictx->tgid,
				ictx->used, ictx->ctxid);
		}

		len += scnprintf(fileinfo + len, DEBUGFS_SIZE - len,
			"\n%s %s %s\n", title,
			" LIST OF INTERRUPTED SMQCONTEXTS ", title);

		len += scnprintf(fileinfo + len, DEBUGFS_SIZE - len,
			"%-20s|%-10s|%-10s|%-10s|%-20s\n",
			"sc", "pid", "tgid", "used", "ctxid");
		len += scnprintf(fileinfo + len, DEBUGFS_SIZE - len,
			"%s%s%s%s%s\n", single_line, single_line,
			single_line, single_line, single_line);
		hlist_for_each_entry_safe(ictx, n, &fl->clst.interrupted, hn) {
			len += scnprintf(fileinfo + len, DEBUGFS_SIZE - len,
			"%-20u|%-20d|%-20d|%-20zu|0x%-20llX\n\n",
			ictx->sc, ictx->pid, ictx->tgid,
			ictx->used, ictx->ctxid);
		}
		spin_unlock(&fl->hlock);
	}
	if (len > DEBUGFS_SIZE)
		len = DEBUGFS_SIZE;
	ret = simple_read_from_buffer(buffer, count, position, fileinfo, len);
	kfree(fileinfo);
bail:
	return ret;
}

static const struct file_operations debugfs_fops = {
	.open = fastrpc_debugfs_open,
	.read = fastrpc_debugfs_read,
};
static int fastrpc_channel_open(struct fastrpc_file *fl)
{
	struct fastrpc_apps *me = &gfa;
	int cid = -1, err = 0;

	mutex_lock(&me->smd_mutex);

	VERIFY(err, fl && fl->sctx);
	if (err)
		goto bail;
	cid = fl->cid;
	VERIFY(err, cid >= ADSP_DOMAIN_ID && cid < NUM_CHANNELS);
	if (err) {
		err = -ECHRNG;
		goto bail;
	}
	if (me->channel[cid].ssrcount !=
				 me->channel[cid].prevssrcount) {
		if (!me->channel[cid].issubsystemup) {
			VERIFY(err, 0);
			if (err)
				goto bail;
		}
	}
	fl->ssrcount = me->channel[cid].ssrcount;
	if ((kref_get_unless_zero(&me->channel[cid].kref) == 0) ||
	    (me->channel[cid].chan == NULL)) {
		if (me->glink) {
			VERIFY(err, 0 == fastrpc_glink_register(cid, me));
			if (err)
				goto bail;
			VERIFY(err, 0 == fastrpc_glink_open(cid));
		} else {
			VERIFY(err, !smd_named_open_on_edge(FASTRPC_SMD_GUID,
				    gcinfo[cid].channel,
				    (smd_channel_t **)&me->channel[cid].chan,
				    (void *)(uintptr_t)cid,
				    smd_event_handler));
		}
		if (err)
			goto bail;

		VERIFY(err,
			wait_for_completion_timeout(&me->channel[cid].workport,
							RPC_TIMEOUT));
		if (err) {
			me->channel[cid].chan = NULL;
			goto bail;
		}
		kref_init(&me->channel[cid].kref);
		pr_info("'opened /dev/%s c %d %d'\n", gcinfo[cid].name,
						MAJOR(me->dev_no), cid);

		if (me->glink) {
			err = glink_queue_rx_intent(me->channel[cid].chan,
							NULL, 16);
			err |= glink_queue_rx_intent(me->channel[cid].chan,
							 NULL, 64);
			if (err)
				pr_warn("adsprpc: intent fail for %d err %d\n",
						cid, err);
		}
		if (cid == 0 && me->channel[cid].ssrcount !=
				 me->channel[cid].prevssrcount) {
			if (fastrpc_mmap_remove_ssr(fl))
				pr_err("ADSPRPC: SSR: Failed to unmap remote heap\n");
			me->channel[cid].prevssrcount =
						me->channel[cid].ssrcount;
		}
	}

bail:
	mutex_unlock(&me->smd_mutex);
	return err;
}

static int fastrpc_device_open(struct inode *inode, struct file *filp)
{
	int err = 0;
	struct dentry *debugfs_file;
	struct fastrpc_file *fl = NULL;
	struct fastrpc_apps *me = &gfa;
	char strpid[PID_SIZE];
	int buf_size = 0;

	/*
	 * Indicates the device node opened
	 * MINOR_NUM_DEV or MINOR_NUM_SECURE_DEV
	 */
	int dev_minor = MINOR(inode->i_rdev);

	VERIFY(err, ((dev_minor == MINOR_NUM_DEV) ||
			(dev_minor == MINOR_NUM_SECURE_DEV)));
	if (err) {
		pr_err("adsprpc: Invalid dev minor num %d\n", dev_minor);
		return err;
	}

	VERIFY(err, NULL != (fl = kzalloc(sizeof(*fl), GFP_KERNEL)));
	if (err)
		return err;
	snprintf(strpid, PID_SIZE, "%d", current->pid);
	buf_size = strlen(current->comm) + strlen("_") + strlen(strpid) + 1;
	VERIFY(err, NULL != (fl->debug_buf = kzalloc(buf_size, GFP_KERNEL)));
	if (err) {
		kfree(fl);
		return err;
	}
	snprintf(fl->debug_buf, UL_SIZE, "%.10s%s%d",
	current->comm, "_", current->pid);
	debugfs_file = debugfs_create_file(fl->debug_buf, 0644,
	debugfs_root, fl, &debugfs_fops);

	context_list_ctor(&fl->clst);
	spin_lock_init(&fl->hlock);
	INIT_HLIST_HEAD(&fl->maps);
	INIT_HLIST_HEAD(&fl->cached_bufs);
	INIT_HLIST_HEAD(&fl->remote_bufs);
	INIT_HLIST_NODE(&fl->hn);
	fl->tgid = current->tgid;
	fl->apps = me;
	fl->mode = FASTRPC_MODE_SERIAL;
	fl->cid = -1;
	fl->init_mem = NULL;
	fl->dev_minor = dev_minor;

	if (debugfs_file != NULL)
		fl->debugfs_file = debugfs_file;
	memset(&fl->perf, 0, sizeof(fl->perf));
	filp->private_data = fl;
	mutex_init(&fl->map_mutex);
	spin_lock(&me->hlock);
	hlist_add_head(&fl->hn, &me->drivers);
	spin_unlock(&me->hlock);
	return 0;
}

static int fastrpc_get_info(struct fastrpc_file *fl, uint32_t *info)
{
	int err = 0;
	uint32_t cid;

	VERIFY(err, fl != NULL);
	if (err)
		goto bail;
	if (fl->cid == -1) {
		cid = *info;
		VERIFY(err, cid < NUM_CHANNELS);
		if (err)
			goto bail;
		/* Check to see if the device node is non-secure */
		if (fl->dev_minor == MINOR_NUM_DEV &&
			fl->apps->secure_flag == true) {
			/*
			 * For non secure device node check and make sure that
			 * the channel allows non-secure access
			 * If not, bail. Session will not start.
			 * cid will remain -1 and client will not be able to
			 * invoke any other methods without failure
			 */
			if (fl->apps->channel[cid].secure == SECURE_CHANNEL) {
				err = -EPERM;
				pr_err("adsprpc: GetInfo failed dev %d, cid %d, secure %d\n",
				  fl->dev_minor, cid,
					fl->apps->channel[cid].secure);
				goto bail;
			}
		}
		fl->cid = cid;
		fl->ssrcount = fl->apps->channel[cid].ssrcount;
		VERIFY(err, !fastrpc_session_alloc_locked(
				&fl->apps->channel[cid], 0, &fl->sctx));
		if (err)
			goto bail;
	}
	if (fl->sctx)
		*info = (fl->sctx->smmu.enabled ? 1 : 0);
bail:
	return err;
}

static int fastrpc_internal_control(struct fastrpc_file *fl,
					struct fastrpc_ioctl_control *cp)
{
	int err = 0;

	VERIFY(err, !IS_ERR_OR_NULL(fl) && !IS_ERR_OR_NULL(fl->apps));
	if (err)
		goto bail;
	VERIFY(err, !IS_ERR_OR_NULL(cp));
	if (err)
		goto bail;

	switch (cp->req) {
	case FASTRPC_CONTROL_KALLOC:
		cp->kalloc.kalloc_support = 1;
		break;
	default:
		err = -ENOTTY;
		break;
	}
bail:
	return err;
}

static long fastrpc_device_ioctl(struct file *file, unsigned int ioctl_num,
				 unsigned long ioctl_param)
{
	union {
		struct fastrpc_ioctl_invoke_attrs inv;
		struct fastrpc_ioctl_mmap mmap;
		struct fastrpc_ioctl_munmap munmap;
		struct fastrpc_ioctl_init_attrs init;
		struct fastrpc_ioctl_perf perf;
		struct fastrpc_ioctl_control cp;
	} p;
	void *param = (char *)ioctl_param;
	struct fastrpc_file *fl = (struct fastrpc_file *)file->private_data;
	int size = 0, err = 0;
	uint32_t info;

	p.inv.fds = NULL;
	p.inv.attrs = NULL;
	spin_lock(&fl->hlock);
	if (fl->file_close == 1) {
		err = EBADF;
		pr_warn("ADSPRPC: fastrpc_device_release is happening, So not sending any new requests to DSP");
		spin_unlock(&fl->hlock);
		goto bail;
	}
	spin_unlock(&fl->hlock);

	switch (ioctl_num) {
	case FASTRPC_IOCTL_INVOKE:
		size = sizeof(struct fastrpc_ioctl_invoke);
	case FASTRPC_IOCTL_INVOKE_FD:
		if (!size)
			size = sizeof(struct fastrpc_ioctl_invoke_fd);
		/* fall through */
	case FASTRPC_IOCTL_INVOKE_ATTRS:
		if (!size)
			size = sizeof(struct fastrpc_ioctl_invoke_attrs);
		K_COPY_FROM_USER(err, 0, &p.inv, param, size);
		if (err)
			goto bail;
		VERIFY(err, 0 == (err = fastrpc_internal_invoke(fl, fl->mode,
						0, &p.inv)));
		if (err)
			goto bail;
		break;
	case FASTRPC_IOCTL_MMAP:
		K_COPY_FROM_USER(err, 0, &p.mmap, param,
						sizeof(p.mmap));
		if (err)
			goto bail;
		VERIFY(err, 0 == (err = fastrpc_internal_mmap(fl, &p.mmap)));
		if (err)
			goto bail;
		K_COPY_TO_USER(err, 0, param, &p.mmap, sizeof(p.mmap));
		if (err)
			goto bail;
		break;
	case FASTRPC_IOCTL_MUNMAP:
		K_COPY_FROM_USER(err, 0, &p.munmap, param,
						sizeof(p.munmap));
		if (err)
			goto bail;
		VERIFY(err, 0 == (err = fastrpc_internal_munmap(fl,
							&p.munmap)));
		if (err)
			goto bail;
		break;
	case FASTRPC_IOCTL_MMAP_64:
		K_COPY_FROM_USER(err, 0, &p.mmap, param,
						sizeof(p.mmap));
		if (err)
			goto bail;
		VERIFY(err, 0 == (err = fastrpc_internal_mmap(fl, &p.mmap)));
		if (err)
			goto bail;
		K_COPY_TO_USER(err, 0, param, &p.mmap, sizeof(p.mmap));
		if (err)
			goto bail;
		break;
	case FASTRPC_IOCTL_MUNMAP_64:
		K_COPY_FROM_USER(err, 0, &p.munmap, param,
						sizeof(p.munmap));
		if (err)
			goto bail;
		VERIFY(err, 0 == (err = fastrpc_internal_munmap(fl,
							&p.munmap)));
		if (err)
			goto bail;
		break;
	case FASTRPC_IOCTL_SETMODE:
		switch ((uint32_t)ioctl_param) {
		case FASTRPC_MODE_PARALLEL:
		case FASTRPC_MODE_SERIAL:
			fl->mode = (uint32_t)ioctl_param;
			break;
		case FASTRPC_MODE_PROFILE:
			fl->profile = (uint32_t)ioctl_param;
			break;
		default:
			err = -ENOTTY;
			break;
		}
		break;
	case FASTRPC_IOCTL_GETPERF:
		K_COPY_FROM_USER(err, 0, &p.perf,
					param, sizeof(p.perf));
		if (err)
			goto bail;
		p.perf.numkeys = sizeof(struct fastrpc_perf)/sizeof(int64_t);
		if (p.perf.keys) {
			char *keys = PERF_KEYS;

			K_COPY_TO_USER(err, 0, (void *)p.perf.keys,
						 keys, strlen(keys)+1);
			if (err)
				goto bail;
		}
		if (p.perf.data) {
			K_COPY_TO_USER(err, 0, (void *)p.perf.data,
						 &fl->perf, sizeof(fl->perf));
		}
		K_COPY_TO_USER(err, 0, param, &p.perf, sizeof(p.perf));
		if (err)
			goto bail;
		break;
	case FASTRPC_IOCTL_CONTROL:
		K_COPY_FROM_USER(err, 0, &p.cp, param,
				sizeof(p.cp));
		if (err)
			goto bail;
		VERIFY(err, 0 == (err = fastrpc_internal_control(fl, &p.cp)));
		if (err)
			goto bail;
		if (p.cp.req == FASTRPC_CONTROL_KALLOC) {
			K_COPY_TO_USER(err, 0, param, &p.cp, sizeof(p.cp));
			if (err)
				goto bail;
		}
		break;
	case FASTRPC_IOCTL_GETINFO:
		K_COPY_FROM_USER(err, 0, &info, param, sizeof(info));
		if (err)
			goto bail;
		VERIFY(err, 0 == (err = fastrpc_get_info(fl, &info)));
		if (err)
			goto bail;
		K_COPY_TO_USER(err, 0, param, &info, sizeof(info));
		if (err)
			goto bail;
		break;
	case FASTRPC_IOCTL_INIT:
		p.init.attrs = 0;
		p.init.siglen = 0;
		size = sizeof(struct fastrpc_ioctl_init);
		/* fall through */
	case FASTRPC_IOCTL_INIT_ATTRS:
		if (!size)
			size = sizeof(struct fastrpc_ioctl_init_attrs);
		K_COPY_FROM_USER(err, 0, &p.init, param, size);
		if (err)
			goto bail;
		VERIFY(err, p.init.init.filelen >= 0 &&
			p.init.init.memlen >= 0);
		if (err)
			goto bail;
		VERIFY(err, 0 == fastrpc_init_process(fl, &p.init));
		if (err)
			goto bail;
		break;

	default:
		err = -ENOTTY;
		pr_info("bad ioctl: %d\n", ioctl_num);
		break;
	}
 bail:
	return err;
}

static int fastrpc_restart_notifier_cb(struct notifier_block *nb,
					unsigned long code,
					void *data)
{
	struct fastrpc_apps *me = &gfa;
	struct fastrpc_channel_ctx *ctx;
	struct notif_data *notifdata = data;
	int cid;

	ctx = container_of(nb, struct fastrpc_channel_ctx, nb);
	cid = ctx - &me->channel[0];
	if (code == SUBSYS_BEFORE_SHUTDOWN) {
		mutex_lock(&me->smd_mutex);
		ctx->ssrcount++;
		ctx->issubsystemup = 0;
		if (ctx->chan) {
			if (me->glink)
				fastrpc_glink_close(ctx->chan, cid);
			else
				smd_close(ctx->chan);

			ctx->chan = 0;
			pr_info("'restart notifier: closed /dev/%s c %d %d'\n",
				 gcinfo[cid].name, MAJOR(me->dev_no), cid);
		}
		mutex_unlock(&me->smd_mutex);
		if (cid == 0)
			me->staticpd_flags = 0;
		fastrpc_notify_drivers(me, cid);
	} else if (code == SUBSYS_RAMDUMP_NOTIFICATION) {
		if (me->channel[0].remoteheap_ramdump_dev &&
				notifdata->enable_ramdump) {
			me->channel[0].ramdumpenabled = 1;
		}
	} else if (code == SUBSYS_AFTER_POWERUP) {
		ctx->issubsystemup = 1;
	}

	return NOTIFY_DONE;
}

static int fastrpc_smmu_fault_handler(struct iommu_domain *domain,
	struct device *dev, unsigned long iova, int flags, void *token)
{
	struct fastrpc_session_ctx *sess = (struct fastrpc_session_ctx *)token;
	int err = 0;

	VERIFY(err, sess != NULL);
	if (err)
		return err;
	sess->smmu.faults++;
	dev_err(dev, "ADSPRPC context fault: iova=0x%08lx, cb = %d, faults=%d",
					iova, sess->smmu.cb, sess->smmu.faults);
	return 0;
}

static const struct file_operations fops = {
	.open = fastrpc_device_open,
	.release = fastrpc_device_release,
	.unlocked_ioctl = fastrpc_device_ioctl,
	.compat_ioctl = compat_fastrpc_device_ioctl,
};

static struct of_device_id fastrpc_match_table[] = {
	{ .compatible = "qcom,msm-fastrpc-adsp", },
	{ .compatible = "qcom,msm-fastrpc-compute-cb", },
	{ .compatible = "qcom,msm-fastrpc-legacy-compute-cb", },
	{ .compatible = "qcom,msm-adsprpc-mem-region", },
	{}
};

static int fastrpc_cb_probe(struct device *dev)
{
	struct fastrpc_channel_ctx *chan;
	struct fastrpc_session_ctx *sess;
	struct of_phandle_args iommuspec;
	const char *name;
	unsigned int start = 0x80000000;
	int err = 0, i;
	int secure_vmid = VMID_CP_PIXEL;

	VERIFY(err, NULL != (name = of_get_property(dev->of_node,
					 "label", NULL)));
	if (err)
		goto bail;
	for (i = 0; i < NUM_CHANNELS; i++) {
		if (!gcinfo[i].name)
			continue;
		if (!strcmp(name, gcinfo[i].name))
			break;
	}
	VERIFY(err, i < NUM_CHANNELS);
	if (err)
		goto bail;
	chan = &gcinfo[i];
	VERIFY(err, chan->sesscount < NUM_SESSIONS);
	if (err)
		goto bail;

	VERIFY(err, !of_parse_phandle_with_args(dev->of_node, "iommus",
						"#iommu-cells", 0, &iommuspec));
	if (err)
		goto bail;
	sess = &chan->session[chan->sesscount];
	sess->smmu.cb = iommuspec.args[0];
	sess->used = 0;
	sess->smmu.coherent = of_property_read_bool(dev->of_node,
						"dma-coherent");
	sess->smmu.secure = of_property_read_bool(dev->of_node,
						"qcom,secure-context-bank");
	if (sess->smmu.secure)
		start = 0x60000000;
	VERIFY(err, !IS_ERR_OR_NULL(sess->smmu.mapping =
				arm_iommu_create_mapping(&platform_bus_type,
						start, 0x70000000)));
	if (err)
		goto bail;
	iommu_set_fault_handler(sess->smmu.mapping->domain,
				fastrpc_smmu_fault_handler, sess);
	if (sess->smmu.secure)
		iommu_domain_set_attr(sess->smmu.mapping->domain,
				DOMAIN_ATTR_SECURE_VMID,
				&secure_vmid);

	VERIFY(err, !arm_iommu_attach_device(dev, sess->smmu.mapping));
	if (err)
		goto bail;
	sess->smmu.dev = dev;
	sess->smmu.enabled = 1;
	chan->sesscount++;
	debugfs_global_file = debugfs_create_file("global", 0644, debugfs_root,
							NULL, &debugfs_fops);

bail:
	return err;
}

static int fastrpc_cb_legacy_probe(struct device *dev)
{
	struct device_node *domains_child_node = NULL;
	struct device_node *ctx_node = NULL;
	struct fastrpc_channel_ctx *chan;
	struct fastrpc_session_ctx *first_sess, *sess;
	const char *name;
	unsigned int *range = NULL, range_size = 0;
	unsigned int *sids = NULL, sids_size = 0;
	int err = 0, ret = 0, i;

	VERIFY(err, 0 != (domains_child_node = of_get_child_by_name(
			dev->of_node,
			"qcom,msm_fastrpc_compute_cb")));
	if (err)
		goto bail;
	VERIFY(err, 0 != (ctx_node = of_parse_phandle(
			domains_child_node,
			"qcom,adsp-shared-phandle", 0)));
	if (err)
		goto bail;
	VERIFY(err, 0 != of_get_property(domains_child_node,
				"qcom,adsp-shared-sids", &sids_size));
	if (err)
		goto bail;
	VERIFY(err, sids = kzalloc(sids_size, GFP_KERNEL));
	if (err)
		goto bail;
	ret = of_property_read_u32_array(domains_child_node,
					"qcom,adsp-shared-sids",
					sids,
					sids_size/sizeof(unsigned int));
	if (ret)
		goto bail;
	VERIFY(err, 0 != (name = of_get_property(ctx_node, "label", NULL)));
	if (err)
		goto bail;
	VERIFY(err, 0 != of_get_property(domains_child_node,
					"qcom,virtual-addr-pool", &range_size));
	if (err)
		goto bail;
	VERIFY(err, range = kzalloc(range_size, GFP_KERNEL));
	if (err)
		goto bail;
	ret = of_property_read_u32_array(domains_child_node,
					"qcom,virtual-addr-pool",
					range,
					range_size/sizeof(unsigned int));
	if (ret)
		goto bail;

	chan = &gcinfo[0];
	VERIFY(err, chan->sesscount < NUM_SESSIONS);
	if (err)
		goto bail;
	first_sess = &chan->session[chan->sesscount];
	first_sess->smmu.dev = msm_iommu_get_ctx(name);
	VERIFY(err, !IS_ERR_OR_NULL(first_sess->smmu.mapping =
			arm_iommu_create_mapping(
				msm_iommu_get_bus(first_sess->smmu.dev),
				range[0], range[1])));
	if (err)
		goto bail;
	VERIFY(err, !arm_iommu_attach_device(first_sess->dev,
					first_sess->smmu.mapping));
	if (err)
		goto bail;
	for (i = 0; i < sids_size/sizeof(unsigned int); i++) {
		VERIFY(err, chan->sesscount < NUM_SESSIONS);
		if (err)
			goto bail;
		sess = &chan->session[chan->sesscount];
		sess->smmu.cb = sids[i];
		sess->smmu.dev = first_sess->smmu.dev;
		sess->smmu.enabled = 1;
		sess->smmu.mapping = first_sess->smmu.mapping;
		chan->sesscount++;
	}
bail:
	kfree(sids);
	kfree(range);
	return err;
}

static void configure_secure_channels(uint32_t secure_domains)
{
	struct fastrpc_apps *me = &gfa;
	int ii = 0;
	/*
	 * secure_domains contains the bitmask of the secure channels
	 *  Bit 0 - ADSP
	 *  Bit 1 - MDSP
	 *  Bit 2 - SLPI
	 *  Bit 3 - CDSP
	 */
	for (ii = ADSP_DOMAIN_ID; ii <= CDSP_DOMAIN_ID; ++ii) {
		int secure = (secure_domains >> ii) & 0x01;

		me->channel[ii].secure = secure;
	}
}

static int fastrpc_probe(struct platform_device *pdev)
{
	int err = 0;
	struct fastrpc_apps *me = &gfa;
	struct device *dev = &pdev->dev;
	uint32_t secure_domains;

	if (of_get_property(dev->of_node,
		"qcom,secure-domains", NULL) != NULL) {
		VERIFY(err, !of_property_read_u32(dev->of_node,
				  "qcom,secure-domains",
				  &secure_domains));
		if (!err) {
			me->secure_flag = true;
			configure_secure_channels(secure_domains);
		} else {
			me->secure_flag = false;
			pr_info("adsprpc: unable to read the domain configuration from dts\n");
		}
	}
	if (of_device_is_compatible(dev->of_node,
					"qcom,msm-fastrpc-compute-cb"))
		return fastrpc_cb_probe(dev);

	if (of_device_is_compatible(dev->of_node,
					"qcom,msm-fastrpc-legacy-compute-cb"))
		return fastrpc_cb_legacy_probe(dev);

	if (of_device_is_compatible(dev->of_node,
					"qcom,msm-adsprpc-mem-region")) {
		me->dev = dev;
		me->channel[0].remoteheap_ramdump_dev =
				create_ramdump_device("adsp_rh", dev);
		if (IS_ERR_OR_NULL(me->channel[0].remoteheap_ramdump_dev)) {
			pr_err("ADSPRPC: Unable to create adsp-remoteheap ramdump device.\n");
			me->channel[0].remoteheap_ramdump_dev = NULL;
		}
		return 0;
	}
	if (of_property_read_bool(dev->of_node,
					"qcom,fastrpc-vmid-heap-shared"))
		gcinfo[0].heap_vmid = AC_VM_ADSP_HEAP_SHARED;
	else
		gcinfo[0].heap_vmid = VMID_ADSP_Q6;
	pr_info("ADSPRPC: gcinfo[0].heap_vmid %d\n", gcinfo[0].heap_vmid);
	me->glink = of_property_read_bool(dev->of_node, "qcom,fastrpc-glink");
	VERIFY(err, !of_platform_populate(pdev->dev.of_node,
					  fastrpc_match_table,
					  NULL, &pdev->dev));
	if (err)
		goto bail;
bail:
	return err;
}

static void fastrpc_deinit(void)
{
	struct fastrpc_apps *me = &gfa;
	struct fastrpc_channel_ctx *chan = gcinfo;
	int i, j;

	for (i = 0; i < NUM_CHANNELS; i++, chan++) {
		if (chan->chan) {
			kref_put_mutex(&chan->kref,
				fastrpc_channel_close, &me->smd_mutex);
			chan->chan = NULL;
		}
		for (j = 0; j < NUM_SESSIONS; j++) {
			struct fastrpc_session_ctx *sess = &chan->session[j];

			if (sess->smmu.dev) {
				arm_iommu_detach_device(sess->smmu.dev);
				sess->smmu.dev = NULL;
			}
			if (sess->smmu.mapping) {
				arm_iommu_release_mapping(sess->smmu.mapping);
				sess->smmu.mapping = NULL;
			}
		}
	}
}

static struct platform_driver fastrpc_driver = {
	.probe = fastrpc_probe,
	.driver = {
		.name = "fastrpc",
		.owner = THIS_MODULE,
		.of_match_table = fastrpc_match_table,
	},
};

static int __init fastrpc_device_init(void)
{
	struct fastrpc_apps *me = &gfa;
	struct device *dev = NULL;
	struct device *secure_dev = NULL;
	int err = 0, i;

	debugfs_root = debugfs_create_dir("adsprpc", NULL);
	memset(me, 0, sizeof(*me));
	fastrpc_init(me);
	me->dev = NULL;
	me->secure_flag = false;
	VERIFY(err, 0 == platform_driver_register(&fastrpc_driver));
	if (err)
		goto register_bail;
	VERIFY(err, 0 == alloc_chrdev_region(&me->dev_no, 0, NUM_CHANNELS,
					DEVICE_NAME));
	if (err)
		goto alloc_chrdev_bail;
	cdev_init(&me->cdev, &fops);
	me->cdev.owner = THIS_MODULE;
	VERIFY(err, 0 == cdev_add(&me->cdev, MKDEV(MAJOR(me->dev_no), 0),
				NUM_DEVICES));
	if (err)
		goto cdev_init_bail;
	me->class = class_create(THIS_MODULE, "fastrpc");
	VERIFY(err, !IS_ERR(me->class));
	if (err)
		goto class_create_bail;
	me->compat = (NULL == fops.compat_ioctl) ? 0 : 1;
	/*
	 * Create devices and register with sysfs
	 * Create first device with minor number 0
	 */
	dev = device_create(me->class, NULL,
				MKDEV(MAJOR(me->dev_no), MINOR_NUM_DEV),
				NULL, DEVICE_NAME);
	VERIFY(err, !IS_ERR_OR_NULL(dev));
	if (err)
		goto device_create_bail;

	/* Create secure device with minor number for secure device */
	secure_dev = device_create(me->class, NULL,
				MKDEV(MAJOR(me->dev_no), MINOR_NUM_SECURE_DEV),
				NULL, DEVICE_NAME_SECURE);
	VERIFY(err, !IS_ERR_OR_NULL(secure_dev));
	if (err)
		goto device_create_bail;

	for (i = 0; i < NUM_CHANNELS; i++) {
		me->channel[i].dev = secure_dev;
		if (i == CDSP_DOMAIN_ID)
			me->channel[i].dev = dev;
		me->channel[i].ssrcount = 0;
		me->channel[i].prevssrcount = 0;
		me->channel[i].issubsystemup = 1;
		me->channel[i].ramdumpenabled = 0;
		me->channel[i].remoteheap_ramdump_dev = NULL;
		me->channel[i].nb.notifier_call = fastrpc_restart_notifier_cb;
		me->channel[i].handle = subsys_notif_register_notifier(
							gcinfo[i].subsys,
							&me->channel[i].nb);
	}
	me->client = msm_ion_client_create(DEVICE_NAME);
	VERIFY(err, !IS_ERR_OR_NULL(me->client));
	if (err)
		goto device_create_bail;

	return 0;
device_create_bail:
	for (i = 0; i < NUM_CHANNELS; i++) {
		if (me->channel[i].handle)
			subsys_notif_unregister_notifier(me->channel[i].handle,
							&me->channel[i].nb);
	}
	if (!IS_ERR_OR_NULL(dev))
		device_destroy(me->class, MKDEV(MAJOR(me->dev_no),
						MINOR_NUM_DEV));
	if (!IS_ERR_OR_NULL(secure_dev))
		device_destroy(me->class, MKDEV(MAJOR(me->dev_no),
						 MINOR_NUM_SECURE_DEV));
	class_destroy(me->class);
class_create_bail:
	cdev_del(&me->cdev);
cdev_init_bail:
	unregister_chrdev_region(me->dev_no, NUM_CHANNELS);
alloc_chrdev_bail:
register_bail:
	fastrpc_deinit();
	return err;
}

static void __exit fastrpc_device_exit(void)
{
	struct fastrpc_apps *me = &gfa;
	int i;

	fastrpc_file_list_dtor(me);
	fastrpc_deinit();
	for (i = 0; i < NUM_CHANNELS; i++) {
		if (!gcinfo[i].name)
			continue;
		subsys_notif_unregister_notifier(me->channel[i].handle,
						&me->channel[i].nb);
	}

	/* Destroy the secure and non secure devices */
	device_destroy(me->class, MKDEV(MAJOR(me->dev_no), MINOR_NUM_DEV));
	device_destroy(me->class, MKDEV(MAJOR(me->dev_no),
					 MINOR_NUM_SECURE_DEV));

	class_destroy(me->class);
	cdev_del(&me->cdev);
	unregister_chrdev_region(me->dev_no, NUM_CHANNELS);
	ion_client_destroy(me->client);
	debugfs_remove_recursive(debugfs_root);
}

late_initcall(fastrpc_device_init);
module_exit(fastrpc_device_exit);

MODULE_LICENSE("GPL v2");<|MERGE_RESOLUTION|>--- conflicted
+++ resolved
@@ -298,12 +298,7 @@
 	int uncached;
 	int secure;
 	uintptr_t attr;
-<<<<<<< HEAD
 	bool is_filemap; /*flag to indicate map used in process init*/
-=======
-	bool is_filemap;
-	/*flag to indicate map used in process init*/
->>>>>>> 67887f6a
 };
 
 struct fastrpc_perf {
