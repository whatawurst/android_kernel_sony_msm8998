/* binder.c
 *
 * Android IPC Subsystem
 *
 * Copyright (C) 2007-2008 Google, Inc.
 *
 * This software is licensed under the terms of the GNU General Public
 * License version 2, as published by the Free Software Foundation, and
 * may be copied, distributed, and modified under those terms.
 *
 * This program is distributed in the hope that it will be useful,
 * but WITHOUT ANY WARRANTY; without even the implied warranty of
 * MERCHANTABILITY or FITNESS FOR A PARTICULAR PURPOSE.  See the
 * GNU General Public License for more details.
 *
 */

/*
 * Locking overview
 *
 * There are 3 main spinlocks which must be acquired in the
 * order shown:
 *
 * 1) proc->outer_lock : protects binder_ref
 *    binder_proc_lock() and binder_proc_unlock() are
 *    used to acq/rel.
 * 2) node->lock : protects most fields of binder_node.
 *    binder_node_lock() and binder_node_unlock() are
 *    used to acq/rel
 * 3) proc->inner_lock : protects the thread and node lists
 *    (proc->threads, proc->waiting_threads, proc->nodes)
 *    and all todo lists associated with the binder_proc
 *    (proc->todo, thread->todo, proc->delivered_death and
 *    node->async_todo), as well as thread->transaction_stack
 *    binder_inner_proc_lock() and binder_inner_proc_unlock()
 *    are used to acq/rel
 *
 * Any lock under procA must never be nested under any lock at the same
 * level or below on procB.
 *
 * Functions that require a lock held on entry indicate which lock
 * in the suffix of the function name:
 *
 * foo_olocked() : requires node->outer_lock
 * foo_nlocked() : requires node->lock
 * foo_ilocked() : requires proc->inner_lock
 * foo_oilocked(): requires proc->outer_lock and proc->inner_lock
 * foo_nilocked(): requires node->lock and proc->inner_lock
 * ...
 */

#define pr_fmt(fmt) KBUILD_MODNAME ": " fmt

#include <asm/cacheflush.h>
#include <linux/fdtable.h>
#include <linux/file.h>
#include <linux/freezer.h>
#include <linux/fs.h>
#include <linux/list.h>
#include <linux/miscdevice.h>
#include <linux/module.h>
#include <linux/mutex.h>
#include <linux/nsproxy.h>
#include <linux/poll.h>
#include <linux/debugfs.h>
#include <linux/rbtree.h>
#include <linux/sched.h>
#include <linux/seq_file.h>
#include <linux/uaccess.h>
#include <linux/pid_namespace.h>
#include <linux/security.h>
#include <linux/spinlock.h>

#include <uapi/linux/android/binder.h>
#include "binder_alloc.h"
#include "binder_trace.h"

static HLIST_HEAD(binder_deferred_list);
static DEFINE_MUTEX(binder_deferred_lock);

static HLIST_HEAD(binder_devices);
static HLIST_HEAD(binder_procs);
static DEFINE_MUTEX(binder_procs_lock);

static HLIST_HEAD(binder_dead_nodes);
static DEFINE_SPINLOCK(binder_dead_nodes_lock);

static struct dentry *binder_debugfs_dir_entry_root;
static struct dentry *binder_debugfs_dir_entry_proc;
static atomic_t binder_last_id;
static struct workqueue_struct *binder_deferred_workqueue;

#define BINDER_DEBUG_ENTRY(name) \
static int binder_##name##_open(struct inode *inode, struct file *file) \
{ \
	return single_open(file, binder_##name##_show, inode->i_private); \
} \
\
static const struct file_operations binder_##name##_fops = { \
	.owner = THIS_MODULE, \
	.open = binder_##name##_open, \
	.read = seq_read, \
	.llseek = seq_lseek, \
	.release = single_release, \
}

static int binder_proc_show(struct seq_file *m, void *unused);
BINDER_DEBUG_ENTRY(proc);

/* This is only defined in include/asm-arm/sizes.h */
#ifndef SZ_1K
#define SZ_1K                               0x400
#endif

#ifndef SZ_4M
#define SZ_4M                               0x400000
#endif

#define FORBIDDEN_MMAP_FLAGS                (VM_WRITE)

#define BINDER_SMALL_BUF_SIZE (PAGE_SIZE * 64)

enum {
	BINDER_DEBUG_USER_ERROR             = 1U << 0,
	BINDER_DEBUG_FAILED_TRANSACTION     = 1U << 1,
	BINDER_DEBUG_DEAD_TRANSACTION       = 1U << 2,
	BINDER_DEBUG_OPEN_CLOSE             = 1U << 3,
	BINDER_DEBUG_DEAD_BINDER            = 1U << 4,
	BINDER_DEBUG_DEATH_NOTIFICATION     = 1U << 5,
	BINDER_DEBUG_READ_WRITE             = 1U << 6,
	BINDER_DEBUG_USER_REFS              = 1U << 7,
	BINDER_DEBUG_THREADS                = 1U << 8,
	BINDER_DEBUG_TRANSACTION            = 1U << 9,
	BINDER_DEBUG_TRANSACTION_COMPLETE   = 1U << 10,
	BINDER_DEBUG_FREE_BUFFER            = 1U << 11,
	BINDER_DEBUG_INTERNAL_REFS          = 1U << 12,
	BINDER_DEBUG_PRIORITY_CAP           = 1U << 13,
	BINDER_DEBUG_SPINLOCKS              = 1U << 14,
};
static uint32_t binder_debug_mask = BINDER_DEBUG_USER_ERROR |
	BINDER_DEBUG_FAILED_TRANSACTION | BINDER_DEBUG_DEAD_TRANSACTION;
module_param_named(debug_mask, binder_debug_mask, uint, 0644);

static char *binder_devices_param = CONFIG_ANDROID_BINDER_DEVICES;
module_param_named(devices, binder_devices_param, charp, S_IRUGO);

static DECLARE_WAIT_QUEUE_HEAD(binder_user_error_wait);
static int binder_stop_on_user_error;

static int binder_set_stop_on_user_error(const char *val,
					 struct kernel_param *kp)
{
	int ret;

	ret = param_set_int(val, kp);
	if (binder_stop_on_user_error < 2)
		wake_up(&binder_user_error_wait);
	return ret;
}
module_param_call(stop_on_user_error, binder_set_stop_on_user_error,
	param_get_int, &binder_stop_on_user_error, 0644);

#define binder_debug(mask, x...) \
	do { \
		if (binder_debug_mask & mask) \
			pr_info(x); \
	} while (0)

#define binder_user_error(x...) \
	do { \
		if (binder_debug_mask & BINDER_DEBUG_USER_ERROR) \
			pr_info(x); \
		if (binder_stop_on_user_error) \
			binder_stop_on_user_error = 2; \
	} while (0)

#define to_flat_binder_object(hdr) \
	container_of(hdr, struct flat_binder_object, hdr)

#define to_binder_fd_object(hdr) container_of(hdr, struct binder_fd_object, hdr)

#define to_binder_buffer_object(hdr) \
	container_of(hdr, struct binder_buffer_object, hdr)

#define to_binder_fd_array_object(hdr) \
	container_of(hdr, struct binder_fd_array_object, hdr)

enum binder_stat_types {
	BINDER_STAT_PROC,
	BINDER_STAT_THREAD,
	BINDER_STAT_NODE,
	BINDER_STAT_REF,
	BINDER_STAT_DEATH,
	BINDER_STAT_TRANSACTION,
	BINDER_STAT_TRANSACTION_COMPLETE,
	BINDER_STAT_COUNT
};

struct binder_stats {
	atomic_t br[_IOC_NR(BR_FAILED_REPLY) + 1];
	atomic_t bc[_IOC_NR(BC_REPLY_SG) + 1];
	atomic_t obj_created[BINDER_STAT_COUNT];
	atomic_t obj_deleted[BINDER_STAT_COUNT];
};

static struct binder_stats binder_stats;

static inline void binder_stats_deleted(enum binder_stat_types type)
{
	atomic_inc(&binder_stats.obj_deleted[type]);
}

static inline void binder_stats_created(enum binder_stat_types type)
{
	atomic_inc(&binder_stats.obj_created[type]);
}

struct binder_transaction_log_entry {
	int debug_id;
	int debug_id_done;
	int call_type;
	int from_proc;
	int from_thread;
	int target_handle;
	int to_proc;
	int to_thread;
	int to_node;
	int data_size;
	int offsets_size;
	int return_error_line;
	uint32_t return_error;
	uint32_t return_error_param;
	const char *context_name;
};
struct binder_transaction_log {
	atomic_t cur;
	bool full;
	struct binder_transaction_log_entry entry[32];
};
static struct binder_transaction_log binder_transaction_log;
static struct binder_transaction_log binder_transaction_log_failed;

static struct binder_transaction_log_entry *binder_transaction_log_add(
	struct binder_transaction_log *log)
{
	struct binder_transaction_log_entry *e;
	unsigned int cur = atomic_inc_return(&log->cur);

	if (cur >= ARRAY_SIZE(log->entry))
		log->full = true;
	e = &log->entry[cur % ARRAY_SIZE(log->entry)];
	WRITE_ONCE(e->debug_id_done, 0);
	/*
	 * write-barrier to synchronize access to e->debug_id_done.
	 * We make sure the initialized 0 value is seen before
	 * memset() other fields are zeroed by memset.
	 */
	smp_wmb();
	memset(e, 0, sizeof(*e));
	return e;
}

struct binder_context {
	struct binder_node *binder_context_mgr_node;
	struct mutex context_mgr_node_lock;

	kuid_t binder_context_mgr_uid;
	const char *name;
};

struct binder_device {
	struct hlist_node hlist;
	struct miscdevice miscdev;
	struct binder_context context;
};

/**
 * struct binder_work - work enqueued on a worklist
 * @entry:             node enqueued on list
 * @type:              type of work to be performed
 *
 * There are separate work lists for proc, thread, and node (async).
 */
struct binder_work {
	struct list_head entry;

	enum binder_work_type {
		BINDER_WORK_TRANSACTION = 1,
		BINDER_WORK_TRANSACTION_COMPLETE,
		BINDER_WORK_RETURN_ERROR,
		BINDER_WORK_NODE,
		BINDER_WORK_DEAD_BINDER,
		BINDER_WORK_DEAD_BINDER_AND_CLEAR,
		BINDER_WORK_CLEAR_DEATH_NOTIFICATION,
	} type;
};

struct binder_error {
	struct binder_work work;
	uint32_t cmd;
};

/**
 * struct binder_node - binder node bookkeeping
 * @debug_id:             unique ID for debugging
 *                        (invariant after initialized)
 * @lock:                 lock for node fields
 * @work:                 worklist element for node work
 *                        (protected by @proc->inner_lock)
 * @rb_node:              element for proc->nodes tree
 *                        (protected by @proc->inner_lock)
 * @dead_node:            element for binder_dead_nodes list
 *                        (protected by binder_dead_nodes_lock)
 * @proc:                 binder_proc that owns this node
 *                        (invariant after initialized)
 * @refs:                 list of references on this node
 *                        (protected by @lock)
 * @internal_strong_refs: used to take strong references when
 *                        initiating a transaction
 *                        (protected by @proc->inner_lock if @proc
 *                        and by @lock)
 * @local_weak_refs:      weak user refs from local process
 *                        (protected by @proc->inner_lock if @proc
 *                        and by @lock)
 * @local_strong_refs:    strong user refs from local process
 *                        (protected by @proc->inner_lock if @proc
 *                        and by @lock)
 * @tmp_refs:             temporary kernel refs
 *                        (protected by @proc->inner_lock while @proc
 *                        is valid, and by binder_dead_nodes_lock
 *                        if @proc is NULL. During inc/dec and node release
 *                        it is also protected by @lock to provide safety
 *                        as the node dies and @proc becomes NULL)
 * @ptr:                  userspace pointer for node
 *                        (invariant, no lock needed)
 * @cookie:               userspace cookie for node
 *                        (invariant, no lock needed)
 * @has_strong_ref:       userspace notified of strong ref
 *                        (protected by @proc->inner_lock if @proc
 *                        and by @lock)
 * @pending_strong_ref:   userspace has acked notification of strong ref
 *                        (protected by @proc->inner_lock if @proc
 *                        and by @lock)
 * @has_weak_ref:         userspace notified of weak ref
 *                        (protected by @proc->inner_lock if @proc
 *                        and by @lock)
 * @pending_weak_ref:     userspace has acked notification of weak ref
 *                        (protected by @proc->inner_lock if @proc
 *                        and by @lock)
 * @has_async_transaction: async transaction to node in progress
 *                        (protected by @lock)
 * @sched_policy:         minimum scheduling policy for node
 *                        (invariant after initialized)
 * @accept_fds:           file descriptor operations supported for node
 *                        (invariant after initialized)
 * @min_priority:         minimum scheduling priority
 *                        (invariant after initialized)
 * @inherit_rt:           inherit RT scheduling policy from caller
 * @txn_security_ctx:     require sender's security context
 *                        (invariant after initialized)
 * @async_todo:           list of async work items
 *                        (protected by @proc->inner_lock)
 *
 * Bookkeeping structure for binder nodes.
 */
struct binder_node {
	int debug_id;
	spinlock_t lock;
	struct binder_work work;
	union {
		struct rb_node rb_node;
		struct hlist_node dead_node;
	};
	struct binder_proc *proc;
	struct hlist_head refs;
	int internal_strong_refs;
	int local_weak_refs;
	int local_strong_refs;
	int tmp_refs;
	binder_uintptr_t ptr;
	binder_uintptr_t cookie;
	struct {
		/*
		 * bitfield elements protected by
		 * proc inner_lock
		 */
		u8 has_strong_ref:1;
		u8 pending_strong_ref:1;
		u8 has_weak_ref:1;
		u8 pending_weak_ref:1;
	};
	struct {
		/*
		 * invariant after initialization
		 */
		u8 sched_policy:2;
		u8 inherit_rt:1;
		u8 accept_fds:1;
		u8 txn_security_ctx:1;
		u8 min_priority;
	};
	bool has_async_transaction;
	struct list_head async_todo;
};

struct binder_ref_death {
	/**
	 * @work: worklist element for death notifications
	 *        (protected by inner_lock of the proc that
	 *        this ref belongs to)
	 */
	struct binder_work work;
	binder_uintptr_t cookie;
};

/**
 * struct binder_ref_data - binder_ref counts and id
 * @debug_id:        unique ID for the ref
 * @desc:            unique userspace handle for ref
 * @strong:          strong ref count (debugging only if not locked)
 * @weak:            weak ref count (debugging only if not locked)
 *
 * Structure to hold ref count and ref id information. Since
 * the actual ref can only be accessed with a lock, this structure
 * is used to return information about the ref to callers of
 * ref inc/dec functions.
 */
struct binder_ref_data {
	int debug_id;
	uint32_t desc;
	int strong;
	int weak;
};

/**
 * struct binder_ref - struct to track references on nodes
 * @data:        binder_ref_data containing id, handle, and current refcounts
 * @rb_node_desc: node for lookup by @data.desc in proc's rb_tree
 * @rb_node_node: node for lookup by @node in proc's rb_tree
 * @node_entry:  list entry for node->refs list in target node
 *               (protected by @node->lock)
 * @proc:        binder_proc containing ref
 * @node:        binder_node of target node. When cleaning up a
 *               ref for deletion in binder_cleanup_ref, a non-NULL
 *               @node indicates the node must be freed
 * @death:       pointer to death notification (ref_death) if requested
 *               (protected by @node->lock)
 *
 * Structure to track references from procA to target node (on procB). This
 * structure is unsafe to access without holding @proc->outer_lock.
 */
struct binder_ref {
	/* Lookups needed: */
	/*   node + proc => ref (transaction) */
	/*   desc + proc => ref (transaction, inc/dec ref) */
	/*   node => refs + procs (proc exit) */
	struct binder_ref_data data;
	struct rb_node rb_node_desc;
	struct rb_node rb_node_node;
	struct hlist_node node_entry;
	struct binder_proc *proc;
	struct binder_node *node;
	struct binder_ref_death *death;
};

enum binder_deferred_state {
	BINDER_DEFERRED_PUT_FILES    = 0x01,
	BINDER_DEFERRED_FLUSH        = 0x02,
	BINDER_DEFERRED_RELEASE      = 0x04,
};

/**
 * struct binder_priority - scheduler policy and priority
 * @sched_policy            scheduler policy
 * @prio                    [100..139] for SCHED_NORMAL, [0..99] for FIFO/RT
 *
 * The binder driver supports inheriting the following scheduler policies:
 * SCHED_NORMAL
 * SCHED_BATCH
 * SCHED_FIFO
 * SCHED_RR
 */
struct binder_priority {
	unsigned int sched_policy;
	int prio;
};

/**
 * struct binder_proc - binder process bookkeeping
 * @proc_node:            element for binder_procs list
 * @threads:              rbtree of binder_threads in this proc
 *                        (protected by @inner_lock)
 * @nodes:                rbtree of binder nodes associated with
 *                        this proc ordered by node->ptr
 *                        (protected by @inner_lock)
 * @refs_by_desc:         rbtree of refs ordered by ref->desc
 *                        (protected by @outer_lock)
 * @refs_by_node:         rbtree of refs ordered by ref->node
 *                        (protected by @outer_lock)
 * @waiting_threads:      threads currently waiting for proc work
 *                        (protected by @inner_lock)
 * @pid                   PID of group_leader of process
 *                        (invariant after initialized)
 * @tsk                   task_struct for group_leader of process
 *                        (invariant after initialized)
 * @files                 files_struct for process
 *                        (protected by @files_lock)
 * @files_lock            mutex to protect @files
 * @deferred_work_node:   element for binder_deferred_list
 *                        (protected by binder_deferred_lock)
 * @deferred_work:        bitmap of deferred work to perform
 *                        (protected by binder_deferred_lock)
 * @is_dead:              process is dead and awaiting free
 *                        when outstanding transactions are cleaned up
 *                        (protected by @inner_lock)
 * @todo:                 list of work for this process
 *                        (protected by @inner_lock)
 * @stats:                per-process binder statistics
 *                        (atomics, no lock needed)
 * @delivered_death:      list of delivered death notification
 *                        (protected by @inner_lock)
 * @max_threads:          cap on number of binder threads
 *                        (protected by @inner_lock)
 * @requested_threads:    number of binder threads requested but not
 *                        yet started. In current implementation, can
 *                        only be 0 or 1.
 *                        (protected by @inner_lock)
 * @requested_threads_started: number binder threads started
 *                        (protected by @inner_lock)
 * @tmp_ref:              temporary reference to indicate proc is in use
 *                        (atomic since @proc->inner_lock cannot
 *                        always be acquired)
 * @default_priority:     default scheduler priority
 *                        (invariant after initialized)
 * @debugfs_entry:        debugfs node
 * @alloc:                binder allocator bookkeeping
 * @context:              binder_context for this proc
 *                        (invariant after initialized)
 * @inner_lock:           can nest under outer_lock and/or node lock
 * @outer_lock:           no nesting under innor or node lock
 *                        Lock order: 1) outer, 2) node, 3) inner
 *
 * Bookkeeping structure for binder processes
 */
struct binder_proc {
	struct hlist_node proc_node;
	struct rb_root threads;
	struct rb_root nodes;
	struct rb_root refs_by_desc;
	struct rb_root refs_by_node;
	struct list_head waiting_threads;
	int pid;
	struct task_struct *tsk;
	struct files_struct *files;
	struct mutex files_lock;
	const struct cred *cred;
	struct hlist_node deferred_work_node;
	int deferred_work;
	bool is_dead;

	struct list_head todo;
	struct binder_stats stats;
	struct list_head delivered_death;
	int max_threads;
	int requested_threads;
	int requested_threads_started;
	atomic_t tmp_ref;
	struct binder_priority default_priority;
	struct dentry *debugfs_entry;
	struct binder_alloc alloc;
	struct binder_context *context;
	spinlock_t inner_lock;
	spinlock_t outer_lock;
};

enum {
	BINDER_LOOPER_STATE_REGISTERED  = 0x01,
	BINDER_LOOPER_STATE_ENTERED     = 0x02,
	BINDER_LOOPER_STATE_EXITED      = 0x04,
	BINDER_LOOPER_STATE_INVALID     = 0x08,
	BINDER_LOOPER_STATE_WAITING     = 0x10,
	BINDER_LOOPER_STATE_POLL        = 0x20,
};

/**
 * struct binder_thread - binder thread bookkeeping
 * @proc:                 binder process for this thread
 *                        (invariant after initialization)
 * @rb_node:              element for proc->threads rbtree
 *                        (protected by @proc->inner_lock)
 * @waiting_thread_node:  element for @proc->waiting_threads list
 *                        (protected by @proc->inner_lock)
 * @pid:                  PID for this thread
 *                        (invariant after initialization)
 * @looper:               bitmap of looping state
 *                        (only accessed by this thread)
 * @looper_needs_return:  looping thread needs to exit driver
 *                        (no lock needed)
 * @transaction_stack:    stack of in-progress transactions for this thread
 *                        (protected by @proc->inner_lock)
 * @todo:                 list of work to do for this thread
 *                        (protected by @proc->inner_lock)
 * @process_todo:         whether work in @todo should be processed
 *                        (protected by @proc->inner_lock)
 * @return_error:         transaction errors reported by this thread
 *                        (only accessed by this thread)
 * @reply_error:          transaction errors reported by target thread
 *                        (protected by @proc->inner_lock)
 * @wait:                 wait queue for thread work
 * @stats:                per-thread statistics
 *                        (atomics, no lock needed)
 * @tmp_ref:              temporary reference to indicate thread is in use
 *                        (atomic since @proc->inner_lock cannot
 *                        always be acquired)
 * @is_dead:              thread is dead and awaiting free
 *                        when outstanding transactions are cleaned up
 *                        (protected by @proc->inner_lock)
 * @task:                 struct task_struct for this thread
 *
 * Bookkeeping structure for binder threads.
 */
struct binder_thread {
	struct binder_proc *proc;
	struct rb_node rb_node;
	struct list_head waiting_thread_node;
	int pid;
	int looper;              /* only modified by this thread */
	bool looper_need_return; /* can be written by other thread */
	struct binder_transaction *transaction_stack;
	struct list_head todo;
	bool process_todo;
	struct binder_error return_error;
	struct binder_error reply_error;
	wait_queue_head_t wait;
	struct binder_stats stats;
	atomic_t tmp_ref;
	bool is_dead;
	struct task_struct *task;
};

struct binder_transaction {
	int debug_id;
	struct binder_work work;
	struct binder_thread *from;
	struct binder_transaction *from_parent;
	struct binder_proc *to_proc;
	struct binder_thread *to_thread;
	struct binder_transaction *to_parent;
	unsigned need_reply:1;
	/* unsigned is_dead:1; */	/* not used at the moment */

	struct binder_buffer *buffer;
	unsigned int	code;
	unsigned int	flags;
	struct binder_priority	priority;
	struct binder_priority	saved_priority;
	bool    set_priority_called;
	kuid_t	sender_euid;
	binder_uintptr_t security_ctx;
	/**
	 * @lock:  protects @from, @to_proc, and @to_thread
	 *
	 * @from, @to_proc, and @to_thread can be set to NULL
	 * during thread teardown
	 */
	spinlock_t lock;
};

/**
 * binder_proc_lock() - Acquire outer lock for given binder_proc
 * @proc:         struct binder_proc to acquire
 *
 * Acquires proc->outer_lock. Used to protect binder_ref
 * structures associated with the given proc.
 */
#define binder_proc_lock(proc) _binder_proc_lock(proc, __LINE__)
static void
_binder_proc_lock(struct binder_proc *proc, int line)
{
	binder_debug(BINDER_DEBUG_SPINLOCKS,
		     "%s: line=%d\n", __func__, line);
	spin_lock(&proc->outer_lock);
}

/**
 * binder_proc_unlock() - Release spinlock for given binder_proc
 * @proc:         struct binder_proc to acquire
 *
 * Release lock acquired via binder_proc_lock()
 */
#define binder_proc_unlock(_proc) _binder_proc_unlock(_proc, __LINE__)
static void
_binder_proc_unlock(struct binder_proc *proc, int line)
{
	binder_debug(BINDER_DEBUG_SPINLOCKS,
		     "%s: line=%d\n", __func__, line);
	spin_unlock(&proc->outer_lock);
}

/**
 * binder_inner_proc_lock() - Acquire inner lock for given binder_proc
 * @proc:         struct binder_proc to acquire
 *
 * Acquires proc->inner_lock. Used to protect todo lists
 */
#define binder_inner_proc_lock(proc) _binder_inner_proc_lock(proc, __LINE__)
static void
_binder_inner_proc_lock(struct binder_proc *proc, int line)
{
	binder_debug(BINDER_DEBUG_SPINLOCKS,
		     "%s: line=%d\n", __func__, line);
	spin_lock(&proc->inner_lock);
}

/**
 * binder_inner_proc_unlock() - Release inner lock for given binder_proc
 * @proc:         struct binder_proc to acquire
 *
 * Release lock acquired via binder_inner_proc_lock()
 */
#define binder_inner_proc_unlock(proc) _binder_inner_proc_unlock(proc, __LINE__)
static void
_binder_inner_proc_unlock(struct binder_proc *proc, int line)
{
	binder_debug(BINDER_DEBUG_SPINLOCKS,
		     "%s: line=%d\n", __func__, line);
	spin_unlock(&proc->inner_lock);
}

/**
 * binder_node_lock() - Acquire spinlock for given binder_node
 * @node:         struct binder_node to acquire
 *
 * Acquires node->lock. Used to protect binder_node fields
 */
#define binder_node_lock(node) _binder_node_lock(node, __LINE__)
static void
_binder_node_lock(struct binder_node *node, int line)
{
	binder_debug(BINDER_DEBUG_SPINLOCKS,
		     "%s: line=%d\n", __func__, line);
	spin_lock(&node->lock);
}

/**
 * binder_node_unlock() - Release spinlock for given binder_proc
 * @node:         struct binder_node to acquire
 *
 * Release lock acquired via binder_node_lock()
 */
#define binder_node_unlock(node) _binder_node_unlock(node, __LINE__)
static void
_binder_node_unlock(struct binder_node *node, int line)
{
	binder_debug(BINDER_DEBUG_SPINLOCKS,
		     "%s: line=%d\n", __func__, line);
	spin_unlock(&node->lock);
}

/**
 * binder_node_inner_lock() - Acquire node and inner locks
 * @node:         struct binder_node to acquire
 *
 * Acquires node->lock. If node->proc also acquires
 * proc->inner_lock. Used to protect binder_node fields
 */
#define binder_node_inner_lock(node) _binder_node_inner_lock(node, __LINE__)
static void
_binder_node_inner_lock(struct binder_node *node, int line)
{
	binder_debug(BINDER_DEBUG_SPINLOCKS,
		     "%s: line=%d\n", __func__, line);
	spin_lock(&node->lock);
	if (node->proc)
		binder_inner_proc_lock(node->proc);
}

/**
 * binder_node_unlock() - Release node and inner locks
 * @node:         struct binder_node to acquire
 *
 * Release lock acquired via binder_node_lock()
 */
#define binder_node_inner_unlock(node) _binder_node_inner_unlock(node, __LINE__)
static void
_binder_node_inner_unlock(struct binder_node *node, int line)
{
	struct binder_proc *proc = node->proc;

	binder_debug(BINDER_DEBUG_SPINLOCKS,
		     "%s: line=%d\n", __func__, line);
	if (proc)
		binder_inner_proc_unlock(proc);
	spin_unlock(&node->lock);
}

static bool binder_worklist_empty_ilocked(struct list_head *list)
{
	return list_empty(list);
}

/**
 * binder_worklist_empty() - Check if no items on the work list
 * @proc:       binder_proc associated with list
 * @list:	list to check
 *
 * Return: true if there are no items on list, else false
 */
static bool binder_worklist_empty(struct binder_proc *proc,
				  struct list_head *list)
{
	bool ret;

	binder_inner_proc_lock(proc);
	ret = binder_worklist_empty_ilocked(list);
	binder_inner_proc_unlock(proc);
	return ret;
}

/**
 * binder_enqueue_work_ilocked() - Add an item to the work list
 * @work:         struct binder_work to add to list
 * @target_list:  list to add work to
 *
 * Adds the work to the specified list. Asserts that work
 * is not already on a list.
 *
 * Requires the proc->inner_lock to be held.
 */
static void
binder_enqueue_work_ilocked(struct binder_work *work,
			   struct list_head *target_list)
{
	BUG_ON(target_list == NULL);
	BUG_ON(work->entry.next && !list_empty(&work->entry));
	list_add_tail(&work->entry, target_list);
}

/**
 * binder_enqueue_deferred_thread_work_ilocked() - Add deferred thread work
 * @thread:       thread to queue work to
 * @work:         struct binder_work to add to list
 *
 * Adds the work to the todo list of the thread. Doesn't set the process_todo
 * flag, which means that (if it wasn't already set) the thread will go to
 * sleep without handling this work when it calls read.
 *
 * Requires the proc->inner_lock to be held.
 */
static void
binder_enqueue_deferred_thread_work_ilocked(struct binder_thread *thread,
					    struct binder_work *work)
{
	binder_enqueue_work_ilocked(work, &thread->todo);
}

/**
 * binder_enqueue_thread_work_ilocked() - Add an item to the thread work list
 * @thread:       thread to queue work to
 * @work:         struct binder_work to add to list
 *
 * Adds the work to the todo list of the thread, and enables processing
 * of the todo queue.
 *
 * Requires the proc->inner_lock to be held.
 */
static void
binder_enqueue_thread_work_ilocked(struct binder_thread *thread,
				   struct binder_work *work)
{
	binder_enqueue_work_ilocked(work, &thread->todo);
	thread->process_todo = true;
}

/**
 * binder_enqueue_thread_work() - Add an item to the thread work list
 * @thread:       thread to queue work to
 * @work:         struct binder_work to add to list
 *
 * Adds the work to the todo list of the thread, and enables processing
 * of the todo queue.
 */
static void
binder_enqueue_thread_work(struct binder_thread *thread,
			   struct binder_work *work)
{
	binder_inner_proc_lock(thread->proc);
	binder_enqueue_thread_work_ilocked(thread, work);
	binder_inner_proc_unlock(thread->proc);
}

static void
binder_dequeue_work_ilocked(struct binder_work *work)
{
	list_del_init(&work->entry);
}

/**
 * binder_dequeue_work() - Removes an item from the work list
 * @proc:         binder_proc associated with list
 * @work:         struct binder_work to remove from list
 *
 * Removes the specified work item from whatever list it is on.
 * Can safely be called if work is not on any list.
 */
static void
binder_dequeue_work(struct binder_proc *proc, struct binder_work *work)
{
	binder_inner_proc_lock(proc);
	binder_dequeue_work_ilocked(work);
	binder_inner_proc_unlock(proc);
}

static struct binder_work *binder_dequeue_work_head_ilocked(
					struct list_head *list)
{
	struct binder_work *w;

	w = list_first_entry_or_null(list, struct binder_work, entry);
	if (w)
		list_del_init(&w->entry);
	return w;
}

static void
binder_defer_work(struct binder_proc *proc, enum binder_deferred_state defer);
static void binder_free_thread(struct binder_thread *thread);
static void binder_free_proc(struct binder_proc *proc);
static void binder_inc_node_tmpref_ilocked(struct binder_node *node);

static int task_get_unused_fd_flags(struct binder_proc *proc, int flags)
{
	unsigned long rlim_cur;
	unsigned long irqs;
	int ret;

	mutex_lock(&proc->files_lock);
	if (proc->files == NULL) {
		ret = -ESRCH;
		goto err;
	}
	if (!lock_task_sighand(proc->tsk, &irqs)) {
		ret = -EMFILE;
		goto err;
	}
	rlim_cur = task_rlimit(proc->tsk, RLIMIT_NOFILE);
	unlock_task_sighand(proc->tsk, &irqs);

	ret = __alloc_fd(proc->files, 0, rlim_cur, flags);
err:
	mutex_unlock(&proc->files_lock);
	return ret;
}

/*
 * copied from fd_install
 */
static void task_fd_install(
	struct binder_proc *proc, unsigned int fd, struct file *file)
{
	mutex_lock(&proc->files_lock);
	if (proc->files)
		__fd_install(proc->files, fd, file);
	mutex_unlock(&proc->files_lock);
}

/*
 * copied from sys_close
 */
static long task_close_fd(struct binder_proc *proc, unsigned int fd)
{
	int retval;

	mutex_lock(&proc->files_lock);
	if (proc->files == NULL) {
		retval = -ESRCH;
		goto err;
	}
	retval = __close_fd(proc->files, fd);
	/* can't restart close syscall because file table entry was cleared */
	if (unlikely(retval == -ERESTARTSYS ||
		     retval == -ERESTARTNOINTR ||
		     retval == -ERESTARTNOHAND ||
		     retval == -ERESTART_RESTARTBLOCK))
		retval = -EINTR;
err:
	mutex_unlock(&proc->files_lock);
	return retval;
}

static bool binder_has_work_ilocked(struct binder_thread *thread,
				    bool do_proc_work)
{
	return thread->process_todo ||
		thread->looper_need_return ||
		(do_proc_work &&
		 !binder_worklist_empty_ilocked(&thread->proc->todo));
}

static bool binder_has_work(struct binder_thread *thread, bool do_proc_work)
{
	bool has_work;

	binder_inner_proc_lock(thread->proc);
	has_work = binder_has_work_ilocked(thread, do_proc_work);
	binder_inner_proc_unlock(thread->proc);

	return has_work;
}

static bool binder_available_for_proc_work_ilocked(struct binder_thread *thread)
{
	return !thread->transaction_stack &&
		binder_worklist_empty_ilocked(&thread->todo) &&
		(thread->looper & (BINDER_LOOPER_STATE_ENTERED |
				   BINDER_LOOPER_STATE_REGISTERED));
}

static void binder_wakeup_poll_threads_ilocked(struct binder_proc *proc,
					       bool sync)
{
	struct rb_node *n;
	struct binder_thread *thread;

	for (n = rb_first(&proc->threads); n != NULL; n = rb_next(n)) {
		thread = rb_entry(n, struct binder_thread, rb_node);
		if (thread->looper & BINDER_LOOPER_STATE_POLL &&
		    binder_available_for_proc_work_ilocked(thread)) {
			if (sync)
				wake_up_interruptible_sync(&thread->wait);
			else
				wake_up_interruptible(&thread->wait);
		}
	}
}

/**
 * binder_select_thread_ilocked() - selects a thread for doing proc work.
 * @proc:	process to select a thread from
 *
 * Note that calling this function moves the thread off the waiting_threads
 * list, so it can only be woken up by the caller of this function, or a
 * signal. Therefore, callers *should* always wake up the thread this function
 * returns.
 *
 * Return:	If there's a thread currently waiting for process work,
 *		returns that thread. Otherwise returns NULL.
 */
static struct binder_thread *
binder_select_thread_ilocked(struct binder_proc *proc)
{
	struct binder_thread *thread;

	assert_spin_locked(&proc->inner_lock);
	thread = list_first_entry_or_null(&proc->waiting_threads,
					  struct binder_thread,
					  waiting_thread_node);

	if (thread)
		list_del_init(&thread->waiting_thread_node);

	return thread;
}

/**
 * binder_wakeup_thread_ilocked() - wakes up a thread for doing proc work.
 * @proc:	process to wake up a thread in
 * @thread:	specific thread to wake-up (may be NULL)
 * @sync:	whether to do a synchronous wake-up
 *
 * This function wakes up a thread in the @proc process.
 * The caller may provide a specific thread to wake-up in
 * the @thread parameter. If @thread is NULL, this function
 * will wake up threads that have called poll().
 *
 * Note that for this function to work as expected, callers
 * should first call binder_select_thread() to find a thread
 * to handle the work (if they don't have a thread already),
 * and pass the result into the @thread parameter.
 */
static void binder_wakeup_thread_ilocked(struct binder_proc *proc,
					 struct binder_thread *thread,
					 bool sync)
{
	assert_spin_locked(&proc->inner_lock);

	if (thread) {
		if (sync)
			wake_up_interruptible_sync(&thread->wait);
		else
			wake_up_interruptible(&thread->wait);
		return;
	}

	/* Didn't find a thread waiting for proc work; this can happen
	 * in two scenarios:
	 * 1. All threads are busy handling transactions
	 *    In that case, one of those threads should call back into
	 *    the kernel driver soon and pick up this work.
	 * 2. Threads are using the (e)poll interface, in which case
	 *    they may be blocked on the waitqueue without having been
	 *    added to waiting_threads. For this case, we just iterate
	 *    over all threads not handling transaction work, and
	 *    wake them all up. We wake all because we don't know whether
	 *    a thread that called into (e)poll is handling non-binder
	 *    work currently.
	 */
	binder_wakeup_poll_threads_ilocked(proc, sync);
}

static void binder_wakeup_proc_ilocked(struct binder_proc *proc)
{
	struct binder_thread *thread = binder_select_thread_ilocked(proc);

	binder_wakeup_thread_ilocked(proc, thread, /* sync = */false);
}

static bool is_rt_policy(int policy)
{
	return policy == SCHED_FIFO || policy == SCHED_RR;
}

static bool is_fair_policy(int policy)
{
	return policy == SCHED_NORMAL || policy == SCHED_BATCH;
}

static bool binder_supported_policy(int policy)
{
	return is_fair_policy(policy) || is_rt_policy(policy);
}

static int to_userspace_prio(int policy, int kernel_priority)
{
	if (is_fair_policy(policy))
		return PRIO_TO_NICE(kernel_priority);
	else
		return MAX_USER_RT_PRIO - 1 - kernel_priority;
}

static int to_kernel_prio(int policy, int user_priority)
{
	if (is_fair_policy(policy))
		return NICE_TO_PRIO(user_priority);
	else
		return MAX_USER_RT_PRIO - 1 - user_priority;
}

static void binder_do_set_priority(struct task_struct *task,
				   struct binder_priority desired,
				   bool verify)
{
	int priority; /* user-space prio value */
	bool has_cap_nice;
	unsigned int policy = desired.sched_policy;

	if (task->policy == policy && task->normal_prio == desired.prio)
		return;

	has_cap_nice = has_capability_noaudit(task, CAP_SYS_NICE);

	priority = to_userspace_prio(policy, desired.prio);

	if (verify && is_rt_policy(policy) && !has_cap_nice) {
		long max_rtprio = task_rlimit(task, RLIMIT_RTPRIO);

		if (max_rtprio == 0) {
			policy = SCHED_NORMAL;
			priority = MIN_NICE;
		} else if (priority > max_rtprio) {
			priority = max_rtprio;
		}
	}

	if (verify && is_fair_policy(policy) && !has_cap_nice) {
		long min_nice = rlimit_to_nice(task_rlimit(task, RLIMIT_NICE));

		if (min_nice > MAX_NICE) {
			binder_user_error("%d RLIMIT_NICE not set\n",
					  task->pid);
			return;
		} else if (priority < min_nice) {
			priority = min_nice;
		}
	}

	if (policy != desired.sched_policy ||
	    to_kernel_prio(policy, priority) != desired.prio)
		binder_debug(BINDER_DEBUG_PRIORITY_CAP,
			     "%d: priority %d not allowed, using %d instead\n",
			      task->pid, desired.prio,
			      to_kernel_prio(policy, priority));

	trace_binder_set_priority(task->tgid, task->pid, task->normal_prio,
				  to_kernel_prio(policy, priority),
				  desired.prio);

	/* Set the actual priority */
	if (task->policy != policy || is_rt_policy(policy)) {
		struct sched_param params;

		params.sched_priority = is_rt_policy(policy) ? priority : 0;

		sched_setscheduler_nocheck(task,
					   policy | SCHED_RESET_ON_FORK,
					   &params);
	}
	if (is_fair_policy(policy))
		set_user_nice(task, priority);
}

static void binder_set_priority(struct task_struct *task,
				struct binder_priority desired)
{
	binder_do_set_priority(task, desired, /* verify = */ true);
}

static void binder_restore_priority(struct task_struct *task,
				    struct binder_priority desired)
{
	binder_do_set_priority(task, desired, /* verify = */ false);
}

static void binder_transaction_priority(struct task_struct *task,
					struct binder_transaction *t,
					struct binder_priority node_prio,
					bool inherit_rt)
{
	struct binder_priority desired_prio = t->priority;

	if (t->set_priority_called)
		return;

	t->set_priority_called = true;
	t->saved_priority.sched_policy = task->policy;
	t->saved_priority.prio = task->normal_prio;

	if (!inherit_rt && is_rt_policy(desired_prio.sched_policy)) {
		desired_prio.prio = NICE_TO_PRIO(0);
		desired_prio.sched_policy = SCHED_NORMAL;
	}

	if (node_prio.prio < t->priority.prio ||
	    (node_prio.prio == t->priority.prio &&
	     node_prio.sched_policy == SCHED_FIFO)) {
		/*
		 * In case the minimum priority on the node is
		 * higher (lower value), use that priority. If
		 * the priority is the same, but the node uses
		 * SCHED_FIFO, prefer SCHED_FIFO, since it can
		 * run unbounded, unlike SCHED_RR.
		 */
		desired_prio = node_prio;
	}

	binder_set_priority(task, desired_prio);
}

static struct binder_node *binder_get_node_ilocked(struct binder_proc *proc,
						   binder_uintptr_t ptr)
{
	struct rb_node *n = proc->nodes.rb_node;
	struct binder_node *node;

	assert_spin_locked(&proc->inner_lock);

	while (n) {
		node = rb_entry(n, struct binder_node, rb_node);

		if (ptr < node->ptr)
			n = n->rb_left;
		else if (ptr > node->ptr)
			n = n->rb_right;
		else {
			/*
			 * take an implicit weak reference
			 * to ensure node stays alive until
			 * call to binder_put_node()
			 */
			binder_inc_node_tmpref_ilocked(node);
			return node;
		}
	}
	return NULL;
}

static struct binder_node *binder_get_node(struct binder_proc *proc,
					   binder_uintptr_t ptr)
{
	struct binder_node *node;

	binder_inner_proc_lock(proc);
	node = binder_get_node_ilocked(proc, ptr);
	binder_inner_proc_unlock(proc);
	return node;
}

static struct binder_node *binder_init_node_ilocked(
						struct binder_proc *proc,
						struct binder_node *new_node,
						struct flat_binder_object *fp)
{
	struct rb_node **p = &proc->nodes.rb_node;
	struct rb_node *parent = NULL;
	struct binder_node *node;
	binder_uintptr_t ptr = fp ? fp->binder : 0;
	binder_uintptr_t cookie = fp ? fp->cookie : 0;
	__u32 flags = fp ? fp->flags : 0;
	s8 priority;

	assert_spin_locked(&proc->inner_lock);

	while (*p) {

		parent = *p;
		node = rb_entry(parent, struct binder_node, rb_node);

		if (ptr < node->ptr)
			p = &(*p)->rb_left;
		else if (ptr > node->ptr)
			p = &(*p)->rb_right;
		else {
			/*
			 * A matching node is already in
			 * the rb tree. Abandon the init
			 * and return it.
			 */
			binder_inc_node_tmpref_ilocked(node);
			return node;
		}
	}
	node = new_node;
	binder_stats_created(BINDER_STAT_NODE);
	node->tmp_refs++;
	rb_link_node(&node->rb_node, parent, p);
	rb_insert_color(&node->rb_node, &proc->nodes);
	node->debug_id = atomic_inc_return(&binder_last_id);
	node->proc = proc;
	node->ptr = ptr;
	node->cookie = cookie;
	node->work.type = BINDER_WORK_NODE;
	priority = flags & FLAT_BINDER_FLAG_PRIORITY_MASK;
	node->sched_policy = (flags & FLAT_BINDER_FLAG_SCHED_POLICY_MASK) >>
		FLAT_BINDER_FLAG_SCHED_POLICY_SHIFT;
	node->min_priority = to_kernel_prio(node->sched_policy, priority);
	node->accept_fds = !!(flags & FLAT_BINDER_FLAG_ACCEPTS_FDS);
	node->inherit_rt = !!(flags & FLAT_BINDER_FLAG_INHERIT_RT);
	node->txn_security_ctx = !!(flags & FLAT_BINDER_FLAG_TXN_SECURITY_CTX);
	spin_lock_init(&node->lock);
	INIT_LIST_HEAD(&node->work.entry);
	INIT_LIST_HEAD(&node->async_todo);
	binder_debug(BINDER_DEBUG_INTERNAL_REFS,
		     "%d:%d node %d u%016llx c%016llx created\n",
		     proc->pid, current->pid, node->debug_id,
		     (u64)node->ptr, (u64)node->cookie);

	return node;
}

static struct binder_node *binder_new_node(struct binder_proc *proc,
					   struct flat_binder_object *fp)
{
	struct binder_node *node;
	struct binder_node *new_node = kzalloc(sizeof(*node), GFP_KERNEL);

	if (!new_node)
		return NULL;
	binder_inner_proc_lock(proc);
	node = binder_init_node_ilocked(proc, new_node, fp);
	binder_inner_proc_unlock(proc);
	if (node != new_node)
		/*
		 * The node was already added by another thread
		 */
		kfree(new_node);

	return node;
}

static void binder_free_node(struct binder_node *node)
{
	kfree(node);
	binder_stats_deleted(BINDER_STAT_NODE);
}

static int binder_inc_node_nilocked(struct binder_node *node, int strong,
				    int internal,
				    struct list_head *target_list)
{
	struct binder_proc *proc = node->proc;

	assert_spin_locked(&node->lock);
	if (proc)
		assert_spin_locked(&proc->inner_lock);
	if (strong) {
		if (internal) {
			if (target_list == NULL &&
			    node->internal_strong_refs == 0 &&
			    !(node->proc &&
			      node == node->proc->context->
				      binder_context_mgr_node &&
			      node->has_strong_ref)) {
				pr_err("invalid inc strong node for %d\n",
					node->debug_id);
				return -EINVAL;
			}
			node->internal_strong_refs++;
		} else
			node->local_strong_refs++;
		if (!node->has_strong_ref && target_list) {
			binder_dequeue_work_ilocked(&node->work);
			/*
			 * Note: this function is the only place where we queue
			 * directly to a thread->todo without using the
			 * corresponding binder_enqueue_thread_work() helper
			 * functions; in this case it's ok to not set the
			 * process_todo flag, since we know this node work will
			 * always be followed by other work that starts queue
			 * processing: in case of synchronous transactions, a
			 * BR_REPLY or BR_ERROR; in case of oneway
			 * transactions, a BR_TRANSACTION_COMPLETE.
			 */
			binder_enqueue_work_ilocked(&node->work, target_list);
		}
	} else {
		if (!internal)
			node->local_weak_refs++;
		if (!node->has_weak_ref && list_empty(&node->work.entry)) {
			if (target_list == NULL) {
				pr_err("invalid inc weak node for %d\n",
					node->debug_id);
				return -EINVAL;
			}
			/*
			 * See comment above
			 */
			binder_enqueue_work_ilocked(&node->work, target_list);
		}
	}
	return 0;
}

static int binder_inc_node(struct binder_node *node, int strong, int internal,
			   struct list_head *target_list)
{
	int ret;

	binder_node_inner_lock(node);
	ret = binder_inc_node_nilocked(node, strong, internal, target_list);
	binder_node_inner_unlock(node);

	return ret;
}

static bool binder_dec_node_nilocked(struct binder_node *node,
				     int strong, int internal)
{
	struct binder_proc *proc = node->proc;

	assert_spin_locked(&node->lock);
	if (proc)
		assert_spin_locked(&proc->inner_lock);
	if (strong) {
		if (internal)
			node->internal_strong_refs--;
		else
			node->local_strong_refs--;
		if (node->local_strong_refs || node->internal_strong_refs)
			return false;
	} else {
		if (!internal)
			node->local_weak_refs--;
		if (node->local_weak_refs || node->tmp_refs ||
				!hlist_empty(&node->refs))
			return false;
	}

	if (proc && (node->has_strong_ref || node->has_weak_ref)) {
		if (list_empty(&node->work.entry)) {
			binder_enqueue_work_ilocked(&node->work, &proc->todo);
			binder_wakeup_proc_ilocked(proc);
		}
	} else {
		if (hlist_empty(&node->refs) && !node->local_strong_refs &&
		    !node->local_weak_refs && !node->tmp_refs) {
			if (proc) {
				binder_dequeue_work_ilocked(&node->work);
				rb_erase(&node->rb_node, &proc->nodes);
				binder_debug(BINDER_DEBUG_INTERNAL_REFS,
					     "refless node %d deleted\n",
					     node->debug_id);
			} else {
				BUG_ON(!list_empty(&node->work.entry));
				spin_lock(&binder_dead_nodes_lock);
				/*
				 * tmp_refs could have changed so
				 * check it again
				 */
				if (node->tmp_refs) {
					spin_unlock(&binder_dead_nodes_lock);
					return false;
				}
				hlist_del(&node->dead_node);
				spin_unlock(&binder_dead_nodes_lock);
				binder_debug(BINDER_DEBUG_INTERNAL_REFS,
					     "dead node %d deleted\n",
					     node->debug_id);
			}
			return true;
		}
	}
	return false;
}

static void binder_dec_node(struct binder_node *node, int strong, int internal)
{
	bool free_node;

	binder_node_inner_lock(node);
	free_node = binder_dec_node_nilocked(node, strong, internal);
	binder_node_inner_unlock(node);
	if (free_node)
		binder_free_node(node);
}

static void binder_inc_node_tmpref_ilocked(struct binder_node *node)
{
	/*
	 * No call to binder_inc_node() is needed since we
	 * don't need to inform userspace of any changes to
	 * tmp_refs
	 */
	node->tmp_refs++;
}

/**
 * binder_inc_node_tmpref() - take a temporary reference on node
 * @node:	node to reference
 *
 * Take reference on node to prevent the node from being freed
 * while referenced only by a local variable. The inner lock is
 * needed to serialize with the node work on the queue (which
 * isn't needed after the node is dead). If the node is dead
 * (node->proc is NULL), use binder_dead_nodes_lock to protect
 * node->tmp_refs against dead-node-only cases where the node
 * lock cannot be acquired (eg traversing the dead node list to
 * print nodes)
 */
static void binder_inc_node_tmpref(struct binder_node *node)
{
	binder_node_lock(node);
	if (node->proc)
		binder_inner_proc_lock(node->proc);
	else
		spin_lock(&binder_dead_nodes_lock);
	binder_inc_node_tmpref_ilocked(node);
	if (node->proc)
		binder_inner_proc_unlock(node->proc);
	else
		spin_unlock(&binder_dead_nodes_lock);
	binder_node_unlock(node);
}

/**
 * binder_dec_node_tmpref() - remove a temporary reference on node
 * @node:	node to reference
 *
 * Release temporary reference on node taken via binder_inc_node_tmpref()
 */
static void binder_dec_node_tmpref(struct binder_node *node)
{
	bool free_node;

	binder_node_inner_lock(node);
	if (!node->proc)
		spin_lock(&binder_dead_nodes_lock);
	node->tmp_refs--;
	BUG_ON(node->tmp_refs < 0);
	if (!node->proc)
		spin_unlock(&binder_dead_nodes_lock);
	/*
	 * Call binder_dec_node() to check if all refcounts are 0
	 * and cleanup is needed. Calling with strong=0 and internal=1
	 * causes no actual reference to be released in binder_dec_node().
	 * If that changes, a change is needed here too.
	 */
	free_node = binder_dec_node_nilocked(node, 0, 1);
	binder_node_inner_unlock(node);
	if (free_node)
		binder_free_node(node);
}

static void binder_put_node(struct binder_node *node)
{
	binder_dec_node_tmpref(node);
}

static struct binder_ref *binder_get_ref_olocked(struct binder_proc *proc,
						 u32 desc, bool need_strong_ref)
{
	struct rb_node *n = proc->refs_by_desc.rb_node;
	struct binder_ref *ref;

	while (n) {
		ref = rb_entry(n, struct binder_ref, rb_node_desc);

		if (desc < ref->data.desc) {
			n = n->rb_left;
		} else if (desc > ref->data.desc) {
			n = n->rb_right;
		} else if (need_strong_ref && !ref->data.strong) {
			binder_user_error("tried to use weak ref as strong ref\n");
			return NULL;
		} else {
			return ref;
		}
	}
	return NULL;
}

/**
 * binder_get_ref_for_node_olocked() - get the ref associated with given node
 * @proc:	binder_proc that owns the ref
 * @node:	binder_node of target
 * @new_ref:	newly allocated binder_ref to be initialized or %NULL
 *
 * Look up the ref for the given node and return it if it exists
 *
 * If it doesn't exist and the caller provides a newly allocated
 * ref, initialize the fields of the newly allocated ref and insert
 * into the given proc rb_trees and node refs list.
 *
 * Return:	the ref for node. It is possible that another thread
 *		allocated/initialized the ref first in which case the
 *		returned ref would be different than the passed-in
 *		new_ref. new_ref must be kfree'd by the caller in
 *		this case.
 */
static struct binder_ref *binder_get_ref_for_node_olocked(
					struct binder_proc *proc,
					struct binder_node *node,
					struct binder_ref *new_ref)
{
	struct binder_context *context = proc->context;
	struct rb_node **p = &proc->refs_by_node.rb_node;
	struct rb_node *parent = NULL;
	struct binder_ref *ref;
	struct rb_node *n;

	while (*p) {
		parent = *p;
		ref = rb_entry(parent, struct binder_ref, rb_node_node);

		if (node < ref->node)
			p = &(*p)->rb_left;
		else if (node > ref->node)
			p = &(*p)->rb_right;
		else
			return ref;
	}
	if (!new_ref)
		return NULL;

	binder_stats_created(BINDER_STAT_REF);
	new_ref->data.debug_id = atomic_inc_return(&binder_last_id);
	new_ref->proc = proc;
	new_ref->node = node;
	rb_link_node(&new_ref->rb_node_node, parent, p);
	rb_insert_color(&new_ref->rb_node_node, &proc->refs_by_node);

	new_ref->data.desc = (node == context->binder_context_mgr_node) ? 0 : 1;
	for (n = rb_first(&proc->refs_by_desc); n != NULL; n = rb_next(n)) {
		ref = rb_entry(n, struct binder_ref, rb_node_desc);
		if (ref->data.desc > new_ref->data.desc)
			break;
		new_ref->data.desc = ref->data.desc + 1;
	}

	p = &proc->refs_by_desc.rb_node;
	while (*p) {
		parent = *p;
		ref = rb_entry(parent, struct binder_ref, rb_node_desc);

		if (new_ref->data.desc < ref->data.desc)
			p = &(*p)->rb_left;
		else if (new_ref->data.desc > ref->data.desc)
			p = &(*p)->rb_right;
		else
			BUG();
	}
	rb_link_node(&new_ref->rb_node_desc, parent, p);
	rb_insert_color(&new_ref->rb_node_desc, &proc->refs_by_desc);

	binder_node_lock(node);
	hlist_add_head(&new_ref->node_entry, &node->refs);

	binder_debug(BINDER_DEBUG_INTERNAL_REFS,
		     "%d new ref %d desc %d for node %d\n",
		      proc->pid, new_ref->data.debug_id, new_ref->data.desc,
		      node->debug_id);
	binder_node_unlock(node);
	return new_ref;
}

static void binder_cleanup_ref_olocked(struct binder_ref *ref)
{
	bool delete_node = false;

	binder_debug(BINDER_DEBUG_INTERNAL_REFS,
		     "%d delete ref %d desc %d for node %d\n",
		      ref->proc->pid, ref->data.debug_id, ref->data.desc,
		      ref->node->debug_id);

	rb_erase(&ref->rb_node_desc, &ref->proc->refs_by_desc);
	rb_erase(&ref->rb_node_node, &ref->proc->refs_by_node);

	binder_node_inner_lock(ref->node);
	if (ref->data.strong)
		binder_dec_node_nilocked(ref->node, 1, 1);

	hlist_del(&ref->node_entry);
	delete_node = binder_dec_node_nilocked(ref->node, 0, 1);
	binder_node_inner_unlock(ref->node);
	/*
	 * Clear ref->node unless we want the caller to free the node
	 */
	if (!delete_node) {
		/*
		 * The caller uses ref->node to determine
		 * whether the node needs to be freed. Clear
		 * it since the node is still alive.
		 */
		ref->node = NULL;
	}

	if (ref->death) {
		binder_debug(BINDER_DEBUG_DEAD_BINDER,
			     "%d delete ref %d desc %d has death notification\n",
			      ref->proc->pid, ref->data.debug_id,
			      ref->data.desc);
		binder_dequeue_work(ref->proc, &ref->death->work);
		binder_stats_deleted(BINDER_STAT_DEATH);
	}
	binder_stats_deleted(BINDER_STAT_REF);
}

/**
 * binder_inc_ref_olocked() - increment the ref for given handle
 * @ref:         ref to be incremented
 * @strong:      if true, strong increment, else weak
 * @target_list: list to queue node work on
 *
 * Increment the ref. @ref->proc->outer_lock must be held on entry
 *
 * Return: 0, if successful, else errno
 */
static int binder_inc_ref_olocked(struct binder_ref *ref, int strong,
				  struct list_head *target_list)
{
	int ret;

	if (strong) {
		if (ref->data.strong == 0) {
			ret = binder_inc_node(ref->node, 1, 1, target_list);
			if (ret)
				return ret;
		}
		ref->data.strong++;
	} else {
		if (ref->data.weak == 0) {
			ret = binder_inc_node(ref->node, 0, 1, target_list);
			if (ret)
				return ret;
		}
		ref->data.weak++;
	}
	return 0;
}

/**
 * binder_dec_ref() - dec the ref for given handle
 * @ref:	ref to be decremented
 * @strong:	if true, strong decrement, else weak
 *
 * Decrement the ref.
 *
 * Return: true if ref is cleaned up and ready to be freed
 */
static bool binder_dec_ref_olocked(struct binder_ref *ref, int strong)
{
	if (strong) {
		if (ref->data.strong == 0) {
			binder_user_error("%d invalid dec strong, ref %d desc %d s %d w %d\n",
					  ref->proc->pid, ref->data.debug_id,
					  ref->data.desc, ref->data.strong,
					  ref->data.weak);
			return false;
		}
		ref->data.strong--;
		if (ref->data.strong == 0)
			binder_dec_node(ref->node, strong, 1);
	} else {
		if (ref->data.weak == 0) {
			binder_user_error("%d invalid dec weak, ref %d desc %d s %d w %d\n",
					  ref->proc->pid, ref->data.debug_id,
					  ref->data.desc, ref->data.strong,
					  ref->data.weak);
			return false;
		}
		ref->data.weak--;
	}
	if (ref->data.strong == 0 && ref->data.weak == 0) {
		binder_cleanup_ref_olocked(ref);
		return true;
	}
	return false;
}

/**
 * binder_get_node_from_ref() - get the node from the given proc/desc
 * @proc:	proc containing the ref
 * @desc:	the handle associated with the ref
 * @need_strong_ref: if true, only return node if ref is strong
 * @rdata:	the id/refcount data for the ref
 *
 * Given a proc and ref handle, return the associated binder_node
 *
 * Return: a binder_node or NULL if not found or not strong when strong required
 */
static struct binder_node *binder_get_node_from_ref(
		struct binder_proc *proc,
		u32 desc, bool need_strong_ref,
		struct binder_ref_data *rdata)
{
	struct binder_node *node;
	struct binder_ref *ref;

	binder_proc_lock(proc);
	ref = binder_get_ref_olocked(proc, desc, need_strong_ref);
	if (!ref)
		goto err_no_ref;
	node = ref->node;
	/*
	 * Take an implicit reference on the node to ensure
	 * it stays alive until the call to binder_put_node()
	 */
	binder_inc_node_tmpref(node);
	if (rdata)
		*rdata = ref->data;
	binder_proc_unlock(proc);

	return node;

err_no_ref:
	binder_proc_unlock(proc);
	return NULL;
}

/**
 * binder_free_ref() - free the binder_ref
 * @ref:	ref to free
 *
 * Free the binder_ref. Free the binder_node indicated by ref->node
 * (if non-NULL) and the binder_ref_death indicated by ref->death.
 */
static void binder_free_ref(struct binder_ref *ref)
{
	if (ref->node)
		binder_free_node(ref->node);
	kfree(ref->death);
	kfree(ref);
}

/**
 * binder_update_ref_for_handle() - inc/dec the ref for given handle
 * @proc:	proc containing the ref
 * @desc:	the handle associated with the ref
 * @increment:	true=inc reference, false=dec reference
 * @strong:	true=strong reference, false=weak reference
 * @rdata:	the id/refcount data for the ref
 *
 * Given a proc and ref handle, increment or decrement the ref
 * according to "increment" arg.
 *
 * Return: 0 if successful, else errno
 */
static int binder_update_ref_for_handle(struct binder_proc *proc,
		uint32_t desc, bool increment, bool strong,
		struct binder_ref_data *rdata)
{
	int ret = 0;
	struct binder_ref *ref;
	bool delete_ref = false;

	binder_proc_lock(proc);
	ref = binder_get_ref_olocked(proc, desc, strong);
	if (!ref) {
		ret = -EINVAL;
		goto err_no_ref;
	}
	if (increment)
		ret = binder_inc_ref_olocked(ref, strong, NULL);
	else
		delete_ref = binder_dec_ref_olocked(ref, strong);

	if (rdata)
		*rdata = ref->data;
	binder_proc_unlock(proc);

	if (delete_ref)
		binder_free_ref(ref);
	return ret;

err_no_ref:
	binder_proc_unlock(proc);
	return ret;
}

/**
 * binder_dec_ref_for_handle() - dec the ref for given handle
 * @proc:	proc containing the ref
 * @desc:	the handle associated with the ref
 * @strong:	true=strong reference, false=weak reference
 * @rdata:	the id/refcount data for the ref
 *
 * Just calls binder_update_ref_for_handle() to decrement the ref.
 *
 * Return: 0 if successful, else errno
 */
static int binder_dec_ref_for_handle(struct binder_proc *proc,
		uint32_t desc, bool strong, struct binder_ref_data *rdata)
{
	return binder_update_ref_for_handle(proc, desc, false, strong, rdata);
}


/**
 * binder_inc_ref_for_node() - increment the ref for given proc/node
 * @proc:	 proc containing the ref
 * @node:	 target node
 * @strong:	 true=strong reference, false=weak reference
 * @target_list: worklist to use if node is incremented
 * @rdata:	 the id/refcount data for the ref
 *
 * Given a proc and node, increment the ref. Create the ref if it
 * doesn't already exist
 *
 * Return: 0 if successful, else errno
 */
static int binder_inc_ref_for_node(struct binder_proc *proc,
			struct binder_node *node,
			bool strong,
			struct list_head *target_list,
			struct binder_ref_data *rdata)
{
	struct binder_ref *ref;
	struct binder_ref *new_ref = NULL;
	int ret = 0;

	binder_proc_lock(proc);
	ref = binder_get_ref_for_node_olocked(proc, node, NULL);
	if (!ref) {
		binder_proc_unlock(proc);
		new_ref = kzalloc(sizeof(*ref), GFP_KERNEL);
		if (!new_ref)
			return -ENOMEM;
		binder_proc_lock(proc);
		ref = binder_get_ref_for_node_olocked(proc, node, new_ref);
	}
	ret = binder_inc_ref_olocked(ref, strong, target_list);
	*rdata = ref->data;
	binder_proc_unlock(proc);
	if (new_ref && ref != new_ref)
		/*
		 * Another thread created the ref first so
		 * free the one we allocated
		 */
		kfree(new_ref);
	return ret;
}

static void binder_pop_transaction_ilocked(struct binder_thread *target_thread,
					   struct binder_transaction *t)
{
	BUG_ON(!target_thread);
	assert_spin_locked(&target_thread->proc->inner_lock);
	BUG_ON(target_thread->transaction_stack != t);
	BUG_ON(target_thread->transaction_stack->from != target_thread);
	target_thread->transaction_stack =
		target_thread->transaction_stack->from_parent;
	t->from = NULL;
}

/**
 * binder_thread_dec_tmpref() - decrement thread->tmp_ref
 * @thread:	thread to decrement
 *
 * A thread needs to be kept alive while being used to create or
 * handle a transaction. binder_get_txn_from() is used to safely
 * extract t->from from a binder_transaction and keep the thread
 * indicated by t->from from being freed. When done with that
 * binder_thread, this function is called to decrement the
 * tmp_ref and free if appropriate (thread has been released
 * and no transaction being processed by the driver)
 */
static void binder_thread_dec_tmpref(struct binder_thread *thread)
{
	/*
	 * atomic is used to protect the counter value while
	 * it cannot reach zero or thread->is_dead is false
	 */
	binder_inner_proc_lock(thread->proc);
	atomic_dec(&thread->tmp_ref);
	if (thread->is_dead && !atomic_read(&thread->tmp_ref)) {
		binder_inner_proc_unlock(thread->proc);
		binder_free_thread(thread);
		return;
	}
	binder_inner_proc_unlock(thread->proc);
}

/**
 * binder_proc_dec_tmpref() - decrement proc->tmp_ref
 * @proc:	proc to decrement
 *
 * A binder_proc needs to be kept alive while being used to create or
 * handle a transaction. proc->tmp_ref is incremented when
 * creating a new transaction or the binder_proc is currently in-use
 * by threads that are being released. When done with the binder_proc,
 * this function is called to decrement the counter and free the
 * proc if appropriate (proc has been released, all threads have
 * been released and not currenly in-use to process a transaction).
 */
static void binder_proc_dec_tmpref(struct binder_proc *proc)
{
	binder_inner_proc_lock(proc);
	atomic_dec(&proc->tmp_ref);
	if (proc->is_dead && RB_EMPTY_ROOT(&proc->threads) &&
			!atomic_read(&proc->tmp_ref)) {
		binder_inner_proc_unlock(proc);
		binder_free_proc(proc);
		return;
	}
	binder_inner_proc_unlock(proc);
}

/**
 * binder_get_txn_from() - safely extract the "from" thread in transaction
 * @t:	binder transaction for t->from
 *
 * Atomically return the "from" thread and increment the tmp_ref
 * count for the thread to ensure it stays alive until
 * binder_thread_dec_tmpref() is called.
 *
 * Return: the value of t->from
 */
static struct binder_thread *binder_get_txn_from(
		struct binder_transaction *t)
{
	struct binder_thread *from;

	spin_lock(&t->lock);
	from = t->from;
	if (from)
		atomic_inc(&from->tmp_ref);
	spin_unlock(&t->lock);
	return from;
}

/**
 * binder_get_txn_from_and_acq_inner() - get t->from and acquire inner lock
 * @t:	binder transaction for t->from
 *
 * Same as binder_get_txn_from() except it also acquires the proc->inner_lock
 * to guarantee that the thread cannot be released while operating on it.
 * The caller must call binder_inner_proc_unlock() to release the inner lock
 * as well as call binder_dec_thread_txn() to release the reference.
 *
 * Return: the value of t->from
 */
static struct binder_thread *binder_get_txn_from_and_acq_inner(
		struct binder_transaction *t)
{
	struct binder_thread *from;

	from = binder_get_txn_from(t);
	if (!from)
		return NULL;
	binder_inner_proc_lock(from->proc);
	if (t->from) {
		BUG_ON(from != t->from);
		return from;
	}
	binder_inner_proc_unlock(from->proc);
	binder_thread_dec_tmpref(from);
	return NULL;
}

static void binder_free_transaction(struct binder_transaction *t)
{
	struct binder_proc *target_proc;

	spin_lock(&t->lock);
	target_proc = t->to_proc;
	if (target_proc) {
		atomic_inc(&target_proc->tmp_ref);
		spin_unlock(&t->lock);

		binder_inner_proc_lock(target_proc);
		if (t->buffer)
			t->buffer->transaction = NULL;
		binder_inner_proc_unlock(target_proc);
		binder_proc_dec_tmpref(target_proc);
	} else {
		/*
		 * If the transaction has no target_proc, then
		 * t->buffer->transaction * has already been cleared.
		 */
		spin_unlock(&t->lock);
	}
	kfree(t);
	binder_stats_deleted(BINDER_STAT_TRANSACTION);
}

static void binder_send_failed_reply(struct binder_transaction *t,
				     uint32_t error_code)
{
	struct binder_thread *target_thread;
	struct binder_transaction *next;

	BUG_ON(t->flags & TF_ONE_WAY);
	while (1) {
		target_thread = binder_get_txn_from_and_acq_inner(t);
		if (target_thread) {
			binder_debug(BINDER_DEBUG_FAILED_TRANSACTION,
				     "send failed reply for transaction %d to %d:%d\n",
				      t->debug_id,
				      target_thread->proc->pid,
				      target_thread->pid);

			binder_pop_transaction_ilocked(target_thread, t);
			if (target_thread->reply_error.cmd == BR_OK) {
				target_thread->reply_error.cmd = error_code;
				binder_enqueue_thread_work_ilocked(
					target_thread,
					&target_thread->reply_error.work);
				wake_up_interruptible(&target_thread->wait);
			} else {
				/*
				 * Cannot get here for normal operation, but
				 * we can if multiple synchronous transactions
				 * are sent without blocking for responses.
				 * Just ignore the 2nd error in this case.
				 */
				pr_warn("Unexpected reply error: %u\n",
					target_thread->reply_error.cmd);
			}
			binder_inner_proc_unlock(target_thread->proc);
			binder_thread_dec_tmpref(target_thread);
			binder_free_transaction(t);
			return;
		}
		next = t->from_parent;

		binder_debug(BINDER_DEBUG_FAILED_TRANSACTION,
			     "send failed reply for transaction %d, target dead\n",
			     t->debug_id);

		binder_free_transaction(t);
		if (next == NULL) {
			binder_debug(BINDER_DEBUG_DEAD_BINDER,
				     "reply failed, no target thread at root\n");
			return;
		}
		t = next;
		binder_debug(BINDER_DEBUG_DEAD_BINDER,
			     "reply failed, no target thread -- retry %d\n",
			      t->debug_id);
	}
}

/**
 * binder_cleanup_transaction() - cleans up undelivered transaction
 * @t:		transaction that needs to be cleaned up
 * @reason:	reason the transaction wasn't delivered
 * @error_code:	error to return to caller (if synchronous call)
 */
static void binder_cleanup_transaction(struct binder_transaction *t,
				       const char *reason,
				       uint32_t error_code)
{
	if (t->buffer->target_node && !(t->flags & TF_ONE_WAY)) {
		binder_send_failed_reply(t, error_code);
	} else {
		binder_debug(BINDER_DEBUG_DEAD_TRANSACTION,
			"undelivered transaction %d, %s\n",
			t->debug_id, reason);
		binder_free_transaction(t);
	}
}

/**
 * binder_validate_object() - checks for a valid metadata object in a buffer.
 * @buffer:	binder_buffer that we're parsing.
 * @offset:	offset in the buffer at which to validate an object.
 *
 * Return:	If there's a valid metadata object at @offset in @buffer, the
 *		size of that object. Otherwise, it returns zero.
 */
static size_t binder_validate_object(struct binder_buffer *buffer, u64 offset)
{
	/* Check if we can read a header first */
	struct binder_object_header *hdr;
	size_t object_size = 0;

	if (buffer->data_size < sizeof(*hdr) ||
	    offset > buffer->data_size - sizeof(*hdr) ||
	    !IS_ALIGNED(offset, sizeof(u32)))
		return 0;

	/* Ok, now see if we can read a complete object. */
	hdr = (struct binder_object_header *)(buffer->data + offset);
	switch (hdr->type) {
	case BINDER_TYPE_BINDER:
	case BINDER_TYPE_WEAK_BINDER:
	case BINDER_TYPE_HANDLE:
	case BINDER_TYPE_WEAK_HANDLE:
		object_size = sizeof(struct flat_binder_object);
		break;
	case BINDER_TYPE_FD:
		object_size = sizeof(struct binder_fd_object);
		break;
	case BINDER_TYPE_PTR:
		object_size = sizeof(struct binder_buffer_object);
		break;
	case BINDER_TYPE_FDA:
		object_size = sizeof(struct binder_fd_array_object);
		break;
	default:
		return 0;
	}
	if (offset <= buffer->data_size - object_size &&
	    buffer->data_size >= object_size)
		return object_size;
	else
		return 0;
}

/**
 * binder_validate_ptr() - validates binder_buffer_object in a binder_buffer.
 * @b:		binder_buffer containing the object
 * @index:	index in offset array at which the binder_buffer_object is
 *		located
 * @start:	points to the start of the offset array
 * @num_valid:	the number of valid offsets in the offset array
 *
 * Return:	If @index is within the valid range of the offset array
 *		described by @start and @num_valid, and if there's a valid
 *		binder_buffer_object at the offset found in index @index
 *		of the offset array, that object is returned. Otherwise,
 *		%NULL is returned.
 *		Note that the offset found in index @index itself is not
 *		verified; this function assumes that @num_valid elements
 *		from @start were previously verified to have valid offsets.
 */
static struct binder_buffer_object *binder_validate_ptr(struct binder_buffer *b,
							binder_size_t index,
							binder_size_t *start,
							binder_size_t num_valid)
{
	struct binder_buffer_object *buffer_obj;
	binder_size_t *offp;

	if (index >= num_valid)
		return NULL;

	offp = start + index;
	buffer_obj = (struct binder_buffer_object *)(b->data + *offp);
	if (buffer_obj->hdr.type != BINDER_TYPE_PTR)
		return NULL;

	return buffer_obj;
}

/**
 * binder_validate_fixup() - validates pointer/fd fixups happen in order.
 * @b:			transaction buffer
 * @objects_start	start of objects buffer
 * @buffer:		binder_buffer_object in which to fix up
 * @offset:		start offset in @buffer to fix up
 * @last_obj:		last binder_buffer_object that we fixed up in
 * @last_min_offset:	minimum fixup offset in @last_obj
 *
 * Return:		%true if a fixup in buffer @buffer at offset @offset is
 *			allowed.
 *
 * For safety reasons, we only allow fixups inside a buffer to happen
 * at increasing offsets; additionally, we only allow fixup on the last
 * buffer object that was verified, or one of its parents.
 *
 * Example of what is allowed:
 *
 * A
 *   B (parent = A, offset = 0)
 *   C (parent = A, offset = 16)
 *     D (parent = C, offset = 0)
 *   E (parent = A, offset = 32) // min_offset is 16 (C.parent_offset)
 *
 * Examples of what is not allowed:
 *
 * Decreasing offsets within the same parent:
 * A
 *   C (parent = A, offset = 16)
 *   B (parent = A, offset = 0) // decreasing offset within A
 *
 * Referring to a parent that wasn't the last object or any of its parents:
 * A
 *   B (parent = A, offset = 0)
 *   C (parent = A, offset = 0)
 *   C (parent = A, offset = 16)
 *     D (parent = B, offset = 0) // B is not A or any of A's parents
 */
static bool binder_validate_fixup(struct binder_buffer *b,
				  binder_size_t *objects_start,
				  struct binder_buffer_object *buffer,
				  binder_size_t fixup_offset,
				  struct binder_buffer_object *last_obj,
				  binder_size_t last_min_offset)
{
	if (!last_obj) {
		/* Nothing to fix up in */
		return false;
	}

	while (last_obj != buffer) {
		/*
		 * Safe to retrieve the parent of last_obj, since it
		 * was already previously verified by the driver.
		 */
		if ((last_obj->flags & BINDER_BUFFER_FLAG_HAS_PARENT) == 0)
			return false;
		last_min_offset = last_obj->parent_offset + sizeof(uintptr_t);
		last_obj = (struct binder_buffer_object *)
			(b->data + *(objects_start + last_obj->parent));
	}
	return (fixup_offset >= last_min_offset);
}

static void binder_transaction_buffer_release(struct binder_proc *proc,
					      struct binder_buffer *buffer,
					      binder_size_t *failed_at)
{
	binder_size_t *offp, *off_start, *off_end;
	int debug_id = buffer->debug_id;

	binder_debug(BINDER_DEBUG_TRANSACTION,
		     "%d buffer release %d, size %zd-%zd, failed at %pK\n",
		     proc->pid, buffer->debug_id,
		     buffer->data_size, buffer->offsets_size, failed_at);

	if (buffer->target_node)
		binder_dec_node(buffer->target_node, 1, 0);

	off_start = (binder_size_t *)(buffer->data +
				      ALIGN(buffer->data_size, sizeof(void *)));
	if (failed_at)
		off_end = failed_at;
	else
		off_end = (void *)off_start + buffer->offsets_size;
	for (offp = off_start; offp < off_end; offp++) {
		struct binder_object_header *hdr;
		size_t object_size = binder_validate_object(buffer, *offp);

		if (object_size == 0) {
			pr_err("transaction release %d bad object at offset %lld, size %zd\n",
			       debug_id, (u64)*offp, buffer->data_size);
			continue;
		}
		hdr = (struct binder_object_header *)(buffer->data + *offp);
		switch (hdr->type) {
		case BINDER_TYPE_BINDER:
		case BINDER_TYPE_WEAK_BINDER: {
			struct flat_binder_object *fp;
			struct binder_node *node;

			fp = to_flat_binder_object(hdr);
			node = binder_get_node(proc, fp->binder);
			if (node == NULL) {
				pr_err("transaction release %d bad node %016llx\n",
				       debug_id, (u64)fp->binder);
				break;
			}
			binder_debug(BINDER_DEBUG_TRANSACTION,
				     "        node %d u%016llx\n",
				     node->debug_id, (u64)node->ptr);
			binder_dec_node(node, hdr->type == BINDER_TYPE_BINDER,
					0);
			binder_put_node(node);
		} break;
		case BINDER_TYPE_HANDLE:
		case BINDER_TYPE_WEAK_HANDLE: {
			struct flat_binder_object *fp;
			struct binder_ref_data rdata;
			int ret;

			fp = to_flat_binder_object(hdr);
			ret = binder_dec_ref_for_handle(proc, fp->handle,
				hdr->type == BINDER_TYPE_HANDLE, &rdata);

			if (ret) {
				pr_err("transaction release %d bad handle %d, ret = %d\n",
				 debug_id, fp->handle, ret);
				break;
			}
			binder_debug(BINDER_DEBUG_TRANSACTION,
				     "        ref %d desc %d\n",
				     rdata.debug_id, rdata.desc);
		} break;

		case BINDER_TYPE_FD: {
			struct binder_fd_object *fp = to_binder_fd_object(hdr);

			binder_debug(BINDER_DEBUG_TRANSACTION,
				     "        fd %d\n", fp->fd);
			if (failed_at)
				task_close_fd(proc, fp->fd);
		} break;
		case BINDER_TYPE_PTR:
			/*
			 * Nothing to do here, this will get cleaned up when the
			 * transaction buffer gets freed
			 */
			break;
		case BINDER_TYPE_FDA: {
			struct binder_fd_array_object *fda;
			struct binder_buffer_object *parent;
			uintptr_t parent_buffer;
			u32 *fd_array;
			size_t fd_index;
			binder_size_t fd_buf_size;

			fda = to_binder_fd_array_object(hdr);
			parent = binder_validate_ptr(buffer, fda->parent,
						     off_start,
						     offp - off_start);
			if (!parent) {
				pr_err("transaction release %d bad parent offset",
				       debug_id);
				continue;
			}
			/*
			 * Since the parent was already fixed up, convert it
			 * back to kernel address space to access it
			 */
			parent_buffer = parent->buffer -
				binder_alloc_get_user_buffer_offset(
						&proc->alloc);

			fd_buf_size = sizeof(u32) * fda->num_fds;
			if (fda->num_fds >= SIZE_MAX / sizeof(u32)) {
				pr_err("transaction release %d invalid number of fds (%lld)\n",
				       debug_id, (u64)fda->num_fds);
				continue;
			}
			if (fd_buf_size > parent->length ||
			    fda->parent_offset > parent->length - fd_buf_size) {
				/* No space for all file descriptors here. */
				pr_err("transaction release %d not enough space for %lld fds in buffer\n",
				       debug_id, (u64)fda->num_fds);
				continue;
			}
			fd_array = (u32 *)(parent_buffer + (uintptr_t)fda->parent_offset);
			for (fd_index = 0; fd_index < fda->num_fds; fd_index++)
				task_close_fd(proc, fd_array[fd_index]);
		} break;
		default:
			pr_err("transaction release %d bad object type %x\n",
				debug_id, hdr->type);
			break;
		}
	}
}

static int binder_translate_binder(struct flat_binder_object *fp,
				   struct binder_transaction *t,
				   struct binder_thread *thread)
{
	struct binder_node *node;
	struct binder_proc *proc = thread->proc;
	struct binder_proc *target_proc = t->to_proc;
	struct binder_ref_data rdata;
	int ret = 0;

	node = binder_get_node(proc, fp->binder);
	if (!node) {
		node = binder_new_node(proc, fp);
		if (!node)
			return -ENOMEM;
	}
	if (fp->cookie != node->cookie) {
		binder_user_error("%d:%d sending u%016llx node %d, cookie mismatch %016llx != %016llx\n",
				  proc->pid, thread->pid, (u64)fp->binder,
				  node->debug_id, (u64)fp->cookie,
				  (u64)node->cookie);
		ret = -EINVAL;
		goto done;
	}
	if (security_binder_transfer_binder(proc->cred, target_proc->cred)) {
		ret = -EPERM;
		goto done;
	}

	ret = binder_inc_ref_for_node(target_proc, node,
			fp->hdr.type == BINDER_TYPE_BINDER,
			&thread->todo, &rdata);
	if (ret)
		goto done;

	if (fp->hdr.type == BINDER_TYPE_BINDER)
		fp->hdr.type = BINDER_TYPE_HANDLE;
	else
		fp->hdr.type = BINDER_TYPE_WEAK_HANDLE;
	fp->binder = 0;
	fp->handle = rdata.desc;
	fp->cookie = 0;

	trace_binder_transaction_node_to_ref(t, node, &rdata);
	binder_debug(BINDER_DEBUG_TRANSACTION,
		     "        node %d u%016llx -> ref %d desc %d\n",
		     node->debug_id, (u64)node->ptr,
		     rdata.debug_id, rdata.desc);
done:
	binder_put_node(node);
	return ret;
}

static int binder_translate_handle(struct flat_binder_object *fp,
				   struct binder_transaction *t,
				   struct binder_thread *thread)
{
	struct binder_proc *proc = thread->proc;
	struct binder_proc *target_proc = t->to_proc;
	struct binder_node *node;
	struct binder_ref_data src_rdata;
	int ret = 0;

	node = binder_get_node_from_ref(proc, fp->handle,
			fp->hdr.type == BINDER_TYPE_HANDLE, &src_rdata);
	if (!node) {
		binder_user_error("%d:%d got transaction with invalid handle, %d\n",
				  proc->pid, thread->pid, fp->handle);
		return -EINVAL;
	}
	if (security_binder_transfer_binder(proc->cred, target_proc->cred)) {
		ret = -EPERM;
		goto done;
	}

	binder_node_lock(node);
	if (node->proc == target_proc) {
		if (fp->hdr.type == BINDER_TYPE_HANDLE)
			fp->hdr.type = BINDER_TYPE_BINDER;
		else
			fp->hdr.type = BINDER_TYPE_WEAK_BINDER;
		fp->binder = node->ptr;
		fp->cookie = node->cookie;
		if (node->proc)
			binder_inner_proc_lock(node->proc);
		binder_inc_node_nilocked(node,
					 fp->hdr.type == BINDER_TYPE_BINDER,
					 0, NULL);
		if (node->proc)
			binder_inner_proc_unlock(node->proc);
		trace_binder_transaction_ref_to_node(t, node, &src_rdata);
		binder_debug(BINDER_DEBUG_TRANSACTION,
			     "        ref %d desc %d -> node %d u%016llx\n",
			     src_rdata.debug_id, src_rdata.desc, node->debug_id,
			     (u64)node->ptr);
		binder_node_unlock(node);
	} else {
		struct binder_ref_data dest_rdata;

		binder_node_unlock(node);
		ret = binder_inc_ref_for_node(target_proc, node,
				fp->hdr.type == BINDER_TYPE_HANDLE,
				NULL, &dest_rdata);
		if (ret)
			goto done;

		fp->binder = 0;
		fp->handle = dest_rdata.desc;
		fp->cookie = 0;
		trace_binder_transaction_ref_to_ref(t, node, &src_rdata,
						    &dest_rdata);
		binder_debug(BINDER_DEBUG_TRANSACTION,
			     "        ref %d desc %d -> ref %d desc %d (node %d)\n",
			     src_rdata.debug_id, src_rdata.desc,
			     dest_rdata.debug_id, dest_rdata.desc,
			     node->debug_id);
	}
done:
	binder_put_node(node);
	return ret;
}

static int binder_translate_fd(int fd,
			       struct binder_transaction *t,
			       struct binder_thread *thread,
			       struct binder_transaction *in_reply_to)
{
	struct binder_proc *proc = thread->proc;
	struct binder_proc *target_proc = t->to_proc;
	int target_fd;
	struct file *file;
	int ret;
	bool target_allows_fd;

	if (in_reply_to)
		target_allows_fd = !!(in_reply_to->flags & TF_ACCEPT_FDS);
	else
		target_allows_fd = t->buffer->target_node->accept_fds;
	if (!target_allows_fd) {
		binder_user_error("%d:%d got %s with fd, %d, but target does not allow fds\n",
				  proc->pid, thread->pid,
				  in_reply_to ? "reply" : "transaction",
				  fd);
		ret = -EPERM;
		goto err_fd_not_accepted;
	}

	file = fget(fd);
	if (!file) {
		binder_user_error("%d:%d got transaction with invalid fd, %d\n",
				  proc->pid, thread->pid, fd);
		ret = -EBADF;
		goto err_fget;
	}
	ret = security_binder_transfer_file(proc->cred, target_proc->cred, file);
	if (ret < 0) {
		ret = -EPERM;
		goto err_security;
	}

	target_fd = task_get_unused_fd_flags(target_proc, O_CLOEXEC);
	if (target_fd < 0) {
		ret = -ENOMEM;
		goto err_get_unused_fd;
	}
	task_fd_install(target_proc, target_fd, file);
	trace_binder_transaction_fd(t, fd, target_fd);
	binder_debug(BINDER_DEBUG_TRANSACTION, "        fd %d -> %d\n",
		     fd, target_fd);

	return target_fd;

err_get_unused_fd:
err_security:
	fput(file);
err_fget:
err_fd_not_accepted:
	return ret;
}

static int binder_translate_fd_array(struct binder_fd_array_object *fda,
				     struct binder_buffer_object *parent,
				     struct binder_transaction *t,
				     struct binder_thread *thread,
				     struct binder_transaction *in_reply_to)
{
	binder_size_t fdi, fd_buf_size, num_installed_fds;
	int target_fd;
	uintptr_t parent_buffer;
	u32 *fd_array;
	struct binder_proc *proc = thread->proc;
	struct binder_proc *target_proc = t->to_proc;

	fd_buf_size = sizeof(u32) * fda->num_fds;
	if (fda->num_fds >= SIZE_MAX / sizeof(u32)) {
		binder_user_error("%d:%d got transaction with invalid number of fds (%lld)\n",
				  proc->pid, thread->pid, (u64)fda->num_fds);
		return -EINVAL;
	}
	if (fd_buf_size > parent->length ||
	    fda->parent_offset > parent->length - fd_buf_size) {
		/* No space for all file descriptors here. */
		binder_user_error("%d:%d not enough space to store %lld fds in buffer\n",
				  proc->pid, thread->pid, (u64)fda->num_fds);
		return -EINVAL;
	}
	/*
	 * Since the parent was already fixed up, convert it
	 * back to the kernel address space to access it
	 */
	parent_buffer = parent->buffer -
		binder_alloc_get_user_buffer_offset(&target_proc->alloc);
	fd_array = (u32 *)(parent_buffer + (uintptr_t)fda->parent_offset);
	if (!IS_ALIGNED((unsigned long)fd_array, sizeof(u32))) {
		binder_user_error("%d:%d parent offset not aligned correctly.\n",
				  proc->pid, thread->pid);
		return -EINVAL;
	}
	for (fdi = 0; fdi < fda->num_fds; fdi++) {
		target_fd = binder_translate_fd(fd_array[fdi], t, thread,
						in_reply_to);
		if (target_fd < 0)
			goto err_translate_fd_failed;
		fd_array[fdi] = target_fd;
	}
	return 0;

err_translate_fd_failed:
	/*
	 * Failed to allocate fd or security error, free fds
	 * installed so far.
	 */
	num_installed_fds = fdi;
	for (fdi = 0; fdi < num_installed_fds; fdi++)
		task_close_fd(target_proc, fd_array[fdi]);
	return target_fd;
}

static int binder_fixup_parent(struct binder_transaction *t,
			       struct binder_thread *thread,
			       struct binder_buffer_object *bp,
			       binder_size_t *off_start,
			       binder_size_t num_valid,
			       struct binder_buffer_object *last_fixup_obj,
			       binder_size_t last_fixup_min_off)
{
	struct binder_buffer_object *parent;
	u8 *parent_buffer;
	struct binder_buffer *b = t->buffer;
	struct binder_proc *proc = thread->proc;
	struct binder_proc *target_proc = t->to_proc;

	if (!(bp->flags & BINDER_BUFFER_FLAG_HAS_PARENT))
		return 0;

	parent = binder_validate_ptr(b, bp->parent, off_start, num_valid);
	if (!parent) {
		binder_user_error("%d:%d got transaction with invalid parent offset or type\n",
				  proc->pid, thread->pid);
		return -EINVAL;
	}

	if (!binder_validate_fixup(b, off_start,
				   parent, bp->parent_offset,
				   last_fixup_obj,
				   last_fixup_min_off)) {
		binder_user_error("%d:%d got transaction with out-of-order buffer fixup\n",
				  proc->pid, thread->pid);
		return -EINVAL;
	}

	if (parent->length < sizeof(binder_uintptr_t) ||
	    bp->parent_offset > parent->length - sizeof(binder_uintptr_t)) {
		/* No space for a pointer here! */
		binder_user_error("%d:%d got transaction with invalid parent offset\n",
				  proc->pid, thread->pid);
		return -EINVAL;
	}
	parent_buffer = (u8 *)((uintptr_t)parent->buffer -
			binder_alloc_get_user_buffer_offset(
				&target_proc->alloc));
	*(binder_uintptr_t *)(parent_buffer + bp->parent_offset) = bp->buffer;

	return 0;
}

/**
 * binder_proc_transaction() - sends a transaction to a process and wakes it up
 * @t:		transaction to send
 * @proc:	process to send the transaction to
 * @thread:	thread in @proc to send the transaction to (may be NULL)
 *
 * This function queues a transaction to the specified process. It will try
 * to find a thread in the target process to handle the transaction and
 * wake it up. If no thread is found, the work is queued to the proc
 * waitqueue.
 *
 * If the @thread parameter is not NULL, the transaction is always queued
 * to the waitlist of that specific thread.
 *
 * Return:	true if the transactions was successfully queued
 *		false if the target process or thread is dead
 */
static bool binder_proc_transaction(struct binder_transaction *t,
				    struct binder_proc *proc,
				    struct binder_thread *thread)
{
	struct binder_node *node = t->buffer->target_node;
	struct binder_priority node_prio;
	bool oneway = !!(t->flags & TF_ONE_WAY);
	bool pending_async = false;

	BUG_ON(!node);
	binder_node_lock(node);
	node_prio.prio = node->min_priority;
	node_prio.sched_policy = node->sched_policy;

	if (oneway) {
		BUG_ON(thread);
		if (node->has_async_transaction) {
			pending_async = true;
		} else {
			node->has_async_transaction = true;
		}
	}

	binder_inner_proc_lock(proc);

	if (proc->is_dead || (thread && thread->is_dead)) {
		binder_inner_proc_unlock(proc);
		binder_node_unlock(node);
		return false;
	}

	if (!thread && !pending_async)
		thread = binder_select_thread_ilocked(proc);

	if (thread) {
		binder_transaction_priority(thread->task, t, node_prio,
					    node->inherit_rt);
		binder_enqueue_thread_work_ilocked(thread, &t->work);
	} else if (!pending_async) {
		binder_enqueue_work_ilocked(&t->work, &proc->todo);
	} else {
		binder_enqueue_work_ilocked(&t->work, &node->async_todo);
	}

	if (!pending_async)
		binder_wakeup_thread_ilocked(proc, thread, !oneway /* sync */);

	binder_inner_proc_unlock(proc);
	binder_node_unlock(node);

	return true;
}

/**
 * binder_get_node_refs_for_txn() - Get required refs on node for txn
 * @node:         struct binder_node for which to get refs
 * @proc:         returns @node->proc if valid
 * @error:        if no @proc then returns BR_DEAD_REPLY
 *
 * User-space normally keeps the node alive when creating a transaction
 * since it has a reference to the target. The local strong ref keeps it
 * alive if the sending process dies before the target process processes
 * the transaction. If the source process is malicious or has a reference
 * counting bug, relying on the local strong ref can fail.
 *
 * Since user-space can cause the local strong ref to go away, we also take
 * a tmpref on the node to ensure it survives while we are constructing
 * the transaction. We also need a tmpref on the proc while we are
 * constructing the transaction, so we take that here as well.
 *
 * Return: The target_node with refs taken or NULL if no @node->proc is NULL.
 * Also sets @proc if valid. If the @node->proc is NULL indicating that the
 * target proc has died, @error is set to BR_DEAD_REPLY
 */
static struct binder_node *binder_get_node_refs_for_txn(
		struct binder_node *node,
		struct binder_proc **procp,
		uint32_t *error)
{
	struct binder_node *target_node = NULL;

	binder_node_inner_lock(node);
	if (node->proc) {
		target_node = node;
		binder_inc_node_nilocked(node, 1, 0, NULL);
		binder_inc_node_tmpref_ilocked(node);
		atomic_inc(&node->proc->tmp_ref);
		*procp = node->proc;
	} else
		*error = BR_DEAD_REPLY;
	binder_node_inner_unlock(node);

	return target_node;
}

static void binder_transaction(struct binder_proc *proc,
			       struct binder_thread *thread,
			       struct binder_transaction_data *tr, int reply,
			       binder_size_t extra_buffers_size)
{
	int ret;
	struct binder_transaction *t;
	struct binder_work *tcomplete;
	binder_size_t *offp, *off_end, *off_start;
	binder_size_t off_min;
	u8 *sg_bufp, *sg_buf_end;
	struct binder_proc *target_proc = NULL;
	struct binder_thread *target_thread = NULL;
	struct binder_node *target_node = NULL;
	struct binder_transaction *in_reply_to = NULL;
	struct binder_transaction_log_entry *e;
	uint32_t return_error = 0;
	uint32_t return_error_param = 0;
	uint32_t return_error_line = 0;
	struct binder_buffer_object *last_fixup_obj = NULL;
	binder_size_t last_fixup_min_off = 0;
	struct binder_context *context = proc->context;
	int t_debug_id = atomic_inc_return(&binder_last_id);
	char *secctx = NULL;
	u32 secctx_sz = 0;

	e = binder_transaction_log_add(&binder_transaction_log);
	e->debug_id = t_debug_id;
	e->call_type = reply ? 2 : !!(tr->flags & TF_ONE_WAY);
	e->from_proc = proc->pid;
	e->from_thread = thread->pid;
	e->target_handle = tr->target.handle;
	e->data_size = tr->data_size;
	e->offsets_size = tr->offsets_size;
	e->context_name = proc->context->name;

	if (reply) {
		binder_inner_proc_lock(proc);
		in_reply_to = thread->transaction_stack;
		if (in_reply_to == NULL) {
			binder_inner_proc_unlock(proc);
			binder_user_error("%d:%d got reply transaction with no transaction stack\n",
					  proc->pid, thread->pid);
			return_error = BR_FAILED_REPLY;
			return_error_param = -EPROTO;
			return_error_line = __LINE__;
			goto err_empty_call_stack;
		}
		if (in_reply_to->to_thread != thread) {
			spin_lock(&in_reply_to->lock);
			binder_user_error("%d:%d got reply transaction with bad transaction stack, transaction %d has target %d:%d\n",
				proc->pid, thread->pid, in_reply_to->debug_id,
				in_reply_to->to_proc ?
				in_reply_to->to_proc->pid : 0,
				in_reply_to->to_thread ?
				in_reply_to->to_thread->pid : 0);
			spin_unlock(&in_reply_to->lock);
			binder_inner_proc_unlock(proc);
			return_error = BR_FAILED_REPLY;
			return_error_param = -EPROTO;
			return_error_line = __LINE__;
			in_reply_to = NULL;
			goto err_bad_call_stack;
		}
		thread->transaction_stack = in_reply_to->to_parent;
		binder_inner_proc_unlock(proc);
		target_thread = binder_get_txn_from_and_acq_inner(in_reply_to);
		if (target_thread == NULL) {
			return_error = BR_DEAD_REPLY;
			return_error_line = __LINE__;
			goto err_dead_binder;
		}
		if (target_thread->transaction_stack != in_reply_to) {
			binder_user_error("%d:%d got reply transaction with bad target transaction stack %d, expected %d\n",
				proc->pid, thread->pid,
				target_thread->transaction_stack ?
				target_thread->transaction_stack->debug_id : 0,
				in_reply_to->debug_id);
			binder_inner_proc_unlock(target_thread->proc);
			return_error = BR_FAILED_REPLY;
			return_error_param = -EPROTO;
			return_error_line = __LINE__;
			in_reply_to = NULL;
			target_thread = NULL;
			goto err_dead_binder;
		}
		target_proc = target_thread->proc;
		atomic_inc(&target_proc->tmp_ref);
		binder_inner_proc_unlock(target_thread->proc);
	} else {
		if (tr->target.handle) {
			struct binder_ref *ref;

			/*
			 * There must already be a strong ref
			 * on this node. If so, do a strong
			 * increment on the node to ensure it
			 * stays alive until the transaction is
			 * done.
			 */
			binder_proc_lock(proc);
			ref = binder_get_ref_olocked(proc, tr->target.handle,
						     true);
			if (ref) {
				target_node = binder_get_node_refs_for_txn(
						ref->node, &target_proc,
						&return_error);
			} else {
				binder_user_error("%d:%d got transaction to invalid handle\n",
						  proc->pid, thread->pid);
				return_error = BR_FAILED_REPLY;
			}
			binder_proc_unlock(proc);
		} else {
			mutex_lock(&context->context_mgr_node_lock);
			target_node = context->binder_context_mgr_node;
			if (target_node)
				target_node = binder_get_node_refs_for_txn(
						target_node, &target_proc,
						&return_error);
			else
				return_error = BR_DEAD_REPLY;
			mutex_unlock(&context->context_mgr_node_lock);
			if (target_node && target_proc == proc) {
				binder_user_error("%d:%d got transaction to context manager from process owning it\n",
						  proc->pid, thread->pid);
				return_error = BR_FAILED_REPLY;
				return_error_param = -EINVAL;
				return_error_line = __LINE__;
				goto err_invalid_target_handle;
			}
		}
		if (!target_node) {
			/*
			 * return_error is set above
			 */
			return_error_param = -EINVAL;
			return_error_line = __LINE__;
			goto err_dead_binder;
		}
		e->to_node = target_node->debug_id;
		if (WARN_ON(proc == target_proc)) {
			return_error = BR_FAILED_REPLY;
			return_error_param = -EINVAL;
			return_error_line = __LINE__;
			goto err_invalid_target_handle;
		}
		if (security_binder_transaction(proc->cred,
						target_proc->cred) < 0) {
			return_error = BR_FAILED_REPLY;
			return_error_param = -EPERM;
			return_error_line = __LINE__;
			goto err_invalid_target_handle;
		}
		binder_inner_proc_lock(proc);
		if (!(tr->flags & TF_ONE_WAY) && thread->transaction_stack) {
			struct binder_transaction *tmp;

			tmp = thread->transaction_stack;
			if (tmp->to_thread != thread) {
				spin_lock(&tmp->lock);
				binder_user_error("%d:%d got new transaction with bad transaction stack, transaction %d has target %d:%d\n",
					proc->pid, thread->pid, tmp->debug_id,
					tmp->to_proc ? tmp->to_proc->pid : 0,
					tmp->to_thread ?
					tmp->to_thread->pid : 0);
				spin_unlock(&tmp->lock);
				binder_inner_proc_unlock(proc);
				return_error = BR_FAILED_REPLY;
				return_error_param = -EPROTO;
				return_error_line = __LINE__;
				goto err_bad_call_stack;
			}
			while (tmp) {
				struct binder_thread *from;

				spin_lock(&tmp->lock);
				from = tmp->from;
				if (from && from->proc == target_proc) {
					atomic_inc(&from->tmp_ref);
					target_thread = from;
					spin_unlock(&tmp->lock);
					break;
				}
				spin_unlock(&tmp->lock);
				tmp = tmp->from_parent;
			}
		}
		binder_inner_proc_unlock(proc);
	}
	if (target_thread)
		e->to_thread = target_thread->pid;
	e->to_proc = target_proc->pid;

	/* TODO: reuse incoming transaction for reply */
	t = kzalloc(sizeof(*t), GFP_KERNEL);
	if (t == NULL) {
		return_error = BR_FAILED_REPLY;
		return_error_param = -ENOMEM;
		return_error_line = __LINE__;
		goto err_alloc_t_failed;
	}
	binder_stats_created(BINDER_STAT_TRANSACTION);
	spin_lock_init(&t->lock);

	tcomplete = kzalloc(sizeof(*tcomplete), GFP_KERNEL);
	if (tcomplete == NULL) {
		return_error = BR_FAILED_REPLY;
		return_error_param = -ENOMEM;
		return_error_line = __LINE__;
		goto err_alloc_tcomplete_failed;
	}
	binder_stats_created(BINDER_STAT_TRANSACTION_COMPLETE);

	t->debug_id = t_debug_id;

	if (reply)
		binder_debug(BINDER_DEBUG_TRANSACTION,
			     "%d:%d BC_REPLY %d -> %d:%d, data %016llx-%016llx size %lld-%lld-%lld\n",
			     proc->pid, thread->pid, t->debug_id,
			     target_proc->pid, target_thread->pid,
			     (u64)tr->data.ptr.buffer,
			     (u64)tr->data.ptr.offsets,
			     (u64)tr->data_size, (u64)tr->offsets_size,
			     (u64)extra_buffers_size);
	else
		binder_debug(BINDER_DEBUG_TRANSACTION,
			     "%d:%d BC_TRANSACTION %d -> %d - node %d, data %016llx-%016llx size %lld-%lld-%lld\n",
			     proc->pid, thread->pid, t->debug_id,
			     target_proc->pid, target_node->debug_id,
			     (u64)tr->data.ptr.buffer,
			     (u64)tr->data.ptr.offsets,
			     (u64)tr->data_size, (u64)tr->offsets_size,
			     (u64)extra_buffers_size);

	if (!reply && !(tr->flags & TF_ONE_WAY))
		t->from = thread;
	else
		t->from = NULL;
	t->sender_euid = task_euid(proc->tsk);
	t->to_proc = target_proc;
	t->to_thread = target_thread;
	t->code = tr->code;
	t->flags = tr->flags;
	if (!(t->flags & TF_ONE_WAY) &&
	    binder_supported_policy(current->policy)) {
		/* Inherit supported policies for synchronous transactions */
		t->priority.sched_policy = current->policy;
		t->priority.prio = current->normal_prio;
	} else {
		/* Otherwise, fall back to the default priority */
		t->priority = target_proc->default_priority;
	}

	if (target_node && target_node->txn_security_ctx) {
		u32 secid;
		size_t added_size;

		security_task_getsecid(proc->tsk, &secid);
		ret = security_secid_to_secctx(secid, &secctx, &secctx_sz);
		if (ret) {
			return_error = BR_FAILED_REPLY;
			return_error_param = ret;
			return_error_line = __LINE__;
			goto err_get_secctx_failed;
		}
		added_size = ALIGN(secctx_sz, sizeof(u64));
		extra_buffers_size += added_size;
		if (extra_buffers_size < added_size) {
			/* integer overflow of extra_buffers_size */
			return_error = BR_FAILED_REPLY;
			return_error_param = EINVAL;
			return_error_line = __LINE__;
			goto err_bad_extra_size;
		}
	}

	trace_binder_transaction(reply, t, target_node);

	t->buffer = binder_alloc_new_buf(&target_proc->alloc, tr->data_size,
		tr->offsets_size, extra_buffers_size,
		!reply && (t->flags & TF_ONE_WAY));
	if (IS_ERR(t->buffer)) {
		/*
		 * -ESRCH indicates VMA cleared. The target is dying.
		 */
		return_error_param = PTR_ERR(t->buffer);
		return_error = return_error_param == -ESRCH ?
			BR_DEAD_REPLY : BR_FAILED_REPLY;
		return_error_line = __LINE__;
		t->buffer = NULL;
		goto err_binder_alloc_buf_failed;
	}
	if (secctx) {
		size_t buf_offset = ALIGN(tr->data_size, sizeof(void *)) +
				    ALIGN(tr->offsets_size, sizeof(void *)) +
				    ALIGN(extra_buffers_size, sizeof(void *)) -
				    ALIGN(secctx_sz, sizeof(u64));
		char *kptr = t->buffer->data + buf_offset;

		t->security_ctx = (uintptr_t)kptr +
		    binder_alloc_get_user_buffer_offset(&target_proc->alloc);
		memcpy(kptr, secctx, secctx_sz);
		security_release_secctx(secctx, secctx_sz);
		secctx = NULL;
	}
	t->buffer->debug_id = t->debug_id;
	t->buffer->transaction = t;
	t->buffer->target_node = target_node;
	trace_binder_transaction_alloc_buf(t->buffer);
	off_start = (binder_size_t *)(t->buffer->data +
				      ALIGN(tr->data_size, sizeof(void *)));
	offp = off_start;

	if (copy_from_user(t->buffer->data, (const void __user *)(uintptr_t)
			   tr->data.ptr.buffer, tr->data_size)) {
		binder_user_error("%d:%d got transaction with invalid data ptr\n",
				proc->pid, thread->pid);
		return_error = BR_FAILED_REPLY;
		return_error_param = -EFAULT;
		return_error_line = __LINE__;
		goto err_copy_data_failed;
	}
	if (copy_from_user(offp, (const void __user *)(uintptr_t)
			   tr->data.ptr.offsets, tr->offsets_size)) {
		binder_user_error("%d:%d got transaction with invalid offsets ptr\n",
				proc->pid, thread->pid);
		return_error = BR_FAILED_REPLY;
		return_error_param = -EFAULT;
		return_error_line = __LINE__;
		goto err_copy_data_failed;
	}
	if (!IS_ALIGNED(tr->offsets_size, sizeof(binder_size_t))) {
		binder_user_error("%d:%d got transaction with invalid offsets size, %lld\n",
				proc->pid, thread->pid, (u64)tr->offsets_size);
		return_error = BR_FAILED_REPLY;
		return_error_param = -EINVAL;
		return_error_line = __LINE__;
		goto err_bad_offset;
	}
	if (!IS_ALIGNED(extra_buffers_size, sizeof(u64))) {
		binder_user_error("%d:%d got transaction with unaligned buffers size, %lld\n",
				  proc->pid, thread->pid,
				  (u64)extra_buffers_size);
		return_error = BR_FAILED_REPLY;
		return_error_param = -EINVAL;
		return_error_line = __LINE__;
		goto err_bad_offset;
	}
	off_end = (void *)off_start + tr->offsets_size;
	sg_bufp = (u8 *)(PTR_ALIGN(off_end, sizeof(void *)));
	sg_buf_end = sg_bufp + extra_buffers_size -
		ALIGN(secctx_sz, sizeof(u64));
	off_min = 0;
	for (; offp < off_end; offp++) {
		struct binder_object_header *hdr;
		size_t object_size = binder_validate_object(t->buffer, *offp);

		if (object_size == 0 || *offp < off_min) {
			binder_user_error("%d:%d got transaction with invalid offset (%lld, min %lld max %lld) or object.\n",
					  proc->pid, thread->pid, (u64)*offp,
					  (u64)off_min,
					  (u64)t->buffer->data_size);
			return_error = BR_FAILED_REPLY;
			return_error_param = -EINVAL;
			return_error_line = __LINE__;
			goto err_bad_offset;
		}

		hdr = (struct binder_object_header *)(t->buffer->data + *offp);
		off_min = *offp + object_size;
		switch (hdr->type) {
		case BINDER_TYPE_BINDER:
		case BINDER_TYPE_WEAK_BINDER: {
			struct flat_binder_object *fp;

			fp = to_flat_binder_object(hdr);
			ret = binder_translate_binder(fp, t, thread);
			if (ret < 0) {
				return_error = BR_FAILED_REPLY;
				return_error_param = ret;
				return_error_line = __LINE__;
				goto err_translate_failed;
			}
		} break;
		case BINDER_TYPE_HANDLE:
		case BINDER_TYPE_WEAK_HANDLE: {
			struct flat_binder_object *fp;

			fp = to_flat_binder_object(hdr);
			ret = binder_translate_handle(fp, t, thread);
			if (ret < 0) {
				return_error = BR_FAILED_REPLY;
				return_error_param = ret;
				return_error_line = __LINE__;
				goto err_translate_failed;
			}
		} break;

		case BINDER_TYPE_FD: {
			struct binder_fd_object *fp = to_binder_fd_object(hdr);
			int target_fd = binder_translate_fd(fp->fd, t, thread,
							    in_reply_to);

			if (target_fd < 0) {
				return_error = BR_FAILED_REPLY;
				return_error_param = target_fd;
				return_error_line = __LINE__;
				goto err_translate_failed;
			}
			fp->pad_binder = 0;
			fp->fd = target_fd;
		} break;
		case BINDER_TYPE_FDA: {
			struct binder_fd_array_object *fda =
				to_binder_fd_array_object(hdr);
			struct binder_buffer_object *parent =
				binder_validate_ptr(t->buffer, fda->parent,
						    off_start,
						    offp - off_start);
			if (!parent) {
				binder_user_error("%d:%d got transaction with invalid parent offset or type\n",
						  proc->pid, thread->pid);
				return_error = BR_FAILED_REPLY;
				return_error_param = -EINVAL;
				return_error_line = __LINE__;
				goto err_bad_parent;
			}
			if (!binder_validate_fixup(t->buffer, off_start,
						   parent, fda->parent_offset,
						   last_fixup_obj,
						   last_fixup_min_off)) {
				binder_user_error("%d:%d got transaction with out-of-order buffer fixup\n",
						  proc->pid, thread->pid);
				return_error = BR_FAILED_REPLY;
				return_error_param = -EINVAL;
				return_error_line = __LINE__;
				goto err_bad_parent;
			}
			ret = binder_translate_fd_array(fda, parent, t, thread,
							in_reply_to);
			if (ret < 0) {
				return_error = BR_FAILED_REPLY;
				return_error_param = ret;
				return_error_line = __LINE__;
				goto err_translate_failed;
			}
			last_fixup_obj = parent;
			last_fixup_min_off =
				fda->parent_offset + sizeof(u32) * fda->num_fds;
		} break;
		case BINDER_TYPE_PTR: {
			struct binder_buffer_object *bp =
				to_binder_buffer_object(hdr);
			size_t buf_left = sg_buf_end - sg_bufp;

			if (bp->length > buf_left) {
				binder_user_error("%d:%d got transaction with too large buffer\n",
						  proc->pid, thread->pid);
				return_error = BR_FAILED_REPLY;
				return_error_param = -EINVAL;
				return_error_line = __LINE__;
				goto err_bad_offset;
			}
			if (copy_from_user(sg_bufp,
					   (const void __user *)(uintptr_t)
					   bp->buffer, bp->length)) {
				binder_user_error("%d:%d got transaction with invalid offsets ptr\n",
						  proc->pid, thread->pid);
				return_error_param = -EFAULT;
				return_error = BR_FAILED_REPLY;
				return_error_line = __LINE__;
				goto err_copy_data_failed;
			}
			/* Fixup buffer pointer to target proc address space */
			bp->buffer = (uintptr_t)sg_bufp +
				binder_alloc_get_user_buffer_offset(
						&target_proc->alloc);
			sg_bufp += ALIGN(bp->length, sizeof(u64));

			ret = binder_fixup_parent(t, thread, bp, off_start,
						  offp - off_start,
						  last_fixup_obj,
						  last_fixup_min_off);
			if (ret < 0) {
				return_error = BR_FAILED_REPLY;
				return_error_param = ret;
				return_error_line = __LINE__;
				goto err_translate_failed;
			}
			last_fixup_obj = bp;
			last_fixup_min_off = 0;
		} break;
		default:
			binder_user_error("%d:%d got transaction with invalid object type, %x\n",
				proc->pid, thread->pid, hdr->type);
			return_error = BR_FAILED_REPLY;
			return_error_param = -EINVAL;
			return_error_line = __LINE__;
			goto err_bad_object_type;
		}
	}
	tcomplete->type = BINDER_WORK_TRANSACTION_COMPLETE;
	t->work.type = BINDER_WORK_TRANSACTION;

	if (reply) {
		binder_enqueue_thread_work(thread, tcomplete);
		binder_inner_proc_lock(target_proc);
		if (target_thread->is_dead) {
			binder_inner_proc_unlock(target_proc);
			goto err_dead_proc_or_thread;
		}
		BUG_ON(t->buffer->async_transaction != 0);
		binder_pop_transaction_ilocked(target_thread, in_reply_to);
		binder_enqueue_thread_work_ilocked(target_thread, &t->work);
		binder_inner_proc_unlock(target_proc);
		wake_up_interruptible_sync(&target_thread->wait);
		binder_restore_priority(current, in_reply_to->saved_priority);
		binder_free_transaction(in_reply_to);
	} else if (!(t->flags & TF_ONE_WAY)) {
		BUG_ON(t->buffer->async_transaction != 0);
		binder_inner_proc_lock(proc);
		/*
		 * Defer the TRANSACTION_COMPLETE, so we don't return to
		 * userspace immediately; this allows the target process to
		 * immediately start processing this transaction, reducing
		 * latency. We will then return the TRANSACTION_COMPLETE when
		 * the target replies (or there is an error).
		 */
		binder_enqueue_deferred_thread_work_ilocked(thread, tcomplete);
		t->need_reply = 1;
		t->from_parent = thread->transaction_stack;
		thread->transaction_stack = t;
		binder_inner_proc_unlock(proc);
		if (!binder_proc_transaction(t, target_proc, target_thread)) {
			binder_inner_proc_lock(proc);
			binder_pop_transaction_ilocked(thread, t);
			binder_inner_proc_unlock(proc);
			goto err_dead_proc_or_thread;
		}
	} else {
		BUG_ON(target_node == NULL);
		BUG_ON(t->buffer->async_transaction != 1);
		binder_enqueue_thread_work(thread, tcomplete);
		if (!binder_proc_transaction(t, target_proc, NULL))
			goto err_dead_proc_or_thread;
	}
	if (target_thread)
		binder_thread_dec_tmpref(target_thread);
	binder_proc_dec_tmpref(target_proc);
	if (target_node)
		binder_dec_node_tmpref(target_node);
	/*
	 * write barrier to synchronize with initialization
	 * of log entry
	 */
	smp_wmb();
	WRITE_ONCE(e->debug_id_done, t_debug_id);
	return;

err_dead_proc_or_thread:
	return_error = BR_DEAD_REPLY;
	return_error_line = __LINE__;
	binder_dequeue_work(proc, tcomplete);
err_translate_failed:
err_bad_object_type:
err_bad_offset:
err_bad_parent:
err_copy_data_failed:
	trace_binder_transaction_failed_buffer_release(t->buffer);
	binder_transaction_buffer_release(target_proc, t->buffer, offp);
	if (target_node)
		binder_dec_node_tmpref(target_node);
	target_node = NULL;
	t->buffer->transaction = NULL;
	binder_alloc_free_buf(&target_proc->alloc, t->buffer);
err_binder_alloc_buf_failed:
err_bad_extra_size:
	if (secctx)
		security_release_secctx(secctx, secctx_sz);
err_get_secctx_failed:
	kfree(tcomplete);
	binder_stats_deleted(BINDER_STAT_TRANSACTION_COMPLETE);
err_alloc_tcomplete_failed:
	kfree(t);
	binder_stats_deleted(BINDER_STAT_TRANSACTION);
err_alloc_t_failed:
err_bad_call_stack:
err_empty_call_stack:
err_dead_binder:
err_invalid_target_handle:
	if (target_thread)
		binder_thread_dec_tmpref(target_thread);
	if (target_proc)
		binder_proc_dec_tmpref(target_proc);
	if (target_node) {
		binder_dec_node(target_node, 1, 0);
		binder_dec_node_tmpref(target_node);
	}

	binder_debug(BINDER_DEBUG_FAILED_TRANSACTION,
		     "%d:%d transaction failed %d/%d, size %lld-%lld line %d\n",
		     proc->pid, thread->pid, return_error, return_error_param,
		     (u64)tr->data_size, (u64)tr->offsets_size,
		     return_error_line);

	{
		struct binder_transaction_log_entry *fe;

		e->return_error = return_error;
		e->return_error_param = return_error_param;
		e->return_error_line = return_error_line;
		fe = binder_transaction_log_add(&binder_transaction_log_failed);
		*fe = *e;
		/*
		 * write barrier to synchronize with initialization
		 * of log entry
		 */
		smp_wmb();
		WRITE_ONCE(e->debug_id_done, t_debug_id);
		WRITE_ONCE(fe->debug_id_done, t_debug_id);
	}

	BUG_ON(thread->return_error.cmd != BR_OK);
	if (in_reply_to) {
		binder_restore_priority(current, in_reply_to->saved_priority);
		thread->return_error.cmd = BR_TRANSACTION_COMPLETE;
		binder_enqueue_thread_work(thread, &thread->return_error.work);
		binder_send_failed_reply(in_reply_to, return_error);
	} else {
		thread->return_error.cmd = return_error;
		binder_enqueue_thread_work(thread, &thread->return_error.work);
	}
}

static int binder_thread_write(struct binder_proc *proc,
			struct binder_thread *thread,
			binder_uintptr_t binder_buffer, size_t size,
			binder_size_t *consumed)
{
	uint32_t cmd;
	struct binder_context *context = proc->context;
	void __user *buffer = (void __user *)(uintptr_t)binder_buffer;
	void __user *ptr = buffer + *consumed;
	void __user *end = buffer + size;

	while (ptr < end && thread->return_error.cmd == BR_OK) {
		int ret;

		if (get_user(cmd, (uint32_t __user *)ptr))
			return -EFAULT;
		ptr += sizeof(uint32_t);
		trace_binder_command(cmd);
		if (_IOC_NR(cmd) < ARRAY_SIZE(binder_stats.bc)) {
			atomic_inc(&binder_stats.bc[_IOC_NR(cmd)]);
			atomic_inc(&proc->stats.bc[_IOC_NR(cmd)]);
			atomic_inc(&thread->stats.bc[_IOC_NR(cmd)]);
		}
		switch (cmd) {
		case BC_INCREFS:
		case BC_ACQUIRE:
		case BC_RELEASE:
		case BC_DECREFS: {
			uint32_t target;
			const char *debug_string;
			bool strong = cmd == BC_ACQUIRE || cmd == BC_RELEASE;
			bool increment = cmd == BC_INCREFS || cmd == BC_ACQUIRE;
			struct binder_ref_data rdata;

			if (get_user(target, (uint32_t __user *)ptr))
				return -EFAULT;

			ptr += sizeof(uint32_t);
			ret = -1;
			if (increment && !target) {
				struct binder_node *ctx_mgr_node;
				mutex_lock(&context->context_mgr_node_lock);
				ctx_mgr_node = context->binder_context_mgr_node;
				if (ctx_mgr_node) {
					if (ctx_mgr_node->proc == proc) {
						binder_user_error("%d:%d context manager tried to acquire desc 0\n",
								  proc->pid, thread->pid);
						mutex_unlock(&context->context_mgr_node_lock);
						return -EINVAL;
					}
					ret = binder_inc_ref_for_node(
							proc, ctx_mgr_node,
							strong, NULL, &rdata);
				}
				mutex_unlock(&context->context_mgr_node_lock);
			}
			if (ret)
				ret = binder_update_ref_for_handle(
						proc, target, increment, strong,
						&rdata);
			if (!ret && rdata.desc != target) {
				binder_user_error("%d:%d tried to acquire reference to desc %d, got %d instead\n",
					proc->pid, thread->pid,
					target, rdata.desc);
			}
			switch (cmd) {
			case BC_INCREFS:
				debug_string = "IncRefs";
				break;
			case BC_ACQUIRE:
				debug_string = "Acquire";
				break;
			case BC_RELEASE:
				debug_string = "Release";
				break;
			case BC_DECREFS:
			default:
				debug_string = "DecRefs";
				break;
			}
			if (ret) {
				binder_user_error("%d:%d %s %d refcount change on invalid ref %d ret %d\n",
					proc->pid, thread->pid, debug_string,
					strong, target, ret);
				break;
			}
			binder_debug(BINDER_DEBUG_USER_REFS,
				     "%d:%d %s ref %d desc %d s %d w %d\n",
				     proc->pid, thread->pid, debug_string,
				     rdata.debug_id, rdata.desc, rdata.strong,
				     rdata.weak);
			break;
		}
		case BC_INCREFS_DONE:
		case BC_ACQUIRE_DONE: {
			binder_uintptr_t node_ptr;
			binder_uintptr_t cookie;
			struct binder_node *node;
			bool free_node;

			if (get_user(node_ptr, (binder_uintptr_t __user *)ptr))
				return -EFAULT;
			ptr += sizeof(binder_uintptr_t);
			if (get_user(cookie, (binder_uintptr_t __user *)ptr))
				return -EFAULT;
			ptr += sizeof(binder_uintptr_t);
			node = binder_get_node(proc, node_ptr);
			if (node == NULL) {
				binder_user_error("%d:%d %s u%016llx no match\n",
					proc->pid, thread->pid,
					cmd == BC_INCREFS_DONE ?
					"BC_INCREFS_DONE" :
					"BC_ACQUIRE_DONE",
					(u64)node_ptr);
				break;
			}
			if (cookie != node->cookie) {
				binder_user_error("%d:%d %s u%016llx node %d cookie mismatch %016llx != %016llx\n",
					proc->pid, thread->pid,
					cmd == BC_INCREFS_DONE ?
					"BC_INCREFS_DONE" : "BC_ACQUIRE_DONE",
					(u64)node_ptr, node->debug_id,
					(u64)cookie, (u64)node->cookie);
				binder_put_node(node);
				break;
			}
			binder_node_inner_lock(node);
			if (cmd == BC_ACQUIRE_DONE) {
				if (node->pending_strong_ref == 0) {
					binder_user_error("%d:%d BC_ACQUIRE_DONE node %d has no pending acquire request\n",
						proc->pid, thread->pid,
						node->debug_id);
					binder_node_inner_unlock(node);
					binder_put_node(node);
					break;
				}
				node->pending_strong_ref = 0;
			} else {
				if (node->pending_weak_ref == 0) {
					binder_user_error("%d:%d BC_INCREFS_DONE node %d has no pending increfs request\n",
						proc->pid, thread->pid,
						node->debug_id);
					binder_node_inner_unlock(node);
					binder_put_node(node);
					break;
				}
				node->pending_weak_ref = 0;
			}
			free_node = binder_dec_node_nilocked(node,
					cmd == BC_ACQUIRE_DONE, 0);
			WARN_ON(free_node);
			binder_debug(BINDER_DEBUG_USER_REFS,
				     "%d:%d %s node %d ls %d lw %d tr %d\n",
				     proc->pid, thread->pid,
				     cmd == BC_INCREFS_DONE ? "BC_INCREFS_DONE" : "BC_ACQUIRE_DONE",
				     node->debug_id, node->local_strong_refs,
				     node->local_weak_refs, node->tmp_refs);
			binder_node_inner_unlock(node);
			binder_put_node(node);
			break;
		}
		case BC_ATTEMPT_ACQUIRE:
			pr_err("BC_ATTEMPT_ACQUIRE not supported\n");
			return -EINVAL;
		case BC_ACQUIRE_RESULT:
			pr_err("BC_ACQUIRE_RESULT not supported\n");
			return -EINVAL;

		case BC_FREE_BUFFER: {
			binder_uintptr_t data_ptr;
			struct binder_buffer *buffer;

			if (get_user(data_ptr, (binder_uintptr_t __user *)ptr))
				return -EFAULT;
			ptr += sizeof(binder_uintptr_t);

			buffer = binder_alloc_prepare_to_free(&proc->alloc,
							      data_ptr);
			if (IS_ERR_OR_NULL(buffer)) {
				if (PTR_ERR(buffer) == -EPERM) {
					binder_user_error(
						"%d:%d BC_FREE_BUFFER u%016llx matched unreturned or currently freeing buffer\n",
						proc->pid, thread->pid,
						(u64)data_ptr);
				} else {
					binder_user_error(
						"%d:%d BC_FREE_BUFFER u%016llx no match\n",
						proc->pid, thread->pid,
						(u64)data_ptr);
				}
				break;
			}
			binder_debug(BINDER_DEBUG_FREE_BUFFER,
				     "%d:%d BC_FREE_BUFFER u%016llx found buffer %d for %s transaction\n",
				     proc->pid, thread->pid, (u64)data_ptr,
				     buffer->debug_id,
				     buffer->transaction ? "active" : "finished");

			binder_inner_proc_lock(proc);
			if (buffer->transaction) {
				buffer->transaction->buffer = NULL;
				buffer->transaction = NULL;
			}
			binder_inner_proc_unlock(proc);
			if (buffer->async_transaction && buffer->target_node) {
				struct binder_node *buf_node;
				struct binder_work *w;

				buf_node = buffer->target_node;
				binder_node_inner_lock(buf_node);
				BUG_ON(!buf_node->has_async_transaction);
				BUG_ON(buf_node->proc != proc);
				w = binder_dequeue_work_head_ilocked(
						&buf_node->async_todo);
				if (!w) {
					buf_node->has_async_transaction = false;
				} else {
					binder_enqueue_work_ilocked(
							w, &proc->todo);
					binder_wakeup_proc_ilocked(proc);
				}
				binder_node_inner_unlock(buf_node);
			}
			trace_binder_transaction_buffer_release(buffer);
			binder_transaction_buffer_release(proc, buffer, NULL);
			binder_alloc_free_buf(&proc->alloc, buffer);
			break;
		}

		case BC_TRANSACTION_SG:
		case BC_REPLY_SG: {
			struct binder_transaction_data_sg tr;

			if (copy_from_user(&tr, ptr, sizeof(tr)))
				return -EFAULT;
			ptr += sizeof(tr);
			binder_transaction(proc, thread, &tr.transaction_data,
					   cmd == BC_REPLY_SG, tr.buffers_size);
			break;
		}
		case BC_TRANSACTION:
		case BC_REPLY: {
			struct binder_transaction_data tr;

			if (copy_from_user(&tr, ptr, sizeof(tr)))
				return -EFAULT;
			ptr += sizeof(tr);
			binder_transaction(proc, thread, &tr,
					   cmd == BC_REPLY, 0);
			break;
		}

		case BC_REGISTER_LOOPER:
			binder_debug(BINDER_DEBUG_THREADS,
				     "%d:%d BC_REGISTER_LOOPER\n",
				     proc->pid, thread->pid);
			binder_inner_proc_lock(proc);
			if (thread->looper & BINDER_LOOPER_STATE_ENTERED) {
				thread->looper |= BINDER_LOOPER_STATE_INVALID;
				binder_user_error("%d:%d ERROR: BC_REGISTER_LOOPER called after BC_ENTER_LOOPER\n",
					proc->pid, thread->pid);
			} else if (proc->requested_threads == 0) {
				thread->looper |= BINDER_LOOPER_STATE_INVALID;
				binder_user_error("%d:%d ERROR: BC_REGISTER_LOOPER called without request\n",
					proc->pid, thread->pid);
			} else {
				proc->requested_threads--;
				proc->requested_threads_started++;
			}
			thread->looper |= BINDER_LOOPER_STATE_REGISTERED;
			binder_inner_proc_unlock(proc);
			break;
		case BC_ENTER_LOOPER:
			binder_debug(BINDER_DEBUG_THREADS,
				     "%d:%d BC_ENTER_LOOPER\n",
				     proc->pid, thread->pid);
			if (thread->looper & BINDER_LOOPER_STATE_REGISTERED) {
				thread->looper |= BINDER_LOOPER_STATE_INVALID;
				binder_user_error("%d:%d ERROR: BC_ENTER_LOOPER called after BC_REGISTER_LOOPER\n",
					proc->pid, thread->pid);
			}
			thread->looper |= BINDER_LOOPER_STATE_ENTERED;
			break;
		case BC_EXIT_LOOPER:
			binder_debug(BINDER_DEBUG_THREADS,
				     "%d:%d BC_EXIT_LOOPER\n",
				     proc->pid, thread->pid);
			thread->looper |= BINDER_LOOPER_STATE_EXITED;
			break;

		case BC_REQUEST_DEATH_NOTIFICATION:
		case BC_CLEAR_DEATH_NOTIFICATION: {
			uint32_t target;
			binder_uintptr_t cookie;
			struct binder_ref *ref;
			struct binder_ref_death *death = NULL;

			if (get_user(target, (uint32_t __user *)ptr))
				return -EFAULT;
			ptr += sizeof(uint32_t);
			if (get_user(cookie, (binder_uintptr_t __user *)ptr))
				return -EFAULT;
			ptr += sizeof(binder_uintptr_t);
			if (cmd == BC_REQUEST_DEATH_NOTIFICATION) {
				/*
				 * Allocate memory for death notification
				 * before taking lock
				 */
				death = kzalloc(sizeof(*death), GFP_KERNEL);
				if (death == NULL) {
					WARN_ON(thread->return_error.cmd !=
						BR_OK);
					thread->return_error.cmd = BR_ERROR;
					binder_enqueue_thread_work(
						thread,
						&thread->return_error.work);
					binder_debug(
						BINDER_DEBUG_FAILED_TRANSACTION,
						"%d:%d BC_REQUEST_DEATH_NOTIFICATION failed\n",
						proc->pid, thread->pid);
					break;
				}
			}
			binder_proc_lock(proc);
			ref = binder_get_ref_olocked(proc, target, false);
			if (ref == NULL) {
				binder_user_error("%d:%d %s invalid ref %d\n",
					proc->pid, thread->pid,
					cmd == BC_REQUEST_DEATH_NOTIFICATION ?
					"BC_REQUEST_DEATH_NOTIFICATION" :
					"BC_CLEAR_DEATH_NOTIFICATION",
					target);
				binder_proc_unlock(proc);
				kfree(death);
				break;
			}

			binder_debug(BINDER_DEBUG_DEATH_NOTIFICATION,
				     "%d:%d %s %016llx ref %d desc %d s %d w %d for node %d\n",
				     proc->pid, thread->pid,
				     cmd == BC_REQUEST_DEATH_NOTIFICATION ?
				     "BC_REQUEST_DEATH_NOTIFICATION" :
				     "BC_CLEAR_DEATH_NOTIFICATION",
				     (u64)cookie, ref->data.debug_id,
				     ref->data.desc, ref->data.strong,
				     ref->data.weak, ref->node->debug_id);

			binder_node_lock(ref->node);
			if (cmd == BC_REQUEST_DEATH_NOTIFICATION) {
				if (ref->death) {
					binder_user_error("%d:%d BC_REQUEST_DEATH_NOTIFICATION death notification already set\n",
						proc->pid, thread->pid);
					binder_node_unlock(ref->node);
					binder_proc_unlock(proc);
					kfree(death);
					break;
				}
				binder_stats_created(BINDER_STAT_DEATH);
				INIT_LIST_HEAD(&death->work.entry);
				death->cookie = cookie;
				ref->death = death;
				if (ref->node->proc == NULL) {
					ref->death->work.type = BINDER_WORK_DEAD_BINDER;

					binder_inner_proc_lock(proc);
					binder_enqueue_work_ilocked(
						&ref->death->work, &proc->todo);
					binder_wakeup_proc_ilocked(proc);
					binder_inner_proc_unlock(proc);
				}
			} else {
				if (ref->death == NULL) {
					binder_user_error("%d:%d BC_CLEAR_DEATH_NOTIFICATION death notification not active\n",
						proc->pid, thread->pid);
					binder_node_unlock(ref->node);
					binder_proc_unlock(proc);
					break;
				}
				death = ref->death;
				if (death->cookie != cookie) {
					binder_user_error("%d:%d BC_CLEAR_DEATH_NOTIFICATION death notification cookie mismatch %016llx != %016llx\n",
						proc->pid, thread->pid,
						(u64)death->cookie,
						(u64)cookie);
					binder_node_unlock(ref->node);
					binder_proc_unlock(proc);
					break;
				}
				ref->death = NULL;
				binder_inner_proc_lock(proc);
				if (list_empty(&death->work.entry)) {
					death->work.type = BINDER_WORK_CLEAR_DEATH_NOTIFICATION;
					if (thread->looper &
					    (BINDER_LOOPER_STATE_REGISTERED |
					     BINDER_LOOPER_STATE_ENTERED))
						binder_enqueue_thread_work_ilocked(
								thread,
								&death->work);
					else {
						binder_enqueue_work_ilocked(
								&death->work,
								&proc->todo);
						binder_wakeup_proc_ilocked(
								proc);
					}
				} else {
					BUG_ON(death->work.type != BINDER_WORK_DEAD_BINDER);
					death->work.type = BINDER_WORK_DEAD_BINDER_AND_CLEAR;
				}
				binder_inner_proc_unlock(proc);
			}
			binder_node_unlock(ref->node);
			binder_proc_unlock(proc);
		} break;
		case BC_DEAD_BINDER_DONE: {
			struct binder_work *w;
			binder_uintptr_t cookie;
			struct binder_ref_death *death = NULL;

			if (get_user(cookie, (binder_uintptr_t __user *)ptr))
				return -EFAULT;

			ptr += sizeof(cookie);
			binder_inner_proc_lock(proc);
			list_for_each_entry(w, &proc->delivered_death,
					    entry) {
				struct binder_ref_death *tmp_death =
					container_of(w,
						     struct binder_ref_death,
						     work);

				if (tmp_death->cookie == cookie) {
					death = tmp_death;
					break;
				}
			}
			binder_debug(BINDER_DEBUG_DEAD_BINDER,
				     "%d:%d BC_DEAD_BINDER_DONE %016llx found %pK\n",
				     proc->pid, thread->pid, (u64)cookie,
				     death);
			if (death == NULL) {
				binder_user_error("%d:%d BC_DEAD_BINDER_DONE %016llx not found\n",
					proc->pid, thread->pid, (u64)cookie);
				binder_inner_proc_unlock(proc);
				break;
			}
			binder_dequeue_work_ilocked(&death->work);
			if (death->work.type == BINDER_WORK_DEAD_BINDER_AND_CLEAR) {
				death->work.type = BINDER_WORK_CLEAR_DEATH_NOTIFICATION;
				if (thread->looper &
					(BINDER_LOOPER_STATE_REGISTERED |
					 BINDER_LOOPER_STATE_ENTERED))
					binder_enqueue_thread_work_ilocked(
						thread, &death->work);
				else {
					binder_enqueue_work_ilocked(
							&death->work,
							&proc->todo);
					binder_wakeup_proc_ilocked(proc);
				}
			}
			binder_inner_proc_unlock(proc);
		} break;

		default:
			pr_err("%d:%d unknown command %d\n",
			       proc->pid, thread->pid, cmd);
			return -EINVAL;
		}
		*consumed = ptr - buffer;
	}
	return 0;
}

static void binder_stat_br(struct binder_proc *proc,
			   struct binder_thread *thread, uint32_t cmd)
{
	trace_binder_return(cmd);
	if (_IOC_NR(cmd) < ARRAY_SIZE(binder_stats.br)) {
		atomic_inc(&binder_stats.br[_IOC_NR(cmd)]);
		atomic_inc(&proc->stats.br[_IOC_NR(cmd)]);
		atomic_inc(&thread->stats.br[_IOC_NR(cmd)]);
	}
}

static int binder_put_node_cmd(struct binder_proc *proc,
			       struct binder_thread *thread,
			       void __user **ptrp,
			       binder_uintptr_t node_ptr,
			       binder_uintptr_t node_cookie,
			       int node_debug_id,
			       uint32_t cmd, const char *cmd_name)
{
	void __user *ptr = *ptrp;

	if (put_user(cmd, (uint32_t __user *)ptr))
		return -EFAULT;
	ptr += sizeof(uint32_t);

	if (put_user(node_ptr, (binder_uintptr_t __user *)ptr))
		return -EFAULT;
	ptr += sizeof(binder_uintptr_t);

	if (put_user(node_cookie, (binder_uintptr_t __user *)ptr))
		return -EFAULT;
	ptr += sizeof(binder_uintptr_t);

	binder_stat_br(proc, thread, cmd);
	binder_debug(BINDER_DEBUG_USER_REFS, "%d:%d %s %d u%016llx c%016llx\n",
		     proc->pid, thread->pid, cmd_name, node_debug_id,
		     (u64)node_ptr, (u64)node_cookie);

	*ptrp = ptr;
	return 0;
}

static int binder_wait_for_work(struct binder_thread *thread,
				bool do_proc_work)
{
	DEFINE_WAIT(wait);
	struct binder_proc *proc = thread->proc;
	int ret = 0;

	freezer_do_not_count();
	binder_inner_proc_lock(proc);
	for (;;) {
		prepare_to_wait(&thread->wait, &wait, TASK_INTERRUPTIBLE);
		if (binder_has_work_ilocked(thread, do_proc_work))
			break;
		if (do_proc_work)
			list_add(&thread->waiting_thread_node,
				 &proc->waiting_threads);
		binder_inner_proc_unlock(proc);
		schedule();
		binder_inner_proc_lock(proc);
		list_del_init(&thread->waiting_thread_node);
		if (signal_pending(current)) {
			ret = -ERESTARTSYS;
			break;
		}
	}
	finish_wait(&thread->wait, &wait);
	binder_inner_proc_unlock(proc);
	freezer_count();

	return ret;
}

static int binder_thread_read(struct binder_proc *proc,
			      struct binder_thread *thread,
			      binder_uintptr_t binder_buffer, size_t size,
			      binder_size_t *consumed, int non_block)
{
	void __user *buffer = (void __user *)(uintptr_t)binder_buffer;
	void __user *ptr = buffer + *consumed;
	void __user *end = buffer + size;

	int ret = 0;
	int wait_for_proc_work;

	if (*consumed == 0) {
		if (put_user(BR_NOOP, (uint32_t __user *)ptr))
			return -EFAULT;
		ptr += sizeof(uint32_t);
	}

retry:
	binder_inner_proc_lock(proc);
	wait_for_proc_work = binder_available_for_proc_work_ilocked(thread);
	binder_inner_proc_unlock(proc);

	thread->looper |= BINDER_LOOPER_STATE_WAITING;

	trace_binder_wait_for_work(wait_for_proc_work,
				   !!thread->transaction_stack,
				   !binder_worklist_empty(proc, &thread->todo));
	if (wait_for_proc_work) {
		if (!(thread->looper & (BINDER_LOOPER_STATE_REGISTERED |
					BINDER_LOOPER_STATE_ENTERED))) {
			binder_user_error("%d:%d ERROR: Thread waiting for process work before calling BC_REGISTER_LOOPER or BC_ENTER_LOOPER (state %x)\n",
				proc->pid, thread->pid, thread->looper);
			wait_event_interruptible(binder_user_error_wait,
						 binder_stop_on_user_error < 2);
		}
		binder_restore_priority(current, proc->default_priority);
	}

	if (non_block) {
		if (!binder_has_work(thread, wait_for_proc_work))
			ret = -EAGAIN;
	} else {
		ret = binder_wait_for_work(thread, wait_for_proc_work);
	}

	thread->looper &= ~BINDER_LOOPER_STATE_WAITING;

	if (ret)
		return ret;

	while (1) {
		uint32_t cmd;
		struct binder_transaction_data_secctx tr;
		struct binder_transaction_data *trd = &tr.transaction_data;
		struct binder_work *w = NULL;
		struct list_head *list = NULL;
		struct binder_transaction *t = NULL;
		struct binder_thread *t_from;
		size_t trsize = sizeof(*trd);

		binder_inner_proc_lock(proc);
		if (!binder_worklist_empty_ilocked(&thread->todo))
			list = &thread->todo;
		else if (!binder_worklist_empty_ilocked(&proc->todo) &&
			   wait_for_proc_work)
			list = &proc->todo;
		else {
			binder_inner_proc_unlock(proc);

			/* no data added */
			if (ptr - buffer == 4 && !thread->looper_need_return)
				goto retry;
			break;
		}

		if (end - ptr < sizeof(tr) + 4) {
			binder_inner_proc_unlock(proc);
			break;
		}
		w = binder_dequeue_work_head_ilocked(list);
		if (binder_worklist_empty_ilocked(&thread->todo))
			thread->process_todo = false;

		switch (w->type) {
		case BINDER_WORK_TRANSACTION: {
			binder_inner_proc_unlock(proc);
			t = container_of(w, struct binder_transaction, work);
		} break;
		case BINDER_WORK_RETURN_ERROR: {
			struct binder_error *e = container_of(
					w, struct binder_error, work);

			WARN_ON(e->cmd == BR_OK);
			binder_inner_proc_unlock(proc);
			if (put_user(e->cmd, (uint32_t __user *)ptr))
				return -EFAULT;
			cmd = e->cmd;
			e->cmd = BR_OK;
			ptr += sizeof(uint32_t);

			binder_stat_br(proc, thread, e->cmd);
		} break;
		case BINDER_WORK_TRANSACTION_COMPLETE: {
			binder_inner_proc_unlock(proc);
			cmd = BR_TRANSACTION_COMPLETE;
			if (put_user(cmd, (uint32_t __user *)ptr))
				return -EFAULT;
			ptr += sizeof(uint32_t);

			binder_stat_br(proc, thread, cmd);
			binder_debug(BINDER_DEBUG_TRANSACTION_COMPLETE,
				     "%d:%d BR_TRANSACTION_COMPLETE\n",
				     proc->pid, thread->pid);
			kfree(w);
			binder_stats_deleted(BINDER_STAT_TRANSACTION_COMPLETE);
		} break;
		case BINDER_WORK_NODE: {
			struct binder_node *node = container_of(w, struct binder_node, work);
			int strong, weak;
			binder_uintptr_t node_ptr = node->ptr;
			binder_uintptr_t node_cookie = node->cookie;
			int node_debug_id = node->debug_id;
			int has_weak_ref;
			int has_strong_ref;
			void __user *orig_ptr = ptr;

			BUG_ON(proc != node->proc);
			strong = node->internal_strong_refs ||
					node->local_strong_refs;
			weak = !hlist_empty(&node->refs) ||
					node->local_weak_refs ||
					node->tmp_refs || strong;
			has_strong_ref = node->has_strong_ref;
			has_weak_ref = node->has_weak_ref;

			if (weak && !has_weak_ref) {
				node->has_weak_ref = 1;
				node->pending_weak_ref = 1;
				node->local_weak_refs++;
			}
			if (strong && !has_strong_ref) {
				node->has_strong_ref = 1;
				node->pending_strong_ref = 1;
				node->local_strong_refs++;
			}
			if (!strong && has_strong_ref)
				node->has_strong_ref = 0;
			if (!weak && has_weak_ref)
				node->has_weak_ref = 0;
			if (!weak && !strong) {
				binder_debug(BINDER_DEBUG_INTERNAL_REFS,
					     "%d:%d node %d u%016llx c%016llx deleted\n",
					     proc->pid, thread->pid,
					     node_debug_id,
					     (u64)node_ptr,
					     (u64)node_cookie);
				rb_erase(&node->rb_node, &proc->nodes);
				binder_inner_proc_unlock(proc);
				binder_node_lock(node);
				/*
				 * Acquire the node lock before freeing the
				 * node to serialize with other threads that
				 * may have been holding the node lock while
				 * decrementing this node (avoids race where
				 * this thread frees while the other thread
				 * is unlocking the node after the final
				 * decrement)
				 */
				binder_node_unlock(node);
				binder_free_node(node);
			} else
				binder_inner_proc_unlock(proc);

			if (weak && !has_weak_ref)
				ret = binder_put_node_cmd(
						proc, thread, &ptr, node_ptr,
						node_cookie, node_debug_id,
						BR_INCREFS, "BR_INCREFS");
			if (!ret && strong && !has_strong_ref)
				ret = binder_put_node_cmd(
						proc, thread, &ptr, node_ptr,
						node_cookie, node_debug_id,
						BR_ACQUIRE, "BR_ACQUIRE");
			if (!ret && !strong && has_strong_ref)
				ret = binder_put_node_cmd(
						proc, thread, &ptr, node_ptr,
						node_cookie, node_debug_id,
						BR_RELEASE, "BR_RELEASE");
			if (!ret && !weak && has_weak_ref)
				ret = binder_put_node_cmd(
						proc, thread, &ptr, node_ptr,
						node_cookie, node_debug_id,
						BR_DECREFS, "BR_DECREFS");
			if (orig_ptr == ptr)
				binder_debug(BINDER_DEBUG_INTERNAL_REFS,
					     "%d:%d node %d u%016llx c%016llx state unchanged\n",
					     proc->pid, thread->pid,
					     node_debug_id,
					     (u64)node_ptr,
					     (u64)node_cookie);
			if (ret)
				return ret;
		} break;
		case BINDER_WORK_DEAD_BINDER:
		case BINDER_WORK_DEAD_BINDER_AND_CLEAR:
		case BINDER_WORK_CLEAR_DEATH_NOTIFICATION: {
			struct binder_ref_death *death;
			uint32_t cmd;
			binder_uintptr_t cookie;

			death = container_of(w, struct binder_ref_death, work);
			if (w->type == BINDER_WORK_CLEAR_DEATH_NOTIFICATION)
				cmd = BR_CLEAR_DEATH_NOTIFICATION_DONE;
			else
				cmd = BR_DEAD_BINDER;
			cookie = death->cookie;

			binder_debug(BINDER_DEBUG_DEATH_NOTIFICATION,
				     "%d:%d %s %016llx\n",
				      proc->pid, thread->pid,
				      cmd == BR_DEAD_BINDER ?
				      "BR_DEAD_BINDER" :
				      "BR_CLEAR_DEATH_NOTIFICATION_DONE",
				      (u64)cookie);
			if (w->type == BINDER_WORK_CLEAR_DEATH_NOTIFICATION) {
				binder_inner_proc_unlock(proc);
				kfree(death);
				binder_stats_deleted(BINDER_STAT_DEATH);
			} else {
				binder_enqueue_work_ilocked(
						w, &proc->delivered_death);
				binder_inner_proc_unlock(proc);
			}
			if (put_user(cmd, (uint32_t __user *)ptr))
				return -EFAULT;
			ptr += sizeof(uint32_t);
			if (put_user(cookie,
				     (binder_uintptr_t __user *)ptr))
				return -EFAULT;
			ptr += sizeof(binder_uintptr_t);
			binder_stat_br(proc, thread, cmd);
			if (cmd == BR_DEAD_BINDER)
				goto done; /* DEAD_BINDER notifications can cause transactions */
		} break;
		}

		if (!t)
			continue;

		BUG_ON(t->buffer == NULL);
		if (t->buffer->target_node) {
			struct binder_node *target_node = t->buffer->target_node;
			struct binder_priority node_prio;

			trd->target.ptr = target_node->ptr;
			trd->cookie =  target_node->cookie;
			node_prio.sched_policy = target_node->sched_policy;
			node_prio.prio = target_node->min_priority;
			binder_transaction_priority(current, t, node_prio,
						    target_node->inherit_rt);
			cmd = BR_TRANSACTION;
		} else {
			trd->target.ptr = 0;
			trd->cookie = 0;
			cmd = BR_REPLY;
		}
		trd->code = t->code;
		trd->flags = t->flags;
		trd->sender_euid = from_kuid(current_user_ns(), t->sender_euid);

		t_from = binder_get_txn_from(t);
		if (t_from) {
			struct task_struct *sender = t_from->proc->tsk;

			trd->sender_pid =
				task_tgid_nr_ns(sender,
						task_active_pid_ns(current));
		} else {
			trd->sender_pid = 0;
		}

		trd->data_size = t->buffer->data_size;
		trd->offsets_size = t->buffer->offsets_size;
		trd->data.ptr.buffer = (binder_uintptr_t)
			((uintptr_t)t->buffer->data +
			binder_alloc_get_user_buffer_offset(&proc->alloc));
		trd->data.ptr.offsets = trd->data.ptr.buffer +
					ALIGN(t->buffer->data_size,
					    sizeof(void *));

		tr.secctx = t->security_ctx;
		if (t->security_ctx) {
			cmd = BR_TRANSACTION_SEC_CTX;
			trsize = sizeof(tr);
		}
		if (put_user(cmd, (uint32_t __user *)ptr)) {
			if (t_from)
				binder_thread_dec_tmpref(t_from);

			binder_cleanup_transaction(t, "put_user failed",
						   BR_FAILED_REPLY);

			return -EFAULT;
		}
		ptr += sizeof(uint32_t);
		if (copy_to_user(ptr, &tr, trsize)) {
			if (t_from)
				binder_thread_dec_tmpref(t_from);

			binder_cleanup_transaction(t, "copy_to_user failed",
						   BR_FAILED_REPLY);

			return -EFAULT;
		}
		ptr += trsize;

		trace_binder_transaction_received(t);
		binder_stat_br(proc, thread, cmd);
		binder_debug(BINDER_DEBUG_TRANSACTION,
			     "%d:%d %s %d %d:%d, cmd %d size %zd-%zd ptr %016llx-%016llx\n",
			     proc->pid, thread->pid,
			     (cmd == BR_TRANSACTION) ? "BR_TRANSACTION" :
				(cmd == BR_TRANSACTION_SEC_CTX) ?
				     "BR_TRANSACTION_SEC_CTX" : "BR_REPLY",
			     t->debug_id, t_from ? t_from->proc->pid : 0,
			     t_from ? t_from->pid : 0, cmd,
			     t->buffer->data_size, t->buffer->offsets_size,
			     (u64)trd->data.ptr.buffer,
			     (u64)trd->data.ptr.offsets);

		if (t_from)
			binder_thread_dec_tmpref(t_from);
		t->buffer->allow_user_free = 1;
		if (cmd != BR_REPLY && !(t->flags & TF_ONE_WAY)) {
			binder_inner_proc_lock(thread->proc);
			t->to_parent = thread->transaction_stack;
			t->to_thread = thread;
			thread->transaction_stack = t;
			binder_inner_proc_unlock(thread->proc);
		} else {
			binder_free_transaction(t);
		}
		break;
	}

done:

	*consumed = ptr - buffer;
	binder_inner_proc_lock(proc);
	if (proc->requested_threads == 0 &&
	    list_empty(&thread->proc->waiting_threads) &&
	    proc->requested_threads_started < proc->max_threads &&
	    (thread->looper & (BINDER_LOOPER_STATE_REGISTERED |
	     BINDER_LOOPER_STATE_ENTERED)) /* the user-space code fails to */
	     /*spawn a new thread if we leave this out */) {
		proc->requested_threads++;
		binder_inner_proc_unlock(proc);
		binder_debug(BINDER_DEBUG_THREADS,
			     "%d:%d BR_SPAWN_LOOPER\n",
			     proc->pid, thread->pid);
		if (put_user(BR_SPAWN_LOOPER, (uint32_t __user *)buffer))
			return -EFAULT;
		binder_stat_br(proc, thread, BR_SPAWN_LOOPER);
	} else
		binder_inner_proc_unlock(proc);
	return 0;
}

static void binder_release_work(struct binder_proc *proc,
				struct list_head *list)
{
	struct binder_work *w;
	enum binder_work_type wtype;

	while (1) {
		binder_inner_proc_lock(proc);
		w = binder_dequeue_work_head_ilocked(list);
		wtype = w ? w->type : 0;
		binder_inner_proc_unlock(proc);
		if (!w)
			return;

		switch (wtype) {
		case BINDER_WORK_TRANSACTION: {
			struct binder_transaction *t;

			t = container_of(w, struct binder_transaction, work);

			binder_cleanup_transaction(t, "process died.",
						   BR_DEAD_REPLY);
		} break;
		case BINDER_WORK_RETURN_ERROR: {
			struct binder_error *e = container_of(
					w, struct binder_error, work);

			binder_debug(BINDER_DEBUG_DEAD_TRANSACTION,
				"undelivered TRANSACTION_ERROR: %u\n",
				e->cmd);
		} break;
		case BINDER_WORK_TRANSACTION_COMPLETE: {
			binder_debug(BINDER_DEBUG_DEAD_TRANSACTION,
				"undelivered TRANSACTION_COMPLETE\n");
			kfree(w);
			binder_stats_deleted(BINDER_STAT_TRANSACTION_COMPLETE);
		} break;
		case BINDER_WORK_DEAD_BINDER_AND_CLEAR:
		case BINDER_WORK_CLEAR_DEATH_NOTIFICATION: {
			struct binder_ref_death *death;

			death = container_of(w, struct binder_ref_death, work);
			binder_debug(BINDER_DEBUG_DEAD_TRANSACTION,
				"undelivered death notification, %016llx\n",
				(u64)death->cookie);
			kfree(death);
			binder_stats_deleted(BINDER_STAT_DEATH);
		} break;
		case BINDER_WORK_NODE:
			break;
		default:
			pr_err("unexpected work type, %d, not freed\n",
			       wtype);
			break;
		}
	}

}

static struct binder_thread *binder_get_thread_ilocked(
		struct binder_proc *proc, struct binder_thread *new_thread)
{
	struct binder_thread *thread = NULL;
	struct rb_node *parent = NULL;
	struct rb_node **p = &proc->threads.rb_node;

	while (*p) {
		parent = *p;
		thread = rb_entry(parent, struct binder_thread, rb_node);

		if (current->pid < thread->pid)
			p = &(*p)->rb_left;
		else if (current->pid > thread->pid)
			p = &(*p)->rb_right;
		else
			return thread;
	}
	if (!new_thread)
		return NULL;
	thread = new_thread;
	binder_stats_created(BINDER_STAT_THREAD);
	thread->proc = proc;
	thread->pid = current->pid;
	get_task_struct(current);
	thread->task = current;
	atomic_set(&thread->tmp_ref, 0);
	init_waitqueue_head(&thread->wait);
	INIT_LIST_HEAD(&thread->todo);
	rb_link_node(&thread->rb_node, parent, p);
	rb_insert_color(&thread->rb_node, &proc->threads);
	thread->looper_need_return = true;
	thread->return_error.work.type = BINDER_WORK_RETURN_ERROR;
	thread->return_error.cmd = BR_OK;
	thread->reply_error.work.type = BINDER_WORK_RETURN_ERROR;
	thread->reply_error.cmd = BR_OK;
	INIT_LIST_HEAD(&new_thread->waiting_thread_node);
	return thread;
}

static struct binder_thread *binder_get_thread(struct binder_proc *proc)
{
	struct binder_thread *thread;
	struct binder_thread *new_thread;

	binder_inner_proc_lock(proc);
	thread = binder_get_thread_ilocked(proc, NULL);
	binder_inner_proc_unlock(proc);
	if (!thread) {
		new_thread = kzalloc(sizeof(*thread), GFP_KERNEL);
		if (new_thread == NULL)
			return NULL;
		binder_inner_proc_lock(proc);
		thread = binder_get_thread_ilocked(proc, new_thread);
		binder_inner_proc_unlock(proc);
		if (thread != new_thread)
			kfree(new_thread);
	}
	return thread;
}

static void binder_free_proc(struct binder_proc *proc)
{
	BUG_ON(!list_empty(&proc->todo));
	BUG_ON(!list_empty(&proc->delivered_death));
	binder_alloc_deferred_release(&proc->alloc);
	put_task_struct(proc->tsk);
	put_cred(proc->cred);
	binder_stats_deleted(BINDER_STAT_PROC);
	kfree(proc);
}

static void binder_free_thread(struct binder_thread *thread)
{
	BUG_ON(!list_empty(&thread->todo));
	binder_stats_deleted(BINDER_STAT_THREAD);
	binder_proc_dec_tmpref(thread->proc);
	put_task_struct(thread->task);
	kfree(thread);
}

static int binder_thread_release(struct binder_proc *proc,
				 struct binder_thread *thread)
{
	struct binder_transaction *t;
	struct binder_transaction *send_reply = NULL;
	int active_transactions = 0;
	struct binder_transaction *last_t = NULL;

	binder_inner_proc_lock(thread->proc);
	/*
	 * take a ref on the proc so it survives
	 * after we remove this thread from proc->threads.
	 * The corresponding dec is when we actually
	 * free the thread in binder_free_thread()
	 */
	atomic_inc(&proc->tmp_ref);
	/*
	 * take a ref on this thread to ensure it
	 * survives while we are releasing it
	 */
	atomic_inc(&thread->tmp_ref);
	rb_erase(&thread->rb_node, &proc->threads);
	t = thread->transaction_stack;
	if (t) {
		spin_lock(&t->lock);
		if (t->to_thread == thread)
			send_reply = t;
	}
	thread->is_dead = true;

	while (t) {
		last_t = t;
		active_transactions++;
		binder_debug(BINDER_DEBUG_DEAD_TRANSACTION,
			     "release %d:%d transaction %d %s, still active\n",
			      proc->pid, thread->pid,
			     t->debug_id,
			     (t->to_thread == thread) ? "in" : "out");

		if (t->to_thread == thread) {
			t->to_proc = NULL;
			t->to_thread = NULL;
			if (t->buffer) {
				t->buffer->transaction = NULL;
				t->buffer = NULL;
			}
			t = t->to_parent;
		} else if (t->from == thread) {
			t->from = NULL;
			t = t->from_parent;
		} else
			BUG();
		spin_unlock(&last_t->lock);
		if (t)
			spin_lock(&t->lock);
	}

	/*
<<<<<<< HEAD
	 * If this thread used poll, make sure we remove the waitqueue
	 * from any epoll data structures holding it with POLLFREE.
	 * waitqueue_active() is safe to use here because we're holding
	 * the inner lock.
=======
	 * If this thread used poll, make sure we remove the waitqueue from any
	 * poll data structures holding it.
>>>>>>> 87ae08ae
	 */
	if (thread->looper & BINDER_LOOPER_STATE_POLL)
		wake_up_pollfree(&thread->wait);

	binder_inner_proc_unlock(thread->proc);

	/*
	 * This is needed to avoid races between wake_up_pollfree() above and
	 * someone else removing the last entry from the queue for other reasons
	 * (e.g. ep_remove_wait_queue() being called due to an epoll file
	 * descriptor being closed).  Such other users hold an RCU read lock, so
	 * we can be sure they're done after we call synchronize_rcu().
	 */
	if (thread->looper & BINDER_LOOPER_STATE_POLL)
		synchronize_rcu();

	if (send_reply)
		binder_send_failed_reply(send_reply, BR_DEAD_REPLY);
	binder_release_work(proc, &thread->todo);
	binder_thread_dec_tmpref(thread);
	return active_transactions;
}

static unsigned int binder_poll(struct file *filp,
				struct poll_table_struct *wait)
{
	struct binder_proc *proc = filp->private_data;
	struct binder_thread *thread = NULL;
	bool wait_for_proc_work;

	thread = binder_get_thread(proc);
	if (!thread)
		return POLLERR;

	binder_inner_proc_lock(thread->proc);
	thread->looper |= BINDER_LOOPER_STATE_POLL;
	wait_for_proc_work = binder_available_for_proc_work_ilocked(thread);

	binder_inner_proc_unlock(thread->proc);

	poll_wait(filp, &thread->wait, wait);

	if (binder_has_work(thread, wait_for_proc_work))
		return POLLIN;

	return 0;
}

static int binder_ioctl_write_read(struct file *filp,
				unsigned int cmd, unsigned long arg,
				struct binder_thread *thread)
{
	int ret = 0;
	struct binder_proc *proc = filp->private_data;
	unsigned int size = _IOC_SIZE(cmd);
	void __user *ubuf = (void __user *)arg;
	struct binder_write_read bwr;

	if (size != sizeof(struct binder_write_read)) {
		ret = -EINVAL;
		goto out;
	}
	if (copy_from_user(&bwr, ubuf, sizeof(bwr))) {
		ret = -EFAULT;
		goto out;
	}
	binder_debug(BINDER_DEBUG_READ_WRITE,
		     "%d:%d write %lld at %016llx, read %lld at %016llx\n",
		     proc->pid, thread->pid,
		     (u64)bwr.write_size, (u64)bwr.write_buffer,
		     (u64)bwr.read_size, (u64)bwr.read_buffer);

	if (bwr.write_size > 0) {
		ret = binder_thread_write(proc, thread,
					  bwr.write_buffer,
					  bwr.write_size,
					  &bwr.write_consumed);
		trace_binder_write_done(ret);
		if (ret < 0) {
			bwr.read_consumed = 0;
			if (copy_to_user(ubuf, &bwr, sizeof(bwr)))
				ret = -EFAULT;
			goto out;
		}
	}
	if (bwr.read_size > 0) {
		ret = binder_thread_read(proc, thread, bwr.read_buffer,
					 bwr.read_size,
					 &bwr.read_consumed,
					 filp->f_flags & O_NONBLOCK);
		trace_binder_read_done(ret);
		binder_inner_proc_lock(proc);
		if (!binder_worklist_empty_ilocked(&proc->todo))
			binder_wakeup_proc_ilocked(proc);
		binder_inner_proc_unlock(proc);
		if (ret < 0) {
			if (copy_to_user(ubuf, &bwr, sizeof(bwr)))
				ret = -EFAULT;
			goto out;
		}
	}
	binder_debug(BINDER_DEBUG_READ_WRITE,
		     "%d:%d wrote %lld of %lld, read return %lld of %lld\n",
		     proc->pid, thread->pid,
		     (u64)bwr.write_consumed, (u64)bwr.write_size,
		     (u64)bwr.read_consumed, (u64)bwr.read_size);
	if (copy_to_user(ubuf, &bwr, sizeof(bwr))) {
		ret = -EFAULT;
		goto out;
	}
out:
	return ret;
}

static int binder_ioctl_set_ctx_mgr(struct file *filp,
				    struct flat_binder_object *fbo)
{
	int ret = 0;
	struct binder_proc *proc = filp->private_data;
	struct binder_context *context = proc->context;
	struct binder_node *new_node;
	kuid_t curr_euid = current_euid();

	mutex_lock(&context->context_mgr_node_lock);
	if (context->binder_context_mgr_node) {
		pr_err("BINDER_SET_CONTEXT_MGR already set\n");
		ret = -EBUSY;
		goto out;
	}
	ret = security_binder_set_context_mgr(proc->cred);
	if (ret < 0)
		goto out;
	if (uid_valid(context->binder_context_mgr_uid)) {
		if (!uid_eq(context->binder_context_mgr_uid, curr_euid)) {
			pr_err("BINDER_SET_CONTEXT_MGR bad uid %d != %d\n",
			       from_kuid(&init_user_ns, curr_euid),
			       from_kuid(&init_user_ns,
					 context->binder_context_mgr_uid));
			ret = -EPERM;
			goto out;
		}
	} else {
		context->binder_context_mgr_uid = curr_euid;
	}
	new_node = binder_new_node(proc, fbo);
	if (!new_node) {
		ret = -ENOMEM;
		goto out;
	}
	binder_node_lock(new_node);
	new_node->local_weak_refs++;
	new_node->local_strong_refs++;
	new_node->has_strong_ref = 1;
	new_node->has_weak_ref = 1;
	context->binder_context_mgr_node = new_node;
	binder_node_unlock(new_node);
	binder_put_node(new_node);
out:
	mutex_unlock(&context->context_mgr_node_lock);
	return ret;
}

static int binder_ioctl_get_node_debug_info(struct binder_proc *proc,
				struct binder_node_debug_info *info) {
	struct rb_node *n;
	binder_uintptr_t ptr = info->ptr;

	memset(info, 0, sizeof(*info));

	binder_inner_proc_lock(proc);
	for (n = rb_first(&proc->nodes); n != NULL; n = rb_next(n)) {
		struct binder_node *node = rb_entry(n, struct binder_node,
						    rb_node);
		if (node->ptr > ptr) {
			info->ptr = node->ptr;
			info->cookie = node->cookie;
			info->has_strong_ref = node->has_strong_ref;
			info->has_weak_ref = node->has_weak_ref;
			break;
		}
	}
	binder_inner_proc_unlock(proc);

	return 0;
}

static long binder_ioctl(struct file *filp, unsigned int cmd, unsigned long arg)
{
	int ret;
	struct binder_proc *proc = filp->private_data;
	struct binder_thread *thread;
	unsigned int size = _IOC_SIZE(cmd);
	void __user *ubuf = (void __user *)arg;

	/*pr_info("binder_ioctl: %d:%d %x %lx\n",
			proc->pid, current->pid, cmd, arg);*/

	binder_selftest_alloc(&proc->alloc);

	trace_binder_ioctl(cmd, arg);

	ret = wait_event_interruptible(binder_user_error_wait, binder_stop_on_user_error < 2);
	if (ret)
		goto err_unlocked;

	thread = binder_get_thread(proc);
	if (thread == NULL) {
		ret = -ENOMEM;
		goto err;
	}

	switch (cmd) {
	case BINDER_WRITE_READ:
		ret = binder_ioctl_write_read(filp, cmd, arg, thread);
		if (ret)
			goto err;
		break;
	case BINDER_SET_MAX_THREADS: {
		int max_threads;

		if (copy_from_user(&max_threads, ubuf,
				   sizeof(max_threads))) {
			ret = -EINVAL;
			goto err;
		}
		binder_inner_proc_lock(proc);
		proc->max_threads = max_threads;
		binder_inner_proc_unlock(proc);
		break;
	}
	case BINDER_SET_CONTEXT_MGR_EXT: {
		struct flat_binder_object fbo;

		if (copy_from_user(&fbo, ubuf, sizeof(fbo))) {
			ret = -EINVAL;
			goto err;
		}
		ret = binder_ioctl_set_ctx_mgr(filp, &fbo);
		if (ret)
			goto err;
		break;
	}
	case BINDER_SET_CONTEXT_MGR:
		ret = binder_ioctl_set_ctx_mgr(filp, NULL);
		if (ret)
			goto err;
		break;
	case BINDER_THREAD_EXIT:
		binder_debug(BINDER_DEBUG_THREADS, "%d:%d exit\n",
			     proc->pid, thread->pid);
		binder_thread_release(proc, thread);
		thread = NULL;
		break;
	case BINDER_VERSION: {
		struct binder_version __user *ver = ubuf;

		if (size != sizeof(struct binder_version)) {
			ret = -EINVAL;
			goto err;
		}
		if (put_user(BINDER_CURRENT_PROTOCOL_VERSION,
			     &ver->protocol_version)) {
			ret = -EINVAL;
			goto err;
		}
		break;
	}
	case BINDER_GET_NODE_DEBUG_INFO: {
		struct binder_node_debug_info info;

		if (copy_from_user(&info, ubuf, sizeof(info))) {
			ret = -EFAULT;
			goto err;
		}

		ret = binder_ioctl_get_node_debug_info(proc, &info);
		if (ret < 0)
			goto err;

		if (copy_to_user(ubuf, &info, sizeof(info))) {
			ret = -EFAULT;
			goto err;
		}
		break;
	}
	default:
		ret = -EINVAL;
		goto err;
	}
	ret = 0;
err:
	if (thread)
		thread->looper_need_return = false;
	wait_event_interruptible(binder_user_error_wait, binder_stop_on_user_error < 2);
	if (ret && ret != -ERESTARTSYS)
		pr_info("%d:%d ioctl %x %lx returned %d\n", proc->pid, current->pid, cmd, arg, ret);
err_unlocked:
	trace_binder_ioctl_done(ret);
	return ret;
}

static void binder_vma_open(struct vm_area_struct *vma)
{
	struct binder_proc *proc = vma->vm_private_data;

	binder_debug(BINDER_DEBUG_OPEN_CLOSE,
		     "%d open vm area %lx-%lx (%ld K) vma %lx pagep %lx\n",
		     proc->pid, vma->vm_start, vma->vm_end,
		     (vma->vm_end - vma->vm_start) / SZ_1K, vma->vm_flags,
		     (unsigned long)pgprot_val(vma->vm_page_prot));
}

static void binder_vma_close(struct vm_area_struct *vma)
{
	struct binder_proc *proc = vma->vm_private_data;

	binder_debug(BINDER_DEBUG_OPEN_CLOSE,
		     "%d close vm area %lx-%lx (%ld K) vma %lx pagep %lx\n",
		     proc->pid, vma->vm_start, vma->vm_end,
		     (vma->vm_end - vma->vm_start) / SZ_1K, vma->vm_flags,
		     (unsigned long)pgprot_val(vma->vm_page_prot));
	binder_alloc_vma_close(&proc->alloc);
	binder_defer_work(proc, BINDER_DEFERRED_PUT_FILES);
}

static int binder_vm_fault(struct vm_area_struct *vma, struct vm_fault *vmf)
{
	return VM_FAULT_SIGBUS;
}

static const struct vm_operations_struct binder_vm_ops = {
	.open = binder_vma_open,
	.close = binder_vma_close,
	.fault = binder_vm_fault,
};

static int binder_mmap(struct file *filp, struct vm_area_struct *vma)
{
	int ret;
	struct binder_proc *proc = filp->private_data;
	const char *failure_string;

	if (proc->tsk != current->group_leader)
		return -EINVAL;

	if ((vma->vm_end - vma->vm_start) > SZ_4M)
		vma->vm_end = vma->vm_start + SZ_4M;

	binder_debug(BINDER_DEBUG_OPEN_CLOSE,
		     "%s: %d %lx-%lx (%ld K) vma %lx pagep %lx\n",
		     __func__, proc->pid, vma->vm_start, vma->vm_end,
		     (vma->vm_end - vma->vm_start) / SZ_1K, vma->vm_flags,
		     (unsigned long)pgprot_val(vma->vm_page_prot));

	if (vma->vm_flags & FORBIDDEN_MMAP_FLAGS) {
		ret = -EPERM;
		failure_string = "bad vm_flags";
		goto err_bad_arg;
	}
	vma->vm_flags |= VM_DONTCOPY | VM_MIXEDMAP;
	vma->vm_flags &= ~VM_MAYWRITE;

	vma->vm_ops = &binder_vm_ops;
	vma->vm_private_data = proc;

	ret = binder_alloc_mmap_handler(&proc->alloc, vma);
	if (ret)
		return ret;
	mutex_lock(&proc->files_lock);
	proc->files = get_files_struct(current);
	mutex_unlock(&proc->files_lock);
	return 0;

err_bad_arg:
	pr_err("%s: %d %lx-%lx %s failed %d\n", __func__,
	       proc->pid, vma->vm_start, vma->vm_end, failure_string, ret);
	return ret;
}

static int binder_open(struct inode *nodp, struct file *filp)
{
	struct binder_proc *proc;
	struct binder_device *binder_dev;

	binder_debug(BINDER_DEBUG_OPEN_CLOSE, "%s: %d:%d\n", __func__,
		     current->group_leader->pid, current->pid);

	proc = kzalloc(sizeof(*proc), GFP_KERNEL);
	if (proc == NULL)
		return -ENOMEM;
	spin_lock_init(&proc->inner_lock);
	spin_lock_init(&proc->outer_lock);
	atomic_set(&proc->tmp_ref, 0);
	get_task_struct(current->group_leader);
	proc->tsk = current->group_leader;
	proc->cred = get_cred(filp->f_cred);
	mutex_init(&proc->files_lock);
	INIT_LIST_HEAD(&proc->todo);
	if (binder_supported_policy(current->policy)) {
		proc->default_priority.sched_policy = current->policy;
		proc->default_priority.prio = current->normal_prio;
	} else {
		proc->default_priority.sched_policy = SCHED_NORMAL;
		proc->default_priority.prio = NICE_TO_PRIO(0);
	}

	binder_dev = container_of(filp->private_data, struct binder_device,
				  miscdev);
	proc->context = &binder_dev->context;
	binder_alloc_init(&proc->alloc);

	binder_stats_created(BINDER_STAT_PROC);
	proc->pid = current->group_leader->pid;
	INIT_LIST_HEAD(&proc->delivered_death);
	INIT_LIST_HEAD(&proc->waiting_threads);
	filp->private_data = proc;

	mutex_lock(&binder_procs_lock);
	hlist_add_head(&proc->proc_node, &binder_procs);
	mutex_unlock(&binder_procs_lock);

	if (binder_debugfs_dir_entry_proc) {
		char strbuf[11];

		snprintf(strbuf, sizeof(strbuf), "%u", proc->pid);
		/*
		 * proc debug entries are shared between contexts, so
		 * this will fail if the process tries to open the driver
		 * again with a different context. The priting code will
		 * anyway print all contexts that a given PID has, so this
		 * is not a problem.
		 */
		proc->debugfs_entry = debugfs_create_file(strbuf, 0444,
			binder_debugfs_dir_entry_proc,
			(void *)(unsigned long)proc->pid,
			&binder_proc_fops);
	}

	return 0;
}

static int binder_flush(struct file *filp, fl_owner_t id)
{
	struct binder_proc *proc = filp->private_data;

	binder_defer_work(proc, BINDER_DEFERRED_FLUSH);

	return 0;
}

static void binder_deferred_flush(struct binder_proc *proc)
{
	struct rb_node *n;
	int wake_count = 0;

	binder_inner_proc_lock(proc);
	for (n = rb_first(&proc->threads); n != NULL; n = rb_next(n)) {
		struct binder_thread *thread = rb_entry(n, struct binder_thread, rb_node);

		thread->looper_need_return = true;
		if (thread->looper & BINDER_LOOPER_STATE_WAITING) {
			wake_up_interruptible(&thread->wait);
			wake_count++;
		}
	}
	binder_inner_proc_unlock(proc);

	binder_debug(BINDER_DEBUG_OPEN_CLOSE,
		     "binder_flush: %d woke %d threads\n", proc->pid,
		     wake_count);
}

static int binder_release(struct inode *nodp, struct file *filp)
{
	struct binder_proc *proc = filp->private_data;

	debugfs_remove(proc->debugfs_entry);
	binder_defer_work(proc, BINDER_DEFERRED_RELEASE);

	return 0;
}

static int binder_node_release(struct binder_node *node, int refs)
{
	struct binder_ref *ref;
	int death = 0;
	struct binder_proc *proc = node->proc;

	binder_release_work(proc, &node->async_todo);

	binder_node_lock(node);
	binder_inner_proc_lock(proc);
	binder_dequeue_work_ilocked(&node->work);
	/*
	 * The caller must have taken a temporary ref on the node,
	 */
	BUG_ON(!node->tmp_refs);
	if (hlist_empty(&node->refs) && node->tmp_refs == 1) {
		binder_inner_proc_unlock(proc);
		binder_node_unlock(node);
		binder_free_node(node);

		return refs;
	}

	node->proc = NULL;
	node->local_strong_refs = 0;
	node->local_weak_refs = 0;
	binder_inner_proc_unlock(proc);

	spin_lock(&binder_dead_nodes_lock);
	hlist_add_head(&node->dead_node, &binder_dead_nodes);
	spin_unlock(&binder_dead_nodes_lock);

	hlist_for_each_entry(ref, &node->refs, node_entry) {
		refs++;
		/*
		 * Need the node lock to synchronize
		 * with new notification requests and the
		 * inner lock to synchronize with queued
		 * death notifications.
		 */
		binder_inner_proc_lock(ref->proc);
		if (!ref->death) {
			binder_inner_proc_unlock(ref->proc);
			continue;
		}

		death++;

		BUG_ON(!list_empty(&ref->death->work.entry));
		ref->death->work.type = BINDER_WORK_DEAD_BINDER;
		binder_enqueue_work_ilocked(&ref->death->work,
					    &ref->proc->todo);
		binder_wakeup_proc_ilocked(ref->proc);
		binder_inner_proc_unlock(ref->proc);
	}

	binder_debug(BINDER_DEBUG_DEAD_BINDER,
		     "node %d now dead, refs %d, death %d\n",
		     node->debug_id, refs, death);
	binder_node_unlock(node);
	binder_put_node(node);

	return refs;
}

static void binder_deferred_release(struct binder_proc *proc)
{
	struct binder_context *context = proc->context;
	struct rb_node *n;
	int threads, nodes, incoming_refs, outgoing_refs, active_transactions;

	BUG_ON(proc->files);

	mutex_lock(&binder_procs_lock);
	hlist_del(&proc->proc_node);
	mutex_unlock(&binder_procs_lock);

	mutex_lock(&context->context_mgr_node_lock);
	if (context->binder_context_mgr_node &&
	    context->binder_context_mgr_node->proc == proc) {
		binder_debug(BINDER_DEBUG_DEAD_BINDER,
			     "%s: %d context_mgr_node gone\n",
			     __func__, proc->pid);
		context->binder_context_mgr_node = NULL;
	}
	mutex_unlock(&context->context_mgr_node_lock);
	binder_inner_proc_lock(proc);
	/*
	 * Make sure proc stays alive after we
	 * remove all the threads
	 */
	atomic_inc(&proc->tmp_ref);

	proc->is_dead = true;
	threads = 0;
	active_transactions = 0;
	while ((n = rb_first(&proc->threads))) {
		struct binder_thread *thread;

		thread = rb_entry(n, struct binder_thread, rb_node);
		binder_inner_proc_unlock(proc);
		threads++;
		active_transactions += binder_thread_release(proc, thread);
		binder_inner_proc_lock(proc);
	}

	nodes = 0;
	incoming_refs = 0;
	while ((n = rb_first(&proc->nodes))) {
		struct binder_node *node;

		node = rb_entry(n, struct binder_node, rb_node);
		nodes++;
		/*
		 * take a temporary ref on the node before
		 * calling binder_node_release() which will either
		 * kfree() the node or call binder_put_node()
		 */
		binder_inc_node_tmpref_ilocked(node);
		rb_erase(&node->rb_node, &proc->nodes);
		binder_inner_proc_unlock(proc);
		incoming_refs = binder_node_release(node, incoming_refs);
		binder_inner_proc_lock(proc);
	}
	binder_inner_proc_unlock(proc);

	outgoing_refs = 0;
	binder_proc_lock(proc);
	while ((n = rb_first(&proc->refs_by_desc))) {
		struct binder_ref *ref;

		ref = rb_entry(n, struct binder_ref, rb_node_desc);
		outgoing_refs++;
		binder_cleanup_ref_olocked(ref);
		binder_proc_unlock(proc);
		binder_free_ref(ref);
		binder_proc_lock(proc);
	}
	binder_proc_unlock(proc);

	binder_release_work(proc, &proc->todo);
	binder_release_work(proc, &proc->delivered_death);

	binder_debug(BINDER_DEBUG_OPEN_CLOSE,
		     "%s: %d threads %d, nodes %d (ref %d), refs %d, active transactions %d\n",
		     __func__, proc->pid, threads, nodes, incoming_refs,
		     outgoing_refs, active_transactions);

	binder_proc_dec_tmpref(proc);
}

static void binder_deferred_func(struct work_struct *work)
{
	struct binder_proc *proc;
	struct files_struct *files;

	int defer;

	do {
		mutex_lock(&binder_deferred_lock);
		if (!hlist_empty(&binder_deferred_list)) {
			proc = hlist_entry(binder_deferred_list.first,
					struct binder_proc, deferred_work_node);
			hlist_del_init(&proc->deferred_work_node);
			defer = proc->deferred_work;
			proc->deferred_work = 0;
		} else {
			proc = NULL;
			defer = 0;
		}
		mutex_unlock(&binder_deferred_lock);

		files = NULL;
		if (defer & BINDER_DEFERRED_PUT_FILES) {
			mutex_lock(&proc->files_lock);
			files = proc->files;
			if (files)
				proc->files = NULL;
			mutex_unlock(&proc->files_lock);
		}

		if (defer & BINDER_DEFERRED_FLUSH)
			binder_deferred_flush(proc);

		if (defer & BINDER_DEFERRED_RELEASE)
			binder_deferred_release(proc); /* frees proc */

		if (files)
			put_files_struct(files);
	} while (proc);
}
static DECLARE_WORK(binder_deferred_work, binder_deferred_func);

static void
binder_defer_work(struct binder_proc *proc, enum binder_deferred_state defer)
{
	mutex_lock(&binder_deferred_lock);
	proc->deferred_work |= defer;
	if (hlist_unhashed(&proc->deferred_work_node)) {
		hlist_add_head(&proc->deferred_work_node,
				&binder_deferred_list);
		queue_work(binder_deferred_workqueue, &binder_deferred_work);
	}
	mutex_unlock(&binder_deferred_lock);
}

static void print_binder_transaction_ilocked(struct seq_file *m,
					     struct binder_proc *proc,
					     const char *prefix,
					     struct binder_transaction *t)
{
	struct binder_proc *to_proc;
	struct binder_buffer *buffer = t->buffer;

	spin_lock(&t->lock);
	to_proc = t->to_proc;
	seq_printf(m,
		   "%s %d: %pK from %d:%d to %d:%d code %x flags %x pri %d:%d r%d",
		   prefix, t->debug_id, t,
		   t->from ? t->from->proc->pid : 0,
		   t->from ? t->from->pid : 0,
		   to_proc ? to_proc->pid : 0,
		   t->to_thread ? t->to_thread->pid : 0,
		   t->code, t->flags, t->priority.sched_policy,
		   t->priority.prio, t->need_reply);
	spin_unlock(&t->lock);

	if (proc != to_proc) {
		/*
		 * Can only safely deref buffer if we are holding the
		 * correct proc inner lock for this node
		 */
		seq_puts(m, "\n");
		return;
	}

	if (buffer == NULL) {
		seq_puts(m, " buffer free\n");
		return;
	}
	if (buffer->target_node)
		seq_printf(m, " node %d", buffer->target_node->debug_id);
	seq_printf(m, " size %zd:%zd data %pK\n",
		   buffer->data_size, buffer->offsets_size,
		   buffer->data);
}

static void print_binder_work_ilocked(struct seq_file *m,
				     struct binder_proc *proc,
				     const char *prefix,
				     const char *transaction_prefix,
				     struct binder_work *w)
{
	struct binder_node *node;
	struct binder_transaction *t;

	switch (w->type) {
	case BINDER_WORK_TRANSACTION:
		t = container_of(w, struct binder_transaction, work);
		print_binder_transaction_ilocked(
				m, proc, transaction_prefix, t);
		break;
	case BINDER_WORK_RETURN_ERROR: {
		struct binder_error *e = container_of(
				w, struct binder_error, work);

		seq_printf(m, "%stransaction error: %u\n",
			   prefix, e->cmd);
	} break;
	case BINDER_WORK_TRANSACTION_COMPLETE:
		seq_printf(m, "%stransaction complete\n", prefix);
		break;
	case BINDER_WORK_NODE:
		node = container_of(w, struct binder_node, work);
		seq_printf(m, "%snode work %d: u%016llx c%016llx\n",
			   prefix, node->debug_id,
			   (u64)node->ptr, (u64)node->cookie);
		break;
	case BINDER_WORK_DEAD_BINDER:
		seq_printf(m, "%shas dead binder\n", prefix);
		break;
	case BINDER_WORK_DEAD_BINDER_AND_CLEAR:
		seq_printf(m, "%shas cleared dead binder\n", prefix);
		break;
	case BINDER_WORK_CLEAR_DEATH_NOTIFICATION:
		seq_printf(m, "%shas cleared death notification\n", prefix);
		break;
	default:
		seq_printf(m, "%sunknown work: type %d\n", prefix, w->type);
		break;
	}
}

static void print_binder_thread_ilocked(struct seq_file *m,
					struct binder_thread *thread,
					int print_always)
{
	struct binder_transaction *t;
	struct binder_work *w;
	size_t start_pos = m->count;
	size_t header_pos;

	seq_printf(m, "  thread %d: l %02x need_return %d tr %d\n",
			thread->pid, thread->looper,
			thread->looper_need_return,
			atomic_read(&thread->tmp_ref));
	header_pos = m->count;
	t = thread->transaction_stack;
	while (t) {
		if (t->from == thread) {
			print_binder_transaction_ilocked(m, thread->proc,
					"    outgoing transaction", t);
			t = t->from_parent;
		} else if (t->to_thread == thread) {
			print_binder_transaction_ilocked(m, thread->proc,
						 "    incoming transaction", t);
			t = t->to_parent;
		} else {
			print_binder_transaction_ilocked(m, thread->proc,
					"    bad transaction", t);
			t = NULL;
		}
	}
	list_for_each_entry(w, &thread->todo, entry) {
		print_binder_work_ilocked(m, thread->proc, "    ",
					  "    pending transaction", w);
	}
	if (!print_always && m->count == header_pos)
		m->count = start_pos;
}

static void print_binder_node_nilocked(struct seq_file *m,
				       struct binder_node *node)
{
	struct binder_ref *ref;
	struct binder_work *w;
	int count;

	count = 0;
	hlist_for_each_entry(ref, &node->refs, node_entry)
		count++;

	seq_printf(m, "  node %d: u%016llx c%016llx pri %d:%d hs %d hw %d ls %d lw %d is %d iw %d tr %d",
		   node->debug_id, (u64)node->ptr, (u64)node->cookie,
		   node->sched_policy, node->min_priority,
		   node->has_strong_ref, node->has_weak_ref,
		   node->local_strong_refs, node->local_weak_refs,
		   node->internal_strong_refs, count, node->tmp_refs);
	if (count) {
		seq_puts(m, " proc");
		hlist_for_each_entry(ref, &node->refs, node_entry)
			seq_printf(m, " %d", ref->proc->pid);
	}
	seq_puts(m, "\n");
	if (node->proc) {
		list_for_each_entry(w, &node->async_todo, entry)
			print_binder_work_ilocked(m, node->proc, "    ",
					  "    pending async transaction", w);
	}
}

static void print_binder_ref_olocked(struct seq_file *m,
				     struct binder_ref *ref)
{
	binder_node_lock(ref->node);
	seq_printf(m, "  ref %d: desc %d %snode %d s %d w %d d %pK\n",
		   ref->data.debug_id, ref->data.desc,
		   ref->node->proc ? "" : "dead ",
		   ref->node->debug_id, ref->data.strong,
		   ref->data.weak, ref->death);
	binder_node_unlock(ref->node);
}

static void print_binder_proc(struct seq_file *m,
			      struct binder_proc *proc, int print_all)
{
	struct binder_work *w;
	struct rb_node *n;
	size_t start_pos = m->count;
	size_t header_pos;
	struct binder_node *last_node = NULL;

	seq_printf(m, "proc %d\n", proc->pid);
	seq_printf(m, "context %s\n", proc->context->name);
	header_pos = m->count;

	binder_inner_proc_lock(proc);
	for (n = rb_first(&proc->threads); n != NULL; n = rb_next(n))
		print_binder_thread_ilocked(m, rb_entry(n, struct binder_thread,
						rb_node), print_all);

	for (n = rb_first(&proc->nodes); n != NULL; n = rb_next(n)) {
		struct binder_node *node = rb_entry(n, struct binder_node,
						    rb_node);
		/*
		 * take a temporary reference on the node so it
		 * survives and isn't removed from the tree
		 * while we print it.
		 */
		binder_inc_node_tmpref_ilocked(node);
		/* Need to drop inner lock to take node lock */
		binder_inner_proc_unlock(proc);
		if (last_node)
			binder_put_node(last_node);
		binder_node_inner_lock(node);
		print_binder_node_nilocked(m, node);
		binder_node_inner_unlock(node);
		last_node = node;
		binder_inner_proc_lock(proc);
	}
	binder_inner_proc_unlock(proc);
	if (last_node)
		binder_put_node(last_node);

	if (print_all) {
		binder_proc_lock(proc);
		for (n = rb_first(&proc->refs_by_desc);
		     n != NULL;
		     n = rb_next(n))
			print_binder_ref_olocked(m, rb_entry(n,
							    struct binder_ref,
							    rb_node_desc));
		binder_proc_unlock(proc);
	}
	binder_alloc_print_allocated(m, &proc->alloc);
	binder_inner_proc_lock(proc);
	list_for_each_entry(w, &proc->todo, entry)
		print_binder_work_ilocked(m, proc, "  ",
					  "  pending transaction", w);
	list_for_each_entry(w, &proc->delivered_death, entry) {
		seq_puts(m, "  has delivered dead binder\n");
		break;
	}
	binder_inner_proc_unlock(proc);
	if (!print_all && m->count == header_pos)
		m->count = start_pos;
}

static const char * const binder_return_strings[] = {
	"BR_ERROR",
	"BR_OK",
	"BR_TRANSACTION",
	"BR_REPLY",
	"BR_ACQUIRE_RESULT",
	"BR_DEAD_REPLY",
	"BR_TRANSACTION_COMPLETE",
	"BR_INCREFS",
	"BR_ACQUIRE",
	"BR_RELEASE",
	"BR_DECREFS",
	"BR_ATTEMPT_ACQUIRE",
	"BR_NOOP",
	"BR_SPAWN_LOOPER",
	"BR_FINISHED",
	"BR_DEAD_BINDER",
	"BR_CLEAR_DEATH_NOTIFICATION_DONE",
	"BR_FAILED_REPLY"
};

static const char * const binder_command_strings[] = {
	"BC_TRANSACTION",
	"BC_REPLY",
	"BC_ACQUIRE_RESULT",
	"BC_FREE_BUFFER",
	"BC_INCREFS",
	"BC_ACQUIRE",
	"BC_RELEASE",
	"BC_DECREFS",
	"BC_INCREFS_DONE",
	"BC_ACQUIRE_DONE",
	"BC_ATTEMPT_ACQUIRE",
	"BC_REGISTER_LOOPER",
	"BC_ENTER_LOOPER",
	"BC_EXIT_LOOPER",
	"BC_REQUEST_DEATH_NOTIFICATION",
	"BC_CLEAR_DEATH_NOTIFICATION",
	"BC_DEAD_BINDER_DONE",
	"BC_TRANSACTION_SG",
	"BC_REPLY_SG",
};

static const char * const binder_objstat_strings[] = {
	"proc",
	"thread",
	"node",
	"ref",
	"death",
	"transaction",
	"transaction_complete"
};

static void print_binder_stats(struct seq_file *m, const char *prefix,
			       struct binder_stats *stats)
{
	int i;

	BUILD_BUG_ON(ARRAY_SIZE(stats->bc) !=
		     ARRAY_SIZE(binder_command_strings));
	for (i = 0; i < ARRAY_SIZE(stats->bc); i++) {
		int temp = atomic_read(&stats->bc[i]);

		if (temp)
			seq_printf(m, "%s%s: %d\n", prefix,
				   binder_command_strings[i], temp);
	}

	BUILD_BUG_ON(ARRAY_SIZE(stats->br) !=
		     ARRAY_SIZE(binder_return_strings));
	for (i = 0; i < ARRAY_SIZE(stats->br); i++) {
		int temp = atomic_read(&stats->br[i]);

		if (temp)
			seq_printf(m, "%s%s: %d\n", prefix,
				   binder_return_strings[i], temp);
	}

	BUILD_BUG_ON(ARRAY_SIZE(stats->obj_created) !=
		     ARRAY_SIZE(binder_objstat_strings));
	BUILD_BUG_ON(ARRAY_SIZE(stats->obj_created) !=
		     ARRAY_SIZE(stats->obj_deleted));
	for (i = 0; i < ARRAY_SIZE(stats->obj_created); i++) {
		int created = atomic_read(&stats->obj_created[i]);
		int deleted = atomic_read(&stats->obj_deleted[i]);

		if (created || deleted)
			seq_printf(m, "%s%s: active %d total %d\n",
				prefix,
				binder_objstat_strings[i],
				created - deleted,
				created);
	}
}

static void print_binder_proc_stats(struct seq_file *m,
				    struct binder_proc *proc)
{
	struct binder_work *w;
	struct binder_thread *thread;
	struct rb_node *n;
	int count, strong, weak, ready_threads;
	size_t free_async_space =
		binder_alloc_get_free_async_space(&proc->alloc);

	seq_printf(m, "proc %d\n", proc->pid);
	seq_printf(m, "context %s\n", proc->context->name);
	count = 0;
	ready_threads = 0;
	binder_inner_proc_lock(proc);
	for (n = rb_first(&proc->threads); n != NULL; n = rb_next(n))
		count++;

	list_for_each_entry(thread, &proc->waiting_threads, waiting_thread_node)
		ready_threads++;

	seq_printf(m, "  threads: %d\n", count);
	seq_printf(m, "  requested threads: %d+%d/%d\n"
			"  ready threads %d\n"
			"  free async space %zd\n", proc->requested_threads,
			proc->requested_threads_started, proc->max_threads,
			ready_threads,
			free_async_space);
	count = 0;
	for (n = rb_first(&proc->nodes); n != NULL; n = rb_next(n))
		count++;
	binder_inner_proc_unlock(proc);
	seq_printf(m, "  nodes: %d\n", count);
	count = 0;
	strong = 0;
	weak = 0;
	binder_proc_lock(proc);
	for (n = rb_first(&proc->refs_by_desc); n != NULL; n = rb_next(n)) {
		struct binder_ref *ref = rb_entry(n, struct binder_ref,
						  rb_node_desc);
		count++;
		strong += ref->data.strong;
		weak += ref->data.weak;
	}
	binder_proc_unlock(proc);
	seq_printf(m, "  refs: %d s %d w %d\n", count, strong, weak);

	count = binder_alloc_get_allocated_count(&proc->alloc);
	seq_printf(m, "  buffers: %d\n", count);

	binder_alloc_print_pages(m, &proc->alloc);

	count = 0;
	binder_inner_proc_lock(proc);
	list_for_each_entry(w, &proc->todo, entry) {
		if (w->type == BINDER_WORK_TRANSACTION)
			count++;
	}
	binder_inner_proc_unlock(proc);
	seq_printf(m, "  pending transactions: %d\n", count);

	print_binder_stats(m, "  ", &proc->stats);
}


static int binder_state_show(struct seq_file *m, void *unused)
{
	struct binder_proc *proc;
	struct binder_node *node;
	struct binder_node *last_node = NULL;

	seq_puts(m, "binder state:\n");

	spin_lock(&binder_dead_nodes_lock);
	if (!hlist_empty(&binder_dead_nodes))
		seq_puts(m, "dead nodes:\n");
	hlist_for_each_entry(node, &binder_dead_nodes, dead_node) {
		/*
		 * take a temporary reference on the node so it
		 * survives and isn't removed from the list
		 * while we print it.
		 */
		node->tmp_refs++;
		spin_unlock(&binder_dead_nodes_lock);
		if (last_node)
			binder_put_node(last_node);
		binder_node_lock(node);
		print_binder_node_nilocked(m, node);
		binder_node_unlock(node);
		last_node = node;
		spin_lock(&binder_dead_nodes_lock);
	}
	spin_unlock(&binder_dead_nodes_lock);
	if (last_node)
		binder_put_node(last_node);

	mutex_lock(&binder_procs_lock);
	hlist_for_each_entry(proc, &binder_procs, proc_node)
		print_binder_proc(m, proc, 1);
	mutex_unlock(&binder_procs_lock);

	return 0;
}

static int binder_stats_show(struct seq_file *m, void *unused)
{
	struct binder_proc *proc;

	seq_puts(m, "binder stats:\n");

	print_binder_stats(m, "", &binder_stats);

	mutex_lock(&binder_procs_lock);
	hlist_for_each_entry(proc, &binder_procs, proc_node)
		print_binder_proc_stats(m, proc);
	mutex_unlock(&binder_procs_lock);

	return 0;
}

static int binder_transactions_show(struct seq_file *m, void *unused)
{
	struct binder_proc *proc;

	seq_puts(m, "binder transactions:\n");
	mutex_lock(&binder_procs_lock);
	hlist_for_each_entry(proc, &binder_procs, proc_node)
		print_binder_proc(m, proc, 0);
	mutex_unlock(&binder_procs_lock);

	return 0;
}

static int binder_proc_show(struct seq_file *m, void *unused)
{
	struct binder_proc *itr;
	int pid = (unsigned long)m->private;

	mutex_lock(&binder_procs_lock);
	hlist_for_each_entry(itr, &binder_procs, proc_node) {
		if (itr->pid == pid) {
			seq_puts(m, "binder proc state:\n");
			print_binder_proc(m, itr, 1);
		}
	}
	mutex_unlock(&binder_procs_lock);

	return 0;
}

static void print_binder_transaction_log_entry(struct seq_file *m,
					struct binder_transaction_log_entry *e)
{
	int debug_id = READ_ONCE(e->debug_id_done);
	/*
	 * read barrier to guarantee debug_id_done read before
	 * we print the log values
	 */
	smp_rmb();
	seq_printf(m,
		   "%d: %s from %d:%d to %d:%d context %s node %d handle %d size %d:%d ret %d/%d l=%d",
		   e->debug_id, (e->call_type == 2) ? "reply" :
		   ((e->call_type == 1) ? "async" : "call "), e->from_proc,
		   e->from_thread, e->to_proc, e->to_thread, e->context_name,
		   e->to_node, e->target_handle, e->data_size, e->offsets_size,
		   e->return_error, e->return_error_param,
		   e->return_error_line);
	/*
	 * read-barrier to guarantee read of debug_id_done after
	 * done printing the fields of the entry
	 */
	smp_rmb();
	seq_printf(m, debug_id && debug_id == READ_ONCE(e->debug_id_done) ?
			"\n" : " (incomplete)\n");
}

static int binder_transaction_log_show(struct seq_file *m, void *unused)
{
	struct binder_transaction_log *log = m->private;
	unsigned int log_cur = atomic_read(&log->cur);
	unsigned int count;
	unsigned int cur;
	int i;

	count = log_cur + 1;
	cur = count < ARRAY_SIZE(log->entry) && !log->full ?
		0 : count % ARRAY_SIZE(log->entry);
	if (count > ARRAY_SIZE(log->entry) || log->full)
		count = ARRAY_SIZE(log->entry);
	for (i = 0; i < count; i++) {
		unsigned int index = cur++ % ARRAY_SIZE(log->entry);

		print_binder_transaction_log_entry(m, &log->entry[index]);
	}
	return 0;
}

static const struct file_operations binder_fops = {
	.owner = THIS_MODULE,
	.poll = binder_poll,
	.unlocked_ioctl = binder_ioctl,
	.compat_ioctl = binder_ioctl,
	.mmap = binder_mmap,
	.open = binder_open,
	.flush = binder_flush,
	.release = binder_release,
};

BINDER_DEBUG_ENTRY(state);
BINDER_DEBUG_ENTRY(stats);
BINDER_DEBUG_ENTRY(transactions);
BINDER_DEBUG_ENTRY(transaction_log);

static int __init init_binder_device(const char *name)
{
	int ret;
	struct binder_device *binder_device;

	binder_device = kzalloc(sizeof(*binder_device), GFP_KERNEL);
	if (!binder_device)
		return -ENOMEM;

	binder_device->miscdev.fops = &binder_fops;
	binder_device->miscdev.minor = MISC_DYNAMIC_MINOR;
	binder_device->miscdev.name = name;

	binder_device->context.binder_context_mgr_uid = INVALID_UID;
	binder_device->context.name = name;
	mutex_init(&binder_device->context.context_mgr_node_lock);

	ret = misc_register(&binder_device->miscdev);
	if (ret < 0) {
		kfree(binder_device);
		return ret;
	}

	hlist_add_head(&binder_device->hlist, &binder_devices);

	return ret;
}

static int __init binder_init(void)
{
	int ret;
	char *device_name, *device_names, *device_tmp;
	struct binder_device *device;
	struct hlist_node *tmp;

	ret = binder_alloc_shrinker_init();
	if (ret)
		return ret;

	atomic_set(&binder_transaction_log.cur, ~0U);
	atomic_set(&binder_transaction_log_failed.cur, ~0U);
	binder_deferred_workqueue = create_singlethread_workqueue("binder");
	if (!binder_deferred_workqueue)
		return -ENOMEM;

	binder_debugfs_dir_entry_root = debugfs_create_dir("binder", NULL);
	if (binder_debugfs_dir_entry_root)
		binder_debugfs_dir_entry_proc = debugfs_create_dir("proc",
						 binder_debugfs_dir_entry_root);

	if (binder_debugfs_dir_entry_root) {
		debugfs_create_file("state",
				    0444,
				    binder_debugfs_dir_entry_root,
				    NULL,
				    &binder_state_fops);
		debugfs_create_file("stats",
				    0444,
				    binder_debugfs_dir_entry_root,
				    NULL,
				    &binder_stats_fops);
		debugfs_create_file("transactions",
				    0444,
				    binder_debugfs_dir_entry_root,
				    NULL,
				    &binder_transactions_fops);
		debugfs_create_file("transaction_log",
				    0444,
				    binder_debugfs_dir_entry_root,
				    &binder_transaction_log,
				    &binder_transaction_log_fops);
		debugfs_create_file("failed_transaction_log",
				    0444,
				    binder_debugfs_dir_entry_root,
				    &binder_transaction_log_failed,
				    &binder_transaction_log_fops);
	}

	/*
	 * Copy the module_parameter string, because we don't want to
	 * tokenize it in-place.
	 */
	device_names = kzalloc(strlen(binder_devices_param) + 1, GFP_KERNEL);
	if (!device_names) {
		ret = -ENOMEM;
		goto err_alloc_device_names_failed;
	}
	strcpy(device_names, binder_devices_param);

	device_tmp = device_names;
	while ((device_name = strsep(&device_tmp, ","))) {
		ret = init_binder_device(device_name);
		if (ret)
			goto err_init_binder_device_failed;
	}

	return ret;

err_init_binder_device_failed:
	hlist_for_each_entry_safe(device, tmp, &binder_devices, hlist) {
		misc_deregister(&device->miscdev);
		hlist_del(&device->hlist);
		kfree(device);
	}

	kfree(device_names);

err_alloc_device_names_failed:
	debugfs_remove_recursive(binder_debugfs_dir_entry_root);

	destroy_workqueue(binder_deferred_workqueue);

	return ret;
}

device_initcall(binder_init);

#define CREATE_TRACE_POINTS
#include "binder_trace.h"

MODULE_LICENSE("GPL v2");<|MERGE_RESOLUTION|>--- conflicted
+++ resolved
@@ -4629,15 +4629,8 @@
 	}
 
 	/*
-<<<<<<< HEAD
-	 * If this thread used poll, make sure we remove the waitqueue
-	 * from any epoll data structures holding it with POLLFREE.
-	 * waitqueue_active() is safe to use here because we're holding
-	 * the inner lock.
-=======
 	 * If this thread used poll, make sure we remove the waitqueue from any
 	 * poll data structures holding it.
->>>>>>> 87ae08ae
 	 */
 	if (thread->looper & BINDER_LOOPER_STATE_POLL)
 		wake_up_pollfree(&thread->wait);
