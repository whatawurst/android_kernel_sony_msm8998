/*
 * Copyright (c) International Business Machines Corp., 2006
 *
 * This program is free software; you can redistribute it and/or modify
 * it under the terms of the GNU General Public License as published by
 * the Free Software Foundation; either version 2 of the License, or
 * (at your option) any later version.
 *
 * This program is distributed in the hope that it will be useful,
 * but WITHOUT ANY WARRANTY; without even the implied warranty of
 * MERCHANTABILITY or FITNESS FOR A PARTICULAR PURPOSE. See
 * the GNU General Public License for more details.
 *
 * You should have received a copy of the GNU General Public License
 * along with this program; if not, write to the Free Software
 * Foundation, Inc., 59 Temple Place, Suite 330, Boston, MA 02111-1307 USA
 *
 * Authors: Artem Bityutskiy (Битюцкий Артём), Thomas Gleixner
 */

/*
 * UBI wear-leveling sub-system.
 *
 * This sub-system is responsible for wear-leveling. It works in terms of
 * physical eraseblocks and erase counters and knows nothing about logical
 * eraseblocks, volumes, etc. From this sub-system's perspective all physical
 * eraseblocks are of two types - used and free. Used physical eraseblocks are
 * those that were "get" by the 'ubi_wl_get_peb()' function, and free physical
 * eraseblocks are those that were put by the 'ubi_wl_put_peb()' function.
 *
 * Physical eraseblocks returned by 'ubi_wl_get_peb()' have only erase counter
 * header. The rest of the physical eraseblock contains only %0xFF bytes.
 *
 * When physical eraseblocks are returned to the WL sub-system by means of the
 * 'ubi_wl_put_peb()' function, they are scheduled for erasure. The erasure is
 * done asynchronously in context of the per-UBI device background thread,
 * which is also managed by the WL sub-system.
 *
 * The wear-leveling is ensured by means of moving the contents of used
 * physical eraseblocks with low erase counter to free physical eraseblocks
 * with high erase counter.
 *
 * If the WL sub-system fails to erase a physical eraseblock, it marks it as
 * bad.
 *
 * This sub-system is also responsible for scrubbing. If a bit-flip is detected
 * in a physical eraseblock, it has to be moved. Technically this is the same
 * as moving it for wear-leveling reasons.
 *
 * As it was said, for the UBI sub-system all physical eraseblocks are either
 * "free" or "used". Free eraseblock are kept in the @wl->free RB-tree, while
 * used eraseblocks are kept in @wl->used, @wl->erroneous, or @wl->scrub
 * RB-trees, as well as (temporarily) in the @wl->pq queue.
 *
 * When the WL sub-system returns a physical eraseblock, the physical
 * eraseblock is protected from being moved for some "time". For this reason,
 * the physical eraseblock is not directly moved from the @wl->free tree to the
 * @wl->used tree. There is a protection queue in between where this
 * physical eraseblock is temporarily stored (@wl->pq).
 *
 * All this protection stuff is needed because:
 *  o we don't want to move physical eraseblocks just after we have given them
 *    to the user; instead, we first want to let users fill them up with data;
 *
 *  o there is a chance that the user will put the physical eraseblock very
 *    soon, so it makes sense not to move it for some time, but wait.
 *
 * Physical eraseblocks stay protected only for limited time. But the "time" is
 * measured in erase cycles in this case. This is implemented with help of the
 * protection queue. Eraseblocks are put to the tail of this queue when they
 * are returned by the 'ubi_wl_get_peb()', and eraseblocks are removed from the
 * head of the queue on each erase operation (for any eraseblock). So the
 * length of the queue defines how may (global) erase cycles PEBs are protected.
 *
 * To put it differently, each physical eraseblock has 2 main states: free and
 * used. The former state corresponds to the @wl->free tree. The latter state
 * is split up on several sub-states:
 * o the WL movement is allowed (@wl->used tree);
 * o the WL movement is disallowed (@wl->erroneous) because the PEB is
 *   erroneous - e.g., there was a read error;
 * o the WL movement is temporarily prohibited (@wl->pq queue);
 * o scrubbing is needed (@wl->scrub tree).
 *
 * Depending on the sub-state, wear-leveling entries of the used physical
 * eraseblocks may be kept in one of those structures.
 *
 * Note, in this implementation, we keep a small in-RAM object for each physical
 * eraseblock. This is surely not a scalable solution. But it appears to be good
 * enough for moderately large flashes and it is simple. In future, one may
 * re-work this sub-system and make it more scalable.
 *
 * At the moment this sub-system does not utilize the sequence number, which
 * was introduced relatively recently. But it would be wise to do this because
 * the sequence number of a logical eraseblock characterizes how old is it. For
 * example, when we move a PEB with low erase counter, and we need to pick the
 * target PEB, we pick a PEB with the highest EC if our PEB is "old" and we
 * pick target PEB with an average EC if our PEB is not very "old". This is a
 * room for future re-works of the WL sub-system.
 */

#include <linux/slab.h>
#include <linux/crc32.h>
#include <linux/freezer.h>
#include <linux/kthread.h>
#include <linux/delay.h>
#include "ubi.h"
#include "wl.h"

/* Number of physical eraseblocks reserved for wear-leveling purposes */
#define WL_RESERVED_PEBS 1

/*
 * Maximum difference between two erase counters. If this threshold is
 * exceeded, the WL sub-system starts moving data from used physical
 * eraseblocks with low erase counter to free physical eraseblocks with high
 * erase counter.
 */
#define UBI_WL_THRESHOLD CONFIG_MTD_UBI_WL_THRESHOLD

/*
 * When a physical eraseblock is moved, the WL sub-system has to pick the target
 * physical eraseblock to move to. The simplest way would be just to pick the
 * one with the highest erase counter. But in certain workloads this could lead
 * to an unlimited wear of one or few physical eraseblock. Indeed, imagine a
 * situation when the picked physical eraseblock is constantly erased after the
 * data is written to it. So, we have a constant which limits the highest erase
 * counter of the free physical eraseblock to pick. Namely, the WL sub-system
 * does not pick eraseblocks with erase counter greater than the lowest erase
 * counter plus %WL_FREE_MAX_DIFF.
 */
#define WL_FREE_MAX_DIFF (2*UBI_WL_THRESHOLD)

/*
 * Maximum number of consecutive background thread failures which is enough to
 * switch to read-only mode.
 */
#define WL_MAX_FAILURES 32

static int self_check_ec(struct ubi_device *ubi, int pnum, int ec);
static int self_check_in_wl_tree(const struct ubi_device *ubi,
				 struct ubi_wl_entry *e, struct rb_root *root);
static int self_check_in_pq(const struct ubi_device *ubi,
			    struct ubi_wl_entry *e);

/**
 * wl_tree_add - add a wear-leveling entry to a WL RB-tree.
 * @e: the wear-leveling entry to add
 * @root: the root of the tree
 *
 * Note, we use (erase counter, physical eraseblock number) pairs as keys in
 * the @ubi->used and @ubi->free RB-trees.
 */
static void wl_tree_add(struct ubi_wl_entry *e, struct rb_root *root)
{
	struct rb_node **p, *parent = NULL;

	p = &root->rb_node;
	while (*p) {
		struct ubi_wl_entry *e1;

		parent = *p;
		e1 = rb_entry(parent, struct ubi_wl_entry, u.rb);

		if (e->ec < e1->ec)
			p = &(*p)->rb_left;
		else if (e->ec > e1->ec)
			p = &(*p)->rb_right;
		else {
			ubi_assert(e->pnum != e1->pnum);
			if (e->pnum < e1->pnum)
				p = &(*p)->rb_left;
			else
				p = &(*p)->rb_right;
		}
	}

	rb_link_node(&e->u.rb, parent, p);
	rb_insert_color(&e->u.rb, root);
}

/**
 * wl_tree_destroy - destroy a wear-leveling entry.
 * @ubi: UBI device description object
 * @e: the wear-leveling entry to add
 *
 * This function destroys a wear leveling entry and removes
 * the reference from the lookup table.
 */
static void wl_entry_destroy(struct ubi_device *ubi, struct ubi_wl_entry *e)
{
	ubi->lookuptbl[e->pnum] = NULL;
	kmem_cache_free(ubi_wl_entry_slab, e);
}

/**
 * do_work - do one pending work.
 * @ubi: UBI device description object
 *
 * This function returns zero in case of success and a negative error code in
 * case of failure.
 */
static int do_work(struct ubi_device *ubi)
{
	int err;
	struct ubi_work *wrk;

	cond_resched();

	/*
	 * @ubi->work_sem is used to synchronize with the workers. Workers take
	 * it in read mode, so many of them may be doing works at a time. But
	 * the queue flush code has to be sure the whole queue of works is
	 * done, and it takes the mutex in write mode.
	 */
	down_read(&ubi->work_sem);
	spin_lock(&ubi->wl_lock);
	if (list_empty(&ubi->works)) {
		spin_unlock(&ubi->wl_lock);
		up_read(&ubi->work_sem);
		return 0;
	}

	wrk = list_entry(ubi->works.next, struct ubi_work, list);
	list_del(&wrk->list);
	ubi->works_count -= 1;
	ubi_assert(ubi->works_count >= 0);
	spin_unlock(&ubi->wl_lock);

	/*
	 * Call the worker function. Do not touch the work structure
	 * after this call as it will have been freed or reused by that
	 * time by the worker function.
	 */
	err = wrk->func(ubi, wrk, 0);
	if (err)
		ubi_err(ubi, "work failed with error code %d", err);
	up_read(&ubi->work_sem);

	return err;
}

/**
 * in_wl_tree - check if wear-leveling entry is present in a WL RB-tree.
 * @e: the wear-leveling entry to check
 * @root: the root of the tree
 *
 * This function returns non-zero if @e is in the @root RB-tree and zero if it
 * is not.
 */
static int in_wl_tree(struct ubi_wl_entry *e, struct rb_root *root)
{
	struct rb_node *p;

	p = root->rb_node;
	while (p) {
		struct ubi_wl_entry *e1;

		e1 = rb_entry(p, struct ubi_wl_entry, u.rb);

		if (e->pnum == e1->pnum) {
			ubi_assert(e == e1);
			return 1;
		}

		if (e->ec < e1->ec)
			p = p->rb_left;
		else if (e->ec > e1->ec)
			p = p->rb_right;
		else {
			ubi_assert(e->pnum != e1->pnum);
			if (e->pnum < e1->pnum)
				p = p->rb_left;
			else
				p = p->rb_right;
		}
	}

	return 0;
}

/**
 * prot_queue_add - add physical eraseblock to the protection queue.
 * @ubi: UBI device description object
 * @e: the physical eraseblock to add
 *
 * This function adds @e to the tail of the protection queue @ubi->pq, where
 * @e will stay for %UBI_PROT_QUEUE_LEN erase operations and will be
 * temporarily protected from the wear-leveling worker. Note, @wl->lock has to
 * be locked.
 */
static void prot_queue_add(struct ubi_device *ubi, struct ubi_wl_entry *e)
{
	int pq_tail = ubi->pq_head - 1;

	if (pq_tail < 0)
		pq_tail = UBI_PROT_QUEUE_LEN - 1;
	ubi_assert(pq_tail >= 0 && pq_tail < UBI_PROT_QUEUE_LEN);
	list_add_tail(&e->u.list, &ubi->pq[pq_tail]);
	dbg_wl("added PEB %d EC %d to the protection queue", e->pnum, e->ec);
}

/**
 * find_wl_entry - find wear-leveling entry closest to certain erase counter.
 * @ubi: UBI device description object
 * @root: the RB-tree where to look for
 * @diff: maximum possible difference from the smallest erase counter
 *
 * This function looks for a wear leveling entry with erase counter closest to
 * min + @diff, where min is the smallest erase counter.
 */
static struct ubi_wl_entry *find_wl_entry(struct ubi_device *ubi,
					  struct rb_root *root, int diff)
{
	struct rb_node *p;
	struct ubi_wl_entry *e, *prev_e = NULL;
	int max;

	e = rb_entry(rb_first(root), struct ubi_wl_entry, u.rb);
	max = e->ec + diff;

	p = root->rb_node;
	while (p) {
		struct ubi_wl_entry *e1;

		e1 = rb_entry(p, struct ubi_wl_entry, u.rb);
		if (e1->ec >= max)
			p = p->rb_left;
		else {
			p = p->rb_right;
			prev_e = e;
			e = e1;
		}
	}

	/* If no fastmap has been written and this WL entry can be used
	 * as anchor PEB, hold it back and return the second best WL entry
	 * such that fastmap can use the anchor PEB later. */
	if (prev_e && !ubi->fm_disabled &&
	    !ubi->fm && e->pnum < UBI_FM_MAX_START)
		return prev_e;

	return e;
}

/**
 * find_mean_wl_entry - find wear-leveling entry with medium erase counter.
 * @ubi: UBI device description object
 * @root: the RB-tree where to look for
 *
 * This function looks for a wear leveling entry with medium erase counter,
 * but not greater or equivalent than the lowest erase counter plus
 * %WL_FREE_MAX_DIFF/2.
 */
static struct ubi_wl_entry *find_mean_wl_entry(struct ubi_device *ubi,
					       struct rb_root *root)
{
	struct ubi_wl_entry *e, *first, *last;

	first = rb_entry(rb_first(root), struct ubi_wl_entry, u.rb);
	last = rb_entry(rb_last(root), struct ubi_wl_entry, u.rb);

	if (last->ec - first->ec < WL_FREE_MAX_DIFF) {
		e = rb_entry(root->rb_node, struct ubi_wl_entry, u.rb);

		/* If no fastmap has been written and this WL entry can be used
		 * as anchor PEB, hold it back and return the second best
		 * WL entry such that fastmap can use the anchor PEB later. */
		e = may_reserve_for_fm(ubi, e, root);
	} else
		e = find_wl_entry(ubi, root, WL_FREE_MAX_DIFF/2);

	return e;
}

/**
 * wl_get_wle - get a mean wl entry to be used by ubi_wl_get_peb() or
 * refill_wl_user_pool().
 * @ubi: UBI device description object
 *
 * This function returns a a wear leveling entry in case of success and
 * NULL in case of failure.
 */
static struct ubi_wl_entry *wl_get_wle(struct ubi_device *ubi)
{
	struct ubi_wl_entry *e;

	e = find_mean_wl_entry(ubi, &ubi->free);
	if (!e) {
		ubi_err(ubi, "no free eraseblocks");
		return NULL;
	}

	self_check_in_wl_tree(ubi, e, &ubi->free);

	/*
	 * Move the physical eraseblock to the protection queue where it will
	 * be protected from being moved for some time.
	 */
	rb_erase(&e->u.rb, &ubi->free);
	ubi->free_count--;
	dbg_wl("PEB %d EC %d", e->pnum, e->ec);

	return e;
}

/**
 * prot_queue_del - remove a physical eraseblock from the protection queue.
 * @ubi: UBI device description object
 * @pnum: the physical eraseblock to remove
 *
 * This function deletes PEB @pnum from the protection queue and returns zero
 * in case of success and %-ENODEV if the PEB was not found.
 */
static int prot_queue_del(struct ubi_device *ubi, int pnum)
{
	struct ubi_wl_entry *e;

	e = ubi->lookuptbl[pnum];
	if (!e)
		return -ENODEV;

	if (self_check_in_pq(ubi, e))
		return -ENODEV;

	list_del(&e->u.list);
	dbg_wl("deleted PEB %d from the protection queue", e->pnum);
	return 0;
}

/**
 * sync_erase - synchronously erase a physical eraseblock.
 * @ubi: UBI device description object
 * @e: the the physical eraseblock to erase
 * @torture: if the physical eraseblock has to be tortured
 *
 * This function returns zero in case of success and a negative error code in
 * case of failure.
 */
static int sync_erase(struct ubi_device *ubi, struct ubi_wl_entry *e,
		      int torture)
{
	int err;
	struct ubi_ec_hdr *ec_hdr;
	unsigned long long ec = e->ec;

	dbg_wl("erase PEB %d, old EC %llu", e->pnum, ec);

	err = self_check_ec(ubi, e->pnum, e->ec);
	if (err)
		return -EINVAL;

	ec_hdr = kzalloc(ubi->ec_hdr_alsize, GFP_NOFS);
	if (!ec_hdr)
		return -ENOMEM;

	err = ubi_io_sync_erase(ubi, e->pnum, torture);
	if (err < 0)
		goto out_free;

	ec += err;
	if (ec > UBI_MAX_ERASECOUNTER) {
		/*
		 * Erase counter overflow. Upgrade UBI and use 64-bit
		 * erase counters internally.
		 */
		ubi_err(ubi, "erase counter overflow at PEB %d, EC %llu",
			e->pnum, ec);
		err = -EINVAL;
		goto out_free;
	}

	dbg_wl("erased PEB %d, new EC %llu", e->pnum, ec);

	ec_hdr->ec = cpu_to_be64(ec);

	err = ubi_io_write_ec_hdr(ubi, e->pnum, ec_hdr);
	if (err)
		goto out_free;

	e->ec = ec;
	spin_lock(&ubi->wl_lock);
	if (e->ec > ubi->max_ec)
		ubi->max_ec = e->ec;
	spin_unlock(&ubi->wl_lock);

out_free:
	kfree(ec_hdr);
	return err;
}

/**
 * ubi_wl_erase_peb - synchronously erase a physical eraseblock.
 * @ubi: UBI device description object
 * @pnum: the the physical eraseblock number to erase
 *
 * This function returns zero in case of success and a negative error code in
 * case of failure.
 */
int ubi_wl_erase_peb(struct ubi_device *ubi, int pnum)
{
	struct ubi_wl_entry *e;

	spin_lock(&ubi->wl_lock);
	e = ubi->lookuptbl[pnum];
	spin_unlock(&ubi->wl_lock);
	return sync_erase(ubi, e, 0);
}

/**
 * serve_prot_queue - check if it is time to stop protecting PEBs.
 * @ubi: UBI device description object
 *
 * This function is called after each erase operation and removes PEBs from the
 * tail of the protection queue. These PEBs have been protected for long enough
 * and should be moved to the used tree.
 */
static void serve_prot_queue(struct ubi_device *ubi)
{
	struct ubi_wl_entry *e, *tmp;
	int count;

	/*
	 * There may be several protected physical eraseblock to remove,
	 * process them all.
	 */
repeat:
	count = 0;
	spin_lock(&ubi->wl_lock);
	list_for_each_entry_safe(e, tmp, &ubi->pq[ubi->pq_head], u.list) {
		dbg_wl("PEB %d EC %d protection over, move to used tree",
			e->pnum, e->ec);

		list_del(&e->u.list);
		wl_tree_add(e, &ubi->used);
		if (count++ > 32) {
			/*
			 * Let's be nice and avoid holding the spinlock for
			 * too long.
			 */
			spin_unlock(&ubi->wl_lock);
			cond_resched();
			goto repeat;
		}
	}

	ubi->pq_head += 1;
	if (ubi->pq_head == UBI_PROT_QUEUE_LEN)
		ubi->pq_head = 0;
	ubi_assert(ubi->pq_head >= 0 && ubi->pq_head < UBI_PROT_QUEUE_LEN);
	spin_unlock(&ubi->wl_lock);
}

/**
 * __schedule_ubi_work - schedule a work.
 * @ubi: UBI device description object
 * @wrk: the work to schedule
 *
 * This function adds a work defined by @wrk to the tail of the pending works
 * list. Can only be used if ubi->work_sem is already held in read mode!
 */
static void __schedule_ubi_work(struct ubi_device *ubi, struct ubi_work *wrk)
{
	spin_lock(&ubi->wl_lock);
	list_add_tail(&wrk->list, &ubi->works);
	ubi_assert(ubi->works_count >= 0);
	ubi->works_count += 1;
	if (ubi->thread_enabled && !ubi_dbg_is_bgt_disabled(ubi))
		wake_up_process(ubi->bgt_thread);
	spin_unlock(&ubi->wl_lock);
}

/**
 * schedule_ubi_work - schedule a work.
 * @ubi: UBI device description object
 * @wrk: the work to schedule
 *
 * This function adds a work defined by @wrk to the tail of the pending works
 * list.
 */
static void schedule_ubi_work(struct ubi_device *ubi, struct ubi_work *wrk)
{
	down_read(&ubi->work_sem);
	__schedule_ubi_work(ubi, wrk);
	up_read(&ubi->work_sem);
}

static int erase_worker(struct ubi_device *ubi, struct ubi_work *wl_wrk,
			int shutdown);

/**
 * schedule_erase - schedule an erase work.
 * @ubi: UBI device description object
 * @e: the WL entry of the physical eraseblock to erase
 * @vol_id: the volume ID that last used this PEB
 * @lnum: the last used logical eraseblock number for the PEB
 * @torture: if the physical eraseblock has to be tortured
 *
 * This function returns zero in case of success and a %-ENOMEM in case of
 * failure.
 */
static int schedule_erase(struct ubi_device *ubi, struct ubi_wl_entry *e,
			  int vol_id, int lnum, int torture, bool nested)
{
	struct ubi_work *wl_wrk;

	ubi_assert(e);

	dbg_wl("schedule erasure of PEB %d, EC %d, torture %d",
	       e->pnum, e->ec, torture);

	wl_wrk = kmalloc(sizeof(struct ubi_work), GFP_NOFS);
	if (!wl_wrk)
		return -ENOMEM;

	wl_wrk->func = &erase_worker;
	wl_wrk->e = e;
	wl_wrk->vol_id = vol_id;
	wl_wrk->lnum = lnum;
	wl_wrk->torture = torture;

	if (nested)
		__schedule_ubi_work(ubi, wl_wrk);
	else
		schedule_ubi_work(ubi, wl_wrk);
	return 0;
}

static int __erase_worker(struct ubi_device *ubi, struct ubi_work *wl_wrk);
/**
 * do_sync_erase - run the erase worker synchronously.
 * @ubi: UBI device description object
 * @e: the WL entry of the physical eraseblock to erase
 * @vol_id: the volume ID that last used this PEB
 * @lnum: the last used logical eraseblock number for the PEB
 * @torture: if the physical eraseblock has to be tortured
 *
 */
static int do_sync_erase(struct ubi_device *ubi, struct ubi_wl_entry *e,
			 int vol_id, int lnum, int torture)
{
	struct ubi_work wl_wrk;

	dbg_wl("sync erase of PEB %i", e->pnum);

	wl_wrk.e = e;
	wl_wrk.vol_id = vol_id;
	wl_wrk.lnum = lnum;
	wl_wrk.torture = torture;

	return __erase_worker(ubi, &wl_wrk);
}

static int ensure_wear_leveling(struct ubi_device *ubi, int nested);
/**
 * wear_leveling_worker - wear-leveling worker function.
 * @ubi: UBI device description object
 * @wrk: the work object
 * @shutdown: non-zero if the worker has to free memory and exit
 * because the WL-subsystem is shutting down
 *
 * This function copies a more worn out physical eraseblock to a less worn out
 * one. Returns zero in case of success and a negative error code in case of
 * failure.
 */
static int wear_leveling_worker(struct ubi_device *ubi, struct ubi_work *wrk,
				int shutdown)
{
	int err, scrubbing = 0, torture = 0, protect = 0, erroneous = 0;
	int erase = 0, keep = 0, vol_id = -1, lnum = -1;
#ifdef CONFIG_MTD_UBI_FASTMAP
	int anchor = wrk->anchor;
#endif
	struct ubi_wl_entry *e1, *e2;
	struct ubi_vid_hdr *vid_hdr;
	int dst_leb_clean = 0;

	kfree(wrk);
	if (shutdown)
		return 0;

	vid_hdr = ubi_zalloc_vid_hdr(ubi, GFP_NOFS);
	if (!vid_hdr)
		return -ENOMEM;

	down_read(&ubi->fm_eba_sem);
	mutex_lock(&ubi->move_mutex);
	spin_lock(&ubi->wl_lock);
	ubi_assert(!ubi->move_from && !ubi->move_to);
	ubi_assert(!ubi->move_to_put);

	if (!ubi->free.rb_node ||
	    (!ubi->used.rb_node && !ubi->scrub.rb_node)) {
		/*
		 * No free physical eraseblocks? Well, they must be waiting in
		 * the queue to be erased. Cancel movement - it will be
		 * triggered again when a free physical eraseblock appears.
		 *
		 * No used physical eraseblocks? They must be temporarily
		 * protected from being moved. They will be moved to the
		 * @ubi->used tree later and the wear-leveling will be
		 * triggered again.
		 */
		dbg_wl("cancel WL, a list is empty: free %d, used %d",
		       !ubi->free.rb_node, !ubi->used.rb_node);
		goto out_cancel;
	}

#ifdef CONFIG_MTD_UBI_FASTMAP
	/* Check whether we need to produce an anchor PEB */
	if (!anchor)
		anchor = !anchor_pebs_avalible(&ubi->free);

	if (anchor) {
		e1 = find_anchor_wl_entry(&ubi->used);
		if (!e1)
			goto out_cancel;
		e2 = get_peb_for_wl(ubi);
		if (!e2)
			goto out_cancel;

		self_check_in_wl_tree(ubi, e1, &ubi->used);
		rb_erase(&e1->u.rb, &ubi->used);
		dbg_wl("anchor-move PEB %d to PEB %d", e1->pnum, e2->pnum);
	} else if (!ubi->scrub.rb_node) {
#else
	if (!ubi->scrub.rb_node) {
#endif
		/*
		 * Now pick the least worn-out used physical eraseblock and a
		 * highly worn-out free physical eraseblock. If the erase
		 * counters differ much enough, start wear-leveling.
		 */
		e1 = rb_entry(rb_first(&ubi->used), struct ubi_wl_entry, u.rb);
		e2 = get_peb_for_wl(ubi);
		if (!e2)
			goto out_cancel;

		if (!(e2->ec - e1->ec >= UBI_WL_THRESHOLD)) {
			dbg_wl("no WL needed: min used EC %d, max free EC %d",
			       e1->ec, e2->ec);

			/* Give the unused PEB back */
			wl_tree_add(e2, &ubi->free);
			ubi->free_count++;
			goto out_cancel;
		}
		self_check_in_wl_tree(ubi, e1, &ubi->used);
		rb_erase(&e1->u.rb, &ubi->used);
		dbg_wl("move PEB %d EC %d to PEB %d EC %d",
		       e1->pnum, e1->ec, e2->pnum, e2->ec);
	} else {
		/* Perform scrubbing */
		scrubbing = 1;
		e1 = rb_entry(rb_first(&ubi->scrub), struct ubi_wl_entry, u.rb);
		e2 = get_peb_for_wl(ubi);
		if (!e2)
			goto out_cancel;

		self_check_in_wl_tree(ubi, e1, &ubi->scrub);
		rb_erase(&e1->u.rb, &ubi->scrub);
		dbg_wl("scrub PEB %d to PEB %d", e1->pnum, e2->pnum);
	}

	ubi->move_from = e1;
	ubi->move_to = e2;
	spin_unlock(&ubi->wl_lock);

	/*
	 * Now we are going to copy physical eraseblock @e1->pnum to @e2->pnum.
	 * We so far do not know which logical eraseblock our physical
	 * eraseblock (@e1) belongs to. We have to read the volume identifier
	 * header first.
	 *
	 * Note, we are protected from this PEB being unmapped and erased. The
	 * 'ubi_wl_put_peb()' would wait for moving to be finished if the PEB
	 * which is being moved was unmapped.
	 */

	err = ubi_io_read_vid_hdr(ubi, e1->pnum, vid_hdr, 0);
	if (err && err != UBI_IO_BITFLIPS) {
		dst_leb_clean = 1;
		if (err == UBI_IO_FF) {
			/*
			 * We are trying to move PEB without a VID header. UBI
			 * always write VID headers shortly after the PEB was
			 * given, so we have a situation when it has not yet
			 * had a chance to write it, because it was preempted.
			 * So add this PEB to the protection queue so far,
			 * because presumably more data will be written there
			 * (including the missing VID header), and then we'll
			 * move it.
			 */
			dbg_wl("PEB %d has no VID header", e1->pnum);
			protect = 1;
			goto out_not_moved;
		} else if (err == UBI_IO_FF_BITFLIPS) {
			/*
			 * The same situation as %UBI_IO_FF, but bit-flips were
			 * detected. It is better to schedule this PEB for
			 * scrubbing.
			 */
			dbg_wl("PEB %d has no VID header but has bit-flips",
			       e1->pnum);
			scrubbing = 1;
			goto out_not_moved;
		} else if (ubi->fast_attach && err == UBI_IO_BAD_HDR_EBADMSG) {
			/*
			 * While a full scan would detect interrupted erasures
			 * at attach time we can face them here when attached from
			 * Fastmap.
			 */
			dbg_wl("PEB %d has ECC errors, maybe from an interrupted erasure",
			       e1->pnum);
			erase = 1;
			goto out_not_moved;
		}

		ubi_err(ubi, "error %d while reading VID header from PEB %d",
			err, e1->pnum);
		goto out_error;
	}

	vol_id = be32_to_cpu(vid_hdr->vol_id);
	lnum = be32_to_cpu(vid_hdr->lnum);

	err = ubi_eba_copy_leb(ubi, e1->pnum, e2->pnum, vid_hdr);
	if (err) {
		if (err == MOVE_CANCEL_RACE) {
			/*
			 * The LEB has not been moved because the volume is
			 * being deleted or the PEB has been put meanwhile. We
			 * should prevent this PEB from being selected for
			 * wear-leveling movement again, so put it to the
			 * protection queue.
			 */
			protect = 1;
			dst_leb_clean = 1;
			goto out_not_moved;
		}
		if (err == MOVE_RETRY) {
			scrubbing = 1;
			dst_leb_clean = 1;
			goto out_not_moved;
		}
		if (err == MOVE_TARGET_BITFLIPS || err == MOVE_TARGET_WR_ERR ||
		    err == MOVE_TARGET_RD_ERR) {
			/*
			 * Target PEB had bit-flips or write error - torture it.
			 */
			torture = 1;
			keep = 1;
			goto out_not_moved;
		}

		if (err == MOVE_SOURCE_RD_ERR) {
			/*
			 * An error happened while reading the source PEB. Do
			 * not switch to R/O mode in this case, and give the
			 * upper layers a possibility to recover from this,
			 * e.g. by unmapping corresponding LEB. Instead, just
			 * put this PEB to the @ubi->erroneous list to prevent
			 * UBI from trying to move it over and over again.
			 */
			if (ubi->erroneous_peb_count > ubi->max_erroneous) {
				ubi_err(ubi, "too many erroneous eraseblocks (%d)",
					ubi->erroneous_peb_count);
				goto out_error;
			}
			dst_leb_clean = 1;
			erroneous = 1;
			goto out_not_moved;
		}

		if (err < 0)
			goto out_error;

		ubi_assert(0);
	}

	/* The PEB has been successfully moved */
	if (scrubbing) {
		spin_lock(&ubi->wl_lock);
		if (e1->tagged_scrub_all) {
			BUG_ON(atomic_read(&ubi->scrub_work_count) <= 0);
			atomic_dec(&ubi->scrub_work_count);
			e1->tagged_scrub_all = 0;
			e2->tagged_scrub_all = 0;
		} else {
			ubi_msg(ubi, "scrubbed PEB %d (LEB %d:%d), data moved to PEB %d",
				e1->pnum, vol_id, lnum, e2->pnum);
		}
		spin_unlock(&ubi->wl_lock);
	}
	ubi_free_vid_hdr(ubi, vid_hdr);

	spin_lock(&ubi->wl_lock);
	if (!ubi->move_to_put) {
		wl_tree_add(e2, &ubi->used);
		e2 = NULL;
	}
	ubi->move_from = ubi->move_to = NULL;
	ubi->move_to_put = ubi->wl_scheduled = 0;
	spin_unlock(&ubi->wl_lock);

	err = do_sync_erase(ubi, e1, vol_id, lnum, 0);
	if (err) {
		if (e2) {
			spin_lock(&ubi->wl_lock);
			wl_entry_destroy(ubi, e2);
			spin_unlock(&ubi->wl_lock);
		}
		goto out_ro;
	}

	if (e2) {
		/*
		 * Well, the target PEB was put meanwhile, schedule it for
		 * erasure.
		 */
		dbg_wl("PEB %d (LEB %d:%d) was put meanwhile, erase",
		       e2->pnum, vol_id, lnum);
		err = do_sync_erase(ubi, e2, vol_id, lnum, 0);
		if (err)
			goto out_ro;
	}

	dbg_wl("done");
	mutex_unlock(&ubi->move_mutex);
	up_read(&ubi->fm_eba_sem);
	return 0;

	/*
	 * For some reasons the LEB was not moved, might be an error, might be
	 * something else. @e1 was not changed, so return it back. @e2 might
	 * have been changed, schedule it for erasure.
	 */
out_not_moved:
	if (vol_id != -1)
		dbg_wl("cancel moving PEB %d (LEB %d:%d) to PEB %d (%d)",
		       e1->pnum, vol_id, lnum, e2->pnum, err);
	else
		dbg_wl("cancel moving PEB %d to PEB %d (%d)",
		       e1->pnum, e2->pnum, err);
	spin_lock(&ubi->wl_lock);
	if (protect)
		prot_queue_add(ubi, e1);
	else if (erroneous) {
		wl_tree_add(e1, &ubi->erroneous);
		ubi->erroneous_peb_count += 1;
	} else if (scrubbing)
		wl_tree_add(e1, &ubi->scrub);
	else if (keep)
		wl_tree_add(e1, &ubi->used);
	if (dst_leb_clean) {
		wl_tree_add(e2, &ubi->free);
		ubi->free_count++;
	}

	ubi_assert(!ubi->move_to_put);
	ubi->move_from = ubi->move_to = NULL;
	ubi->wl_scheduled = 0;
	spin_unlock(&ubi->wl_lock);

	ubi_free_vid_hdr(ubi, vid_hdr);
	if (dst_leb_clean) {
		ensure_wear_leveling(ubi, 1);
	} else {
		err = do_sync_erase(ubi, e2, vol_id, lnum, torture);
		if (err)
			goto out_ro;
	}

	if (erase) {
		err = do_sync_erase(ubi, e1, vol_id, lnum, 1);
		if (err)
			goto out_ro;
	}

	mutex_unlock(&ubi->move_mutex);
	up_read(&ubi->fm_eba_sem);
	return 0;

out_error:
	if (vol_id != -1)
		ubi_err(ubi, "error %d while moving PEB %d to PEB %d",
			err, e1->pnum, e2->pnum);
	else
		ubi_err(ubi, "error %d while moving PEB %d (LEB %d:%d) to PEB %d",
			err, e1->pnum, vol_id, lnum, e2->pnum);
	spin_lock(&ubi->wl_lock);
	ubi->move_from = ubi->move_to = NULL;
	ubi->move_to_put = ubi->wl_scheduled = 0;
	wl_entry_destroy(ubi, e1);
	wl_entry_destroy(ubi, e2);
	spin_unlock(&ubi->wl_lock);

	ubi_free_vid_hdr(ubi, vid_hdr);

out_ro:
	ubi_ro_mode(ubi);
	mutex_unlock(&ubi->move_mutex);
	up_read(&ubi->fm_eba_sem);
	ubi_assert(err != 0);
	return err < 0 ? err : -EIO;

out_cancel:
	ubi->wl_scheduled = 0;
	spin_unlock(&ubi->wl_lock);
	mutex_unlock(&ubi->move_mutex);
	up_read(&ubi->fm_eba_sem);
	ubi_free_vid_hdr(ubi, vid_hdr);
	return 0;
}

/**
 * ensure_wear_leveling - schedule wear-leveling if it is needed.
 * @ubi: UBI device description object
 * @nested: set to non-zero if this function is called from UBI worker
 *
 * This function checks if it is time to start wear-leveling and schedules it
 * if yes. This function returns zero in case of success and a negative error
 * code in case of failure.
 */
static int ensure_wear_leveling(struct ubi_device *ubi, int nested)
{
	int err = 0;
	struct ubi_wl_entry *e1;
	struct ubi_wl_entry *e2;
	struct ubi_work *wrk;

	spin_lock(&ubi->wl_lock);
	if (ubi->wl_scheduled)
		/* Wear-leveling is already in the work queue */
		goto out_unlock;

	/*
	 * If the ubi->scrub tree is not empty, scrubbing is needed, and the
	 * the WL worker has to be scheduled anyway.
	 */
	if (!ubi->scrub.rb_node) {
		if (!ubi->used.rb_node || !ubi->free.rb_node)
			/* No physical eraseblocks - no deal */
			goto out_unlock;

		/*
		 * We schedule wear-leveling only if the difference between the
		 * lowest erase counter of used physical eraseblocks and a high
		 * erase counter of free physical eraseblocks is greater than
		 * %UBI_WL_THRESHOLD.
		 */
		e1 = rb_entry(rb_first(&ubi->used), struct ubi_wl_entry, u.rb);
		e2 = find_wl_entry(ubi, &ubi->free, WL_FREE_MAX_DIFF);

		if (!(e2->ec - e1->ec >= UBI_WL_THRESHOLD))
			goto out_unlock;
		dbg_wl("schedule wear-leveling");
	} else
		dbg_wl("schedule scrubbing");

	ubi->wl_scheduled = 1;
	spin_unlock(&ubi->wl_lock);

	wrk = kmalloc(sizeof(struct ubi_work), GFP_NOFS);
	if (!wrk) {
		err = -ENOMEM;
		goto out_cancel;
	}

	wrk->anchor = 0;
	wrk->func = &wear_leveling_worker;
	if (nested)
		__schedule_ubi_work(ubi, wrk);
	else
		schedule_ubi_work(ubi, wrk);
	return err;

out_cancel:
	spin_lock(&ubi->wl_lock);
	ubi->wl_scheduled = 0;
out_unlock:
	spin_unlock(&ubi->wl_lock);
	return err;
}

/**
 * __erase_worker - physical eraseblock erase worker function.
 * @ubi: UBI device description object
 * @wl_wrk: the work object
 * @shutdown: non-zero if the worker has to free memory and exit
 * because the WL sub-system is shutting down
 *
 * This function erases a physical eraseblock and perform torture testing if
 * needed. It also takes care about marking the physical eraseblock bad if
 * needed. Returns zero in case of success and a negative error code in case of
 * failure.
 */
static int __erase_worker(struct ubi_device *ubi, struct ubi_work *wl_wrk)
{
	struct ubi_wl_entry *e = wl_wrk->e;
	int pnum = e->pnum;
	int vol_id = wl_wrk->vol_id;
	int lnum = wl_wrk->lnum;
	int err, available_consumed = 0;

	dbg_wl("erase PEB %d EC %d LEB %d:%d",
	       pnum, e->ec, wl_wrk->vol_id, wl_wrk->lnum);

	err = sync_erase(ubi, e, wl_wrk->torture);
	if (!err) {
		spin_lock(&ubi->wl_lock);
		wl_tree_add(e, &ubi->free);
		ubi->free_count++;
		spin_unlock(&ubi->wl_lock);

		/*
		 * One more erase operation has happened, take care about
		 * protected physical eraseblocks.
		 */
		serve_prot_queue(ubi);

		/* And take care about wear-leveling */
		err = ensure_wear_leveling(ubi, 1);
		return err;
	}

	ubi_err(ubi, "failed to erase PEB %d, error %d", pnum, err);

	if (err == -EINTR || err == -ENOMEM || err == -EAGAIN ||
	    err == -EBUSY) {
		int err1;

		/* Re-schedule the LEB for erasure */
		err1 = schedule_erase(ubi, e, vol_id, lnum, 0, false);
		if (err1) {
			spin_lock(&ubi->wl_lock);
			wl_entry_destroy(ubi, e);
			spin_unlock(&ubi->wl_lock);
			err = err1;
			goto out_ro;
		}
		return err;
	}

	spin_lock(&ubi->wl_lock);
	wl_entry_destroy(ubi, e);
	spin_unlock(&ubi->wl_lock);
	if (err != -EIO)
		/*
		 * If this is not %-EIO, we have no idea what to do. Scheduling
		 * this physical eraseblock for erasure again would cause
		 * errors again and again. Well, lets switch to R/O mode.
		 */
		goto out_ro;

	/* It is %-EIO, the PEB went bad */

	if (!ubi->bad_allowed) {
		ubi_err(ubi, "bad physical eraseblock %d detected", pnum);
		goto out_ro;
	}

	spin_lock(&ubi->volumes_lock);
	if (ubi->beb_rsvd_pebs == 0) {
		if (ubi->avail_pebs == 0) {
			spin_unlock(&ubi->volumes_lock);
			ubi_err(ubi, "no reserved/available physical eraseblocks");
			goto out_ro;
		}
		ubi->avail_pebs -= 1;
		available_consumed = 1;
	}
	spin_unlock(&ubi->volumes_lock);

	ubi_msg(ubi, "mark PEB %d as bad", pnum);
	err = ubi_io_mark_bad(ubi, pnum);
	if (err)
		goto out_ro;

	spin_lock(&ubi->volumes_lock);
	if (ubi->beb_rsvd_pebs > 0) {
		if (available_consumed) {
			/*
			 * The amount of reserved PEBs increased since we last
			 * checked.
			 */
			ubi->avail_pebs += 1;
			available_consumed = 0;
		}
		ubi->beb_rsvd_pebs -= 1;
	}
	ubi->bad_peb_count += 1;
	ubi->good_peb_count -= 1;
	ubi_calculate_reserved(ubi);
	if (available_consumed)
		ubi_warn(ubi, "no PEBs in the reserved pool, used an available PEB");
	else if (ubi->beb_rsvd_pebs)
		ubi_msg(ubi, "%d PEBs left in the reserve",
			ubi->beb_rsvd_pebs);
	else
		ubi_warn(ubi, "last PEB from the reserve was used");
	spin_unlock(&ubi->volumes_lock);

	return err;

out_ro:
	if (available_consumed) {
		spin_lock(&ubi->volumes_lock);
		ubi->avail_pebs += 1;
		spin_unlock(&ubi->volumes_lock);
	}
	ubi_ro_mode(ubi);
	return err;
}

static int erase_worker(struct ubi_device *ubi, struct ubi_work *wl_wrk,
			  int shutdown)
{
	int ret;

	if (shutdown) {
		struct ubi_wl_entry *e = wl_wrk->e;

		dbg_wl("cancel erasure of PEB %d EC %d", e->pnum, e->ec);
		kfree(wl_wrk);
		wl_entry_destroy(ubi, e);
		return 0;
	}

	ret = __erase_worker(ubi, wl_wrk);
	kfree(wl_wrk);
	return ret;
}

/**
 * ubi_wl_put_peb - return a PEB to the wear-leveling sub-system.
 * @ubi: UBI device description object
 * @vol_id: the volume ID that last used this PEB
 * @lnum: the last used logical eraseblock number for the PEB
 * @pnum: physical eraseblock to return
 * @torture: if this physical eraseblock has to be tortured
 *
 * This function is called to return physical eraseblock @pnum to the pool of
 * free physical eraseblocks. The @torture flag has to be set if an I/O error
 * occurred to this @pnum and it has to be tested. This function returns zero
 * in case of success, and a negative error code in case of failure.
 */
int ubi_wl_put_peb(struct ubi_device *ubi, int vol_id, int lnum,
		   int pnum, int torture)
{
	int err;
	struct ubi_wl_entry *e;

	dbg_wl("PEB %d", pnum);
	ubi_assert(pnum >= 0);
	ubi_assert(pnum < ubi->peb_count);

	down_read(&ubi->fm_protect);

retry:
	spin_lock(&ubi->wl_lock);
	e = ubi->lookuptbl[pnum];
<<<<<<< HEAD
	e->sqnum = UBI_UNKNOWN;
=======
	if (!e) {
		/*
		 * This wl entry has been removed for some errors by other
		 * process (eg. wear leveling worker), corresponding process
		 * (except __erase_worker, which cannot concurrent with
		 * ubi_wl_put_peb) will set ubi ro_mode at the same time,
		 * just ignore this wl entry.
		 */
		spin_unlock(&ubi->wl_lock);
		up_read(&ubi->fm_protect);
		return 0;
	}
>>>>>>> 8d34bf42
	if (e == ubi->move_from) {
		/*
		 * User is putting the physical eraseblock which was selected to
		 * be moved. It will be scheduled for erasure in the
		 * wear-leveling worker.
		 */
		dbg_wl("PEB %d is being moved, wait", pnum);
		spin_unlock(&ubi->wl_lock);

		/* Wait for the WL worker by taking the @ubi->move_mutex */
		mutex_lock(&ubi->move_mutex);
		mutex_unlock(&ubi->move_mutex);
		goto retry;
	} else if (e == ubi->move_to) {
		/*
		 * User is putting the physical eraseblock which was selected
		 * as the target the data is moved to. It may happen if the EBA
		 * sub-system already re-mapped the LEB in 'ubi_eba_copy_leb()'
		 * but the WL sub-system has not put the PEB to the "used" tree
		 * yet, but it is about to do this. So we just set a flag which
		 * will tell the WL worker that the PEB is not needed anymore
		 * and should be scheduled for erasure.
		 */
		dbg_wl("PEB %d is the target of data moving", pnum);
		ubi_assert(!ubi->move_to_put);
		ubi->move_to_put = 1;
		spin_unlock(&ubi->wl_lock);
		up_read(&ubi->fm_protect);
		return 0;
	} else {
		if (in_wl_tree(e, &ubi->used)) {
			self_check_in_wl_tree(ubi, e, &ubi->used);
			rb_erase(&e->u.rb, &ubi->used);
		} else if (in_wl_tree(e, &ubi->scrub)) {
			self_check_in_wl_tree(ubi, e, &ubi->scrub);
			rb_erase(&e->u.rb, &ubi->scrub);

			/*
			 * Since this PEB has been put we dont need to worry
			 * about it anymore
			 */
			if (e->tagged_scrub_all) {
				int wrk_count;

				wrk_count = atomic_read(&ubi->scrub_work_count);
				BUG_ON(wrk_count <= 0);

				atomic_dec(&ubi->scrub_work_count);
				e->tagged_scrub_all = 0;
			}
		} else if (in_wl_tree(e, &ubi->erroneous)) {
			self_check_in_wl_tree(ubi, e, &ubi->erroneous);
			rb_erase(&e->u.rb, &ubi->erroneous);
			ubi->erroneous_peb_count -= 1;
			ubi_assert(ubi->erroneous_peb_count >= 0);
			/* Erroneous PEBs should be tortured */
			torture = 1;
		} else {
			err = prot_queue_del(ubi, e->pnum);
			if (err) {
				ubi_err(ubi, "PEB %d not found", pnum);
				ubi_ro_mode(ubi);
				spin_unlock(&ubi->wl_lock);
				up_read(&ubi->fm_protect);
				return err;
			}
		}
	}
	spin_unlock(&ubi->wl_lock);

	err = schedule_erase(ubi, e, vol_id, lnum, torture, false);
	if (err) {
		spin_lock(&ubi->wl_lock);
		wl_tree_add(e, &ubi->used);
		spin_unlock(&ubi->wl_lock);
	}

	up_read(&ubi->fm_protect);
	return err;
}

/**
 * ubi_wl_scrub_get_min_sqnum - Return the minimum sqnum of the used/pq/scrub.
 * @ubi: UBI device description object
 *
 * This function returns the minimum sqnum of the PEB that are currently in use.
 *
 * Return the min sqnum if there are any used PEB's otherwise return ~(0)
 *
 */
unsigned long long ubi_wl_scrub_get_min_sqnum(struct ubi_device *ubi)
{
	int i;
	struct ubi_wl_entry *e, *tmp;
	struct rb_node *node;
	unsigned long long min_sqnum = ~((unsigned long long)0);

	spin_lock(&ubi->wl_lock);

	/* Go through the pq list */
	for (i = 0; i < UBI_PROT_QUEUE_LEN; ++i) {
		list_for_each_entry_safe(e, tmp, &ubi->pq[i], u.list) {
			if (e->sqnum < min_sqnum)
				min_sqnum = e->sqnum;
		}
	}

	/* Go through used PEB tree */
	for (node = rb_first(&ubi->used); node; node = rb_next(node)) {
		e = rb_entry(node, struct ubi_wl_entry, u.rb);
		self_check_in_wl_tree(ubi, e, &ubi->used);
		if (e->sqnum < min_sqnum)
			min_sqnum = e->sqnum;
	}
	/* Go through scrub PEB tree */
	for (node = rb_first(&ubi->scrub); node; node = rb_next(node)) {
		e = rb_entry(node, struct ubi_wl_entry, u.rb);
		self_check_in_wl_tree(ubi, e, &ubi->scrub);
		if (e->sqnum < min_sqnum)
			min_sqnum = e->sqnum;
	}
	spin_unlock(&ubi->wl_lock);
	return min_sqnum;
}

/**
 * ubi_wl_update_peb_sqnum - Update the vol hdr sqnum of the PEB.
 * @pnum: The PEB number.
 * @vid_hdr: The vol hdr being written to the PEB.
 *
 */
void ubi_wl_update_peb_sqnum(struct ubi_device *ubi, int pnum,
				struct ubi_vid_hdr *vid_hdr)
{
	struct ubi_wl_entry *e;

	spin_lock(&ubi->wl_lock);
	e = ubi->lookuptbl[pnum];
	e->sqnum = be64_to_cpu(vid_hdr->sqnum);
	e->tagged_scrub_all = 0;
	spin_unlock(&ubi->wl_lock);
}

static int is_ubi_readonly(struct ubi_device *ubi)
{
	int is_readonly = 0;

	spin_lock(&ubi->wl_lock);
	if (ubi->ro_mode || !ubi->thread_enabled ||
	    ubi_dbg_is_bgt_disabled(ubi))
		is_readonly = 1;
	spin_unlock(&ubi->wl_lock);

	return is_readonly;
}

/**
 * ubi_wl_scan_all - Scan all PEB's
 * @ubi: UBI device description object
 * @scrub_sqnum: The max seqnum of the PEB to scrub from the used/pq lists
 *
 * This function schedules all device PEBs for scrubbing if the sqnum of the
 * vol hdr is less than the sqnum in the trigger.
 *
 * Return 0 in case of success, (negative) error code otherwise
 *
 */
ssize_t ubi_wl_scrub_all(struct ubi_device *ubi, unsigned long long scrub_sqnum)
{
	struct rb_node *node;
	struct ubi_wl_entry *e, *tmp;
	int scrub_count = 0;
	int total_scrub_count = 0;
	int err, i;

	if (!ubi->lookuptbl) {
		ubi_err(ubi, "lookuptbl is null");
		return -ENOENT;
	}

	if (is_ubi_readonly(ubi)) {
		ubi_err(ubi, "Cannot *Initiate* scrub:background thread disabled or readonly!");
		return -EROFS;
	}

	/* Wait for all currently running work to be done! */
	down_write(&ubi->work_sem);
	spin_lock(&ubi->wl_lock);
	ubi_msg(ubi, "Scrub triggered sqnum = %llu!", scrub_sqnum);

	if (ubi->scrub_in_progress) {
		ubi_err(ubi, "Scrub already in progress, ignoring the trigger");
		spin_unlock(&ubi->wl_lock);
		up_write(&ubi->work_sem); /* Allow new work to start. */
		return -EBUSY;
	}
	ubi->scrub_in_progress = true;

	/* Go through scrub PEB tree and count pending */
	for (node = rb_first(&ubi->scrub); node; node = rb_next(node)) {
		e = rb_entry(node, struct ubi_wl_entry, u.rb);
		self_check_in_wl_tree(ubi, e, &ubi->scrub);
		e->tagged_scrub_all = 1;
		total_scrub_count++;
	}

	/* Move all used pebs to scrub tree */
	node = rb_first(&ubi->used);
	while (node != NULL) {
		e = rb_entry(node, struct ubi_wl_entry, u.rb);
		self_check_in_wl_tree(ubi, e, &ubi->used);
		node = rb_next(node);

		if (e->sqnum > scrub_sqnum)
			continue;
		rb_erase(&e->u.rb, &ubi->used);
		wl_tree_add(e, &ubi->scrub);
		e->tagged_scrub_all = 1;
		scrub_count++;
		total_scrub_count++;
	}

	/* Move all protected pebs to scrub tree */
	for (i = 0; i < UBI_PROT_QUEUE_LEN; ++i) {
		list_for_each_entry_safe(e, tmp, &ubi->pq[i], u.list) {

			if (e->sqnum > scrub_sqnum)
				continue;

			list_del(&e->u.list);
			wl_tree_add(e, &ubi->scrub);
			e->tagged_scrub_all = 1;
			scrub_count++;
			total_scrub_count++;
		}
	}

	atomic_set(&ubi->scrub_work_count, total_scrub_count);
	spin_unlock(&ubi->wl_lock);
	up_write(&ubi->work_sem); /* Allow new work to start. */

	/*
	 * Technically scrubbing is the same as wear-leveling, so it is done
	 * by the WL worker.
	 */
	err = ensure_wear_leveling(ubi, 0);
	if (err) {
		ubi_err(ubi, "Failed to start the WL worker err =%d", err);
		return err;
	}
	ubi_msg(ubi, "Scheduled %d PEB's for scrubbing!", scrub_count);
	ubi_msg(ubi, "Total PEB's for scrub = %d", total_scrub_count);

	/* Wait for scrub to finish */
	while (atomic_read(&ubi->scrub_work_count) > 0) {
		/* Poll every second to check if the scrub work is done */
		msleep(1000);

		if (is_ubi_readonly(ubi)) {
			ubi_err(ubi, "Cannot *Complete* scrub:background thread disabled or readonly!");
			return -EROFS;
		}
		wake_up_process(ubi->bgt_thread);
	}

	spin_lock(&ubi->wl_lock);
	ubi->scrub_in_progress = false;
	spin_unlock(&ubi->wl_lock);
	ubi_msg(ubi, "Done scrubbing %d PEB's!", scrub_count);
	return 0;
}

/**
 * ubi_wl_scrub_peb - schedule a physical eraseblock for scrubbing.
 * @ubi: UBI device description object
 * @pnum: the physical eraseblock to schedule
 *
 * If a bit-flip in a physical eraseblock is detected, this physical eraseblock
 * needs scrubbing. This function schedules a physical eraseblock for
 * scrubbing which is done in background. This function returns zero in case of
 * success and a negative error code in case of failure.
 */
int ubi_wl_scrub_peb(struct ubi_device *ubi, int pnum)
{
	struct ubi_wl_entry *e;

	ubi_msg(ubi, "schedule PEB %d for scrubbing", pnum);

retry:
	spin_lock(&ubi->wl_lock);
	e = ubi->lookuptbl[pnum];
	if (e == ubi->move_from || in_wl_tree(e, &ubi->scrub) ||
				   in_wl_tree(e, &ubi->erroneous)) {
		spin_unlock(&ubi->wl_lock);
		return 0;
	}

	if (e == ubi->move_to) {
		/*
		 * This physical eraseblock was used to move data to. The data
		 * was moved but the PEB was not yet inserted to the proper
		 * tree. We should just wait a little and let the WL worker
		 * proceed.
		 */
		spin_unlock(&ubi->wl_lock);
		dbg_wl("the PEB %d is not in proper tree, retry", pnum);
		yield();
		goto retry;
	}

	if (in_wl_tree(e, &ubi->used)) {
		self_check_in_wl_tree(ubi, e, &ubi->used);
		rb_erase(&e->u.rb, &ubi->used);
	} else {
		int err;

		err = prot_queue_del(ubi, e->pnum);
		if (err) {
			ubi_err(ubi, "PEB %d not found", pnum);
			ubi_ro_mode(ubi);
			spin_unlock(&ubi->wl_lock);
			return err;
		}
	}

	wl_tree_add(e, &ubi->scrub);
	spin_unlock(&ubi->wl_lock);

	/*
	 * Technically scrubbing is the same as wear-leveling, so it is done
	 * by the WL worker.
	 */
	return ensure_wear_leveling(ubi, 0);
}

/**
 * ubi_wl_flush - flush all pending works.
 * @ubi: UBI device description object
 * @vol_id: the volume id to flush for
 * @lnum: the logical eraseblock number to flush for
 *
 * This function executes all pending works for a particular volume id /
 * logical eraseblock number pair. If either value is set to %UBI_ALL, then it
 * acts as a wildcard for all of the corresponding volume numbers or logical
 * eraseblock numbers. It returns zero in case of success and a negative error
 * code in case of failure.
 */
int ubi_wl_flush(struct ubi_device *ubi, int vol_id, int lnum)
{
	int err = 0;
	int found = 1;

	/*
	 * Erase while the pending works queue is not empty, but not more than
	 * the number of currently pending works.
	 */
	dbg_wl("flush pending work for LEB %d:%d (%d pending works)",
	       vol_id, lnum, ubi->works_count);

	while (found) {
		struct ubi_work *wrk, *tmp;
		found = 0;

		down_read(&ubi->work_sem);
		spin_lock(&ubi->wl_lock);
		list_for_each_entry_safe(wrk, tmp, &ubi->works, list) {
			if ((vol_id == UBI_ALL || wrk->vol_id == vol_id) &&
			    (lnum == UBI_ALL || wrk->lnum == lnum)) {
				list_del(&wrk->list);
				ubi->works_count -= 1;
				ubi_assert(ubi->works_count >= 0);
				spin_unlock(&ubi->wl_lock);

				err = wrk->func(ubi, wrk, 0);
				if (err) {
					up_read(&ubi->work_sem);
					return err;
				}

				spin_lock(&ubi->wl_lock);
				found = 1;
				break;
			}
		}
		spin_unlock(&ubi->wl_lock);
		up_read(&ubi->work_sem);
	}

	/*
	 * Make sure all the works which have been done in parallel are
	 * finished.
	 */
	down_write(&ubi->work_sem);
	up_write(&ubi->work_sem);

	return err;
}

/**
 * tree_destroy - destroy an RB-tree.
 * @ubi: UBI device description object
 * @root: the root of the tree to destroy
 */
static void tree_destroy(struct ubi_device *ubi, struct rb_root *root)
{
	struct rb_node *rb;
	struct ubi_wl_entry *e;

	rb = root->rb_node;
	while (rb) {
		if (rb->rb_left)
			rb = rb->rb_left;
		else if (rb->rb_right)
			rb = rb->rb_right;
		else {
			e = rb_entry(rb, struct ubi_wl_entry, u.rb);

			rb = rb_parent(rb);
			if (rb) {
				if (rb->rb_left == &e->u.rb)
					rb->rb_left = NULL;
				else
					rb->rb_right = NULL;
			}

			wl_entry_destroy(ubi, e);
		}
	}
}

/**
 * ubi_thread - UBI background thread.
 * @u: the UBI device description object pointer
 */
int ubi_thread(void *u)
{
	int failures = 0;
	struct ubi_device *ubi = u;

	ubi_msg(ubi, "background thread \"%s\" started, PID %d",
		ubi->bgt_name, task_pid_nr(current));

	set_freezable();
	for (;;) {
		int err;

		if (kthread_should_stop())
			break;

		if (try_to_freeze())
			continue;

		spin_lock(&ubi->wl_lock);
		if (list_empty(&ubi->works) || ubi->ro_mode ||
		    !ubi->thread_enabled || ubi_dbg_is_bgt_disabled(ubi)) {
			set_current_state(TASK_INTERRUPTIBLE);
			spin_unlock(&ubi->wl_lock);

			/*
			 * Check kthread_should_stop() after we set the task
			 * state to guarantee that we either see the stop bit
			 * and exit or the task state is reset to runnable such
			 * that it's not scheduled out indefinitely and detects
			 * the stop bit at kthread_should_stop().
			 */
			if (kthread_should_stop()) {
				set_current_state(TASK_RUNNING);
				break;
			}

			schedule();
			continue;
		}
		spin_unlock(&ubi->wl_lock);

		err = do_work(ubi);
		if (err) {
			ubi_err(ubi, "%s: work failed with error code %d",
				ubi->bgt_name, err);
			if (failures++ > WL_MAX_FAILURES) {
				/*
				 * Too many failures, disable the thread and
				 * switch to read-only mode.
				 */
				ubi_msg(ubi, "%s: %d consecutive failures",
					ubi->bgt_name, WL_MAX_FAILURES);
				ubi_ro_mode(ubi);
				ubi->thread_enabled = 0;
				continue;
			}
		} else
			failures = 0;

		cond_resched();
	}

	dbg_wl("background thread \"%s\" is killed", ubi->bgt_name);
	ubi->thread_enabled = 0;
	return 0;
}

/**
 * shutdown_work - shutdown all pending works.
 * @ubi: UBI device description object
 */
static void shutdown_work(struct ubi_device *ubi)
{
	while (!list_empty(&ubi->works)) {
		struct ubi_work *wrk;

		wrk = list_entry(ubi->works.next, struct ubi_work, list);
		list_del(&wrk->list);
		wrk->func(ubi, wrk, 1);
		ubi->works_count -= 1;
		ubi_assert(ubi->works_count >= 0);
	}
}

/**
 * erase_aeb - erase a PEB given in UBI attach info PEB
 * @ubi: UBI device description object
 * @aeb: UBI attach info PEB
 * @sync: If true, erase synchronously. Otherwise schedule for erasure
 */
static int erase_aeb(struct ubi_device *ubi, struct ubi_ainf_peb *aeb, bool sync)
{
	struct ubi_wl_entry *e;
	int err;

	e = kmem_cache_alloc(ubi_wl_entry_slab, GFP_KERNEL);
	if (!e)
		return -ENOMEM;

	e->pnum = aeb->pnum;
	e->ec = aeb->ec;
	e->tagged_scrub_all = 0;
	e->sqnum = aeb->sqnum;
	ubi->lookuptbl[e->pnum] = e;

	if (sync) {
		err = sync_erase(ubi, e, false);
		if (err)
			goto out_free;

		wl_tree_add(e, &ubi->free);
		ubi->free_count++;
	} else {
		err = schedule_erase(ubi, e, aeb->vol_id, aeb->lnum, 0, false);
		if (err)
			goto out_free;
	}

	return 0;

out_free:
	wl_entry_destroy(ubi, e);

	return err;
}

/**
 * ubi_wl_init - initialize the WL sub-system using attaching information.
 * @ubi: UBI device description object
 * @ai: attaching information
 *
 * This function returns zero in case of success, and a negative error code in
 * case of failure.
 */
int ubi_wl_init(struct ubi_device *ubi, struct ubi_attach_info *ai)
{
	int err, i, reserved_pebs, found_pebs = 0;
	struct rb_node *rb1, *rb2;
	struct ubi_ainf_volume *av;
	struct ubi_ainf_peb *aeb, *tmp;
	struct ubi_wl_entry *e;

	ubi->used = ubi->erroneous = ubi->free = ubi->scrub = RB_ROOT;
	spin_lock_init(&ubi->wl_lock);
	mutex_init(&ubi->move_mutex);
	init_rwsem(&ubi->work_sem);
	ubi->max_ec = ai->max_ec;
	INIT_LIST_HEAD(&ubi->works);

	sprintf(ubi->bgt_name, UBI_BGT_NAME_PATTERN, ubi->ubi_num);

	err = -ENOMEM;
	ubi->lookuptbl = kzalloc(ubi->peb_count * sizeof(void *), GFP_KERNEL);
	if (!ubi->lookuptbl)
		return err;

	for (i = 0; i < UBI_PROT_QUEUE_LEN; i++)
		INIT_LIST_HEAD(&ubi->pq[i]);
	ubi->pq_head = 0;

	list_for_each_entry_safe(aeb, tmp, &ai->erase, u.list) {
		cond_resched();

		err = erase_aeb(ubi, aeb, false);
		if (err)
			goto out_free;

		found_pebs++;
	}

	ubi->free_count = 0;
	list_for_each_entry(aeb, &ai->free, u.list) {
		cond_resched();

		e = kmem_cache_alloc(ubi_wl_entry_slab, GFP_KERNEL);
		if (!e) {
			err = -ENOMEM;
			goto out_free;
		}

		e->pnum = aeb->pnum;
		e->ec = aeb->ec;
		e->tagged_scrub_all = 0;
		e->sqnum = aeb->sqnum;
		ubi_assert(e->ec >= 0);

		wl_tree_add(e, &ubi->free);
		ubi->free_count++;

		ubi->lookuptbl[e->pnum] = e;

		found_pebs++;
	}

	ubi_rb_for_each_entry(rb1, av, &ai->volumes, rb) {
		ubi_rb_for_each_entry(rb2, aeb, &av->root, u.rb) {
			cond_resched();

			e = kmem_cache_alloc(ubi_wl_entry_slab, GFP_KERNEL);
			if (!e) {
				err = -ENOMEM;
				goto out_free;
			}

			e->pnum = aeb->pnum;
			e->ec = aeb->ec;
			e->tagged_scrub_all = 0;
			e->sqnum = aeb->sqnum;
			ubi->lookuptbl[e->pnum] = e;

			if (!aeb->scrub) {
				dbg_wl("add PEB %d EC %d to the used tree",
				       e->pnum, e->ec);
				wl_tree_add(e, &ubi->used);
			} else {
				dbg_wl("add PEB %d EC %d to the scrub tree",
				       e->pnum, e->ec);
				wl_tree_add(e, &ubi->scrub);
			}

			found_pebs++;
		}
	}

	list_for_each_entry(aeb, &ai->fastmap, u.list) {
		cond_resched();

		e = ubi_find_fm_block(ubi, aeb->pnum);

		if (e) {
			ubi_assert(!ubi->lookuptbl[e->pnum]);
			ubi->lookuptbl[e->pnum] = e;
		} else {
			bool sync = false;

			/*
			 * Usually old Fastmap PEBs are scheduled for erasure
			 * and we don't have to care about them but if we face
			 * an power cut before scheduling them we need to
			 * take care of them here.
			 */
			if (ubi->lookuptbl[aeb->pnum])
				continue;

			/*
			 * The fastmap update code might not find a free PEB for
			 * writing the fastmap anchor to and then reuses the
			 * current fastmap anchor PEB. When this PEB gets erased
			 * and a power cut happens before it is written again we
			 * must make sure that the fastmap attach code doesn't
			 * find any outdated fastmap anchors, hence we erase the
			 * outdated fastmap anchor PEBs synchronously here.
			 */
			if (aeb->vol_id == UBI_FM_SB_VOLUME_ID)
				sync = true;

			err = erase_aeb(ubi, aeb, sync);
			if (err)
				goto out_free;
		}

		found_pebs++;
	}

	dbg_wl("found %i PEBs", found_pebs);

	ubi_assert(ubi->good_peb_count == found_pebs);

	reserved_pebs = WL_RESERVED_PEBS;
	ubi_fastmap_init(ubi, &reserved_pebs);

	if (ubi->avail_pebs < reserved_pebs) {
		ubi_err(ubi, "no enough physical eraseblocks (%d, need %d)",
			ubi->avail_pebs, reserved_pebs);
		if (ubi->corr_peb_count)
			ubi_err(ubi, "%d PEBs are corrupted and not used",
				ubi->corr_peb_count);
		err = -ENOSPC;
		goto out_free;
	}
	ubi->avail_pebs -= reserved_pebs;
	ubi->rsvd_pebs += reserved_pebs;

	/* Schedule wear-leveling if needed */
	err = ensure_wear_leveling(ubi, 0);
	if (err)
		goto out_free;

	return 0;

out_free:
	shutdown_work(ubi);
	tree_destroy(ubi, &ubi->used);
	tree_destroy(ubi, &ubi->free);
	tree_destroy(ubi, &ubi->scrub);
	kfree(ubi->lookuptbl);
	return err;
}

/**
 * protection_queue_destroy - destroy the protection queue.
 * @ubi: UBI device description object
 */
static void protection_queue_destroy(struct ubi_device *ubi)
{
	int i;
	struct ubi_wl_entry *e, *tmp;

	for (i = 0; i < UBI_PROT_QUEUE_LEN; ++i) {
		list_for_each_entry_safe(e, tmp, &ubi->pq[i], u.list) {
			list_del(&e->u.list);
			wl_entry_destroy(ubi, e);
		}
	}
}

/**
 * ubi_wl_close - close the wear-leveling sub-system.
 * @ubi: UBI device description object
 */
void ubi_wl_close(struct ubi_device *ubi)
{
	dbg_wl("close the WL sub-system");
	ubi_fastmap_close(ubi);
	shutdown_work(ubi);
	protection_queue_destroy(ubi);
	tree_destroy(ubi, &ubi->used);
	tree_destroy(ubi, &ubi->erroneous);
	tree_destroy(ubi, &ubi->free);
	tree_destroy(ubi, &ubi->scrub);
	kfree(ubi->lookuptbl);
}

/**
 * self_check_ec - make sure that the erase counter of a PEB is correct.
 * @ubi: UBI device description object
 * @pnum: the physical eraseblock number to check
 * @ec: the erase counter to check
 *
 * This function returns zero if the erase counter of physical eraseblock @pnum
 * is equivalent to @ec, and a negative error code if not or if an error
 * occurred.
 */
static int self_check_ec(struct ubi_device *ubi, int pnum, int ec)
{
	int err;
	long long read_ec;
	struct ubi_ec_hdr *ec_hdr;

	if (!ubi_dbg_chk_gen(ubi))
		return 0;

	ec_hdr = kzalloc(ubi->ec_hdr_alsize, GFP_NOFS);
	if (!ec_hdr)
		return -ENOMEM;

	err = ubi_io_read_ec_hdr(ubi, pnum, ec_hdr, 0);
	if (err && err != UBI_IO_BITFLIPS) {
		/* The header does not have to exist */
		err = 0;
		goto out_free;
	}

	read_ec = be64_to_cpu(ec_hdr->ec);
	if (ec != read_ec && read_ec - ec > 1) {
		ubi_err(ubi, "self-check failed for PEB %d", pnum);
		ubi_err(ubi, "read EC is %lld, should be %d", read_ec, ec);
		dump_stack();
		err = 1;
	} else
		err = 0;

out_free:
	kfree(ec_hdr);
	return err;
}

/**
 * self_check_in_wl_tree - check that wear-leveling entry is in WL RB-tree.
 * @ubi: UBI device description object
 * @e: the wear-leveling entry to check
 * @root: the root of the tree
 *
 * This function returns zero if @e is in the @root RB-tree and %-EINVAL if it
 * is not.
 */
static int self_check_in_wl_tree(const struct ubi_device *ubi,
				 struct ubi_wl_entry *e, struct rb_root *root)
{
	if (!ubi_dbg_chk_gen(ubi))
		return 0;

	if (in_wl_tree(e, root))
		return 0;

	ubi_err(ubi, "self-check failed for PEB %d, EC %d, RB-tree %p ",
		e->pnum, e->ec, root);
	dump_stack();
	return -EINVAL;
}

/**
 * self_check_in_pq - check if wear-leveling entry is in the protection
 *                        queue.
 * @ubi: UBI device description object
 * @e: the wear-leveling entry to check
 *
 * This function returns zero if @e is in @ubi->pq and %-EINVAL if it is not.
 */
static int self_check_in_pq(const struct ubi_device *ubi,
			    struct ubi_wl_entry *e)
{
	struct ubi_wl_entry *p;
	int i;

	if (!ubi_dbg_chk_gen(ubi))
		return 0;

	for (i = 0; i < UBI_PROT_QUEUE_LEN; ++i)
		list_for_each_entry(p, &ubi->pq[i], u.list)
			if (p == e)
				return 0;

	ubi_err(ubi, "self-check failed for PEB %d, EC %d, Protect queue",
		e->pnum, e->ec);
	dump_stack();
	return -EINVAL;
}
#ifndef CONFIG_MTD_UBI_FASTMAP
static struct ubi_wl_entry *get_peb_for_wl(struct ubi_device *ubi)
{
	struct ubi_wl_entry *e;

	e = find_wl_entry(ubi, &ubi->free, WL_FREE_MAX_DIFF);
	self_check_in_wl_tree(ubi, e, &ubi->free);
	ubi->free_count--;
	ubi_assert(ubi->free_count >= 0);
	rb_erase(&e->u.rb, &ubi->free);

	return e;
}

/**
 * produce_free_peb - produce a free physical eraseblock.
 * @ubi: UBI device description object
 *
 * This function tries to make a free PEB by means of synchronous execution of
 * pending works. This may be needed if, for example the background thread is
 * disabled. Returns zero in case of success and a negative error code in case
 * of failure.
 */
static int produce_free_peb(struct ubi_device *ubi)
{
	int err;

	while (!ubi->free.rb_node && ubi->works_count) {
		spin_unlock(&ubi->wl_lock);

		dbg_wl("do one work synchronously");
		err = do_work(ubi);

		spin_lock(&ubi->wl_lock);
		if (err)
			return err;
	}

	return 0;
}

/**
 * ubi_wl_get_peb - get a physical eraseblock.
 * @ubi: UBI device description object
 *
 * This function returns a physical eraseblock in case of success and a
 * negative error code in case of failure.
 * Returns with ubi->fm_eba_sem held in read mode!
 */
int ubi_wl_get_peb(struct ubi_device *ubi)
{
	int err;
	struct ubi_wl_entry *e;

retry:
	down_read(&ubi->fm_eba_sem);
	spin_lock(&ubi->wl_lock);
	if (!ubi->free.rb_node) {
		if (ubi->works_count == 0) {
			ubi_err(ubi, "no free eraseblocks");
			ubi_assert(list_empty(&ubi->works));
			spin_unlock(&ubi->wl_lock);
			return -ENOSPC;
		}

		err = produce_free_peb(ubi);
		if (err < 0) {
			spin_unlock(&ubi->wl_lock);
			return err;
		}
		spin_unlock(&ubi->wl_lock);
		up_read(&ubi->fm_eba_sem);
		goto retry;

	}
	e = wl_get_wle(ubi);
	prot_queue_add(ubi, e);
	spin_unlock(&ubi->wl_lock);

	err = ubi_self_check_all_ff(ubi, e->pnum, ubi->vid_hdr_aloffset,
				    ubi->peb_size - ubi->vid_hdr_aloffset);
	if (err) {
		ubi_err(ubi, "new PEB %d does not contain all 0xFF bytes", e->pnum);
		return err;
	}

	return e->pnum;
}
#else
#include "fastmap-wl.c"
#endif<|MERGE_RESOLUTION|>--- conflicted
+++ resolved
@@ -1259,9 +1259,6 @@
 retry:
 	spin_lock(&ubi->wl_lock);
 	e = ubi->lookuptbl[pnum];
-<<<<<<< HEAD
-	e->sqnum = UBI_UNKNOWN;
-=======
 	if (!e) {
 		/*
 		 * This wl entry has been removed for some errors by other
@@ -1274,7 +1271,6 @@
 		up_read(&ubi->fm_protect);
 		return 0;
 	}
->>>>>>> 8d34bf42
 	if (e == ubi->move_from) {
 		/*
 		 * User is putting the physical eraseblock which was selected to
