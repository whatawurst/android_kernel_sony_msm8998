/*
 * USB hub driver.
 *
 * (C) Copyright 1999 Linus Torvalds
 * (C) Copyright 1999 Johannes Erdfelt
 * (C) Copyright 1999 Gregory P. Smith
 * (C) Copyright 2001 Brad Hards (bhards@bigpond.net.au)
 *
 */

#include <linux/kernel.h>
#include <linux/errno.h>
#include <linux/module.h>
#include <linux/moduleparam.h>
#include <linux/completion.h>
#include <linux/sched.h>
#include <linux/list.h>
#include <linux/slab.h>
#include <linux/ioctl.h>
#include <linux/usb.h>
#include <linux/usbdevice_fs.h>
#include <linux/usb/hcd.h>
#include <linux/usb/otg.h>
#include <linux/usb/quirks.h>
#include <linux/workqueue.h>
#include <linux/mutex.h>
#include <linux/random.h>
#include <linux/pm_qos.h>

#include <asm/uaccess.h>
#include <asm/byteorder.h>

#include "hub.h"
#include "otg_whitelist.h"

#define USB_VENDOR_GENESYS_LOGIC		0x05e3
#define USB_VENDOR_SMSC				0x0424
#define USB_VENDOR_TEXAS_INSTRUMENTS		0x0451
#define USB_PRODUCT_TUSB8041_USB3		0x8140
#define USB_PRODUCT_TUSB8041_USB2		0x8142
#define HUB_QUIRK_CHECK_PORT_AUTOSUSPEND	0x01
#define HUB_QUIRK_DISABLE_AUTOSUSPEND		0x02
<<<<<<< HEAD

extern int deny_new_usb;
=======
>>>>>>> 8d34bf42

/* Protect struct usb_device->state and ->children members
 * Note: Both are also protected by ->dev.sem, except that ->state can
 * change to USB_STATE_NOTATTACHED even when the semaphore isn't held. */
static DEFINE_SPINLOCK(device_state_lock);

/* workqueue to process hub events */
static struct workqueue_struct *hub_wq;
static void hub_event(struct work_struct *work);

/* synchronize hub-port add/remove and peering operations */
DEFINE_MUTEX(usb_port_peer_mutex);

static bool skip_extended_resume_delay = 1;
module_param(skip_extended_resume_delay, bool, S_IRUGO | S_IWUSR);
MODULE_PARM_DESC(skip_extended_resume_delay,
		"removes extra delay added to finish bus resume");

/* cycle leds on hubs that aren't blinking for attention */
static bool blinkenlights = 0;
module_param(blinkenlights, bool, S_IRUGO);
MODULE_PARM_DESC(blinkenlights, "true to cycle leds on hubs");

/*
 * Device SATA8000 FW1.0 from DATAST0R Technology Corp requires about
 * 10 seconds to send reply for the initial 64-byte descriptor request.
 */
/* define initial 64-byte descriptor request timeout in milliseconds */
static int initial_descriptor_timeout = USB_CTRL_GET_TIMEOUT;
module_param(initial_descriptor_timeout, int, S_IRUGO|S_IWUSR);
MODULE_PARM_DESC(initial_descriptor_timeout,
		"initial 64-byte descriptor request timeout in milliseconds "
		"(default 5000 - 5.0 seconds)");

/*
 * As of 2.6.10 we introduce a new USB device initialization scheme which
 * closely resembles the way Windows works.  Hopefully it will be compatible
 * with a wider range of devices than the old scheme.  However some previously
 * working devices may start giving rise to "device not accepting address"
 * errors; if that happens the user can try the old scheme by adjusting the
 * following module parameters.
 *
 * For maximum flexibility there are two boolean parameters to control the
 * hub driver's behavior.  On the first initialization attempt, if the
 * "old_scheme_first" parameter is set then the old scheme will be used,
 * otherwise the new scheme is used.  If that fails and "use_both_schemes"
 * is set, then the driver will make another attempt, using the other scheme.
 */
static bool old_scheme_first = 0;
module_param(old_scheme_first, bool, S_IRUGO | S_IWUSR);
MODULE_PARM_DESC(old_scheme_first,
		 "start with the old device initialization scheme");

static bool use_both_schemes = 1;
module_param(use_both_schemes, bool, S_IRUGO | S_IWUSR);
MODULE_PARM_DESC(use_both_schemes,
		"try the other device initialization scheme if the "
		"first one fails");

/* Mutual exclusion for EHCI CF initialization.  This interferes with
 * port reset on some companion controllers.
 */
DECLARE_RWSEM(ehci_cf_port_reset_rwsem);
EXPORT_SYMBOL_GPL(ehci_cf_port_reset_rwsem);

#define HUB_DEBOUNCE_TIMEOUT	2000
#define HUB_DEBOUNCE_STEP	  25
#define HUB_DEBOUNCE_STABLE	 100

static void hub_release(struct kref *kref);
static int usb_reset_and_verify_device(struct usb_device *udev);
static int hub_port_disable(struct usb_hub *hub, int port1, int set_state);
static bool hub_port_warm_reset_required(struct usb_hub *hub, int port1,
		u16 portstatus);

static inline char *portspeed(struct usb_hub *hub, int portstatus)
{
	if (hub_is_superspeed(hub->hdev))
		return "5.0 Gb/s";
	if (portstatus & USB_PORT_STAT_HIGH_SPEED)
		return "480 Mb/s";
	else if (portstatus & USB_PORT_STAT_LOW_SPEED)
		return "1.5 Mb/s";
	else
		return "12 Mb/s";
}

/* Note that hdev or one of its children must be locked! */
struct usb_hub *usb_hub_to_struct_hub(struct usb_device *hdev)
{
	if (!hdev || !hdev->actconfig || !hdev->maxchild)
		return NULL;
	return usb_get_intfdata(hdev->actconfig->interface[0]);
}

int usb_device_supports_lpm(struct usb_device *udev)
{
	/* Some devices have trouble with LPM */
	if (udev->quirks & USB_QUIRK_NO_LPM)
		return 0;

	/* USB 2.1 (and greater) devices indicate LPM support through
	 * their USB 2.0 Extended Capabilities BOS descriptor.
	 */
	if (udev->speed == USB_SPEED_HIGH || udev->speed == USB_SPEED_FULL) {
		if (udev->bos->ext_cap &&
			(USB_LPM_SUPPORT &
			 le32_to_cpu(udev->bos->ext_cap->bmAttributes)))
			return 1;
		return 0;
	}

	/*
	 * According to the USB 3.0 spec, all USB 3.0 devices must support LPM.
	 * However, there are some that don't, and they set the U1/U2 exit
	 * latencies to zero.
	 */
	if (!udev->bos->ss_cap) {
		dev_info(&udev->dev, "No LPM exit latency info found, disabling LPM.\n");
		return 0;
	}

	if (udev->bos->ss_cap->bU1devExitLat == 0 &&
			udev->bos->ss_cap->bU2DevExitLat == 0) {
		if (udev->parent)
			dev_info(&udev->dev, "LPM exit latency is zeroed, disabling LPM.\n");
		else
			dev_info(&udev->dev, "We don't know the algorithms for LPM for this host, disabling LPM.\n");
		return 0;
	}

	if (!udev->parent || udev->parent->lpm_capable)
		return 1;
	return 0;
}

/*
 * Set the Maximum Exit Latency (MEL) for the host to initiate a transition from
 * either U1 or U2.
 */
static void usb_set_lpm_mel(struct usb_device *udev,
		struct usb3_lpm_parameters *udev_lpm_params,
		unsigned int udev_exit_latency,
		struct usb_hub *hub,
		struct usb3_lpm_parameters *hub_lpm_params,
		unsigned int hub_exit_latency)
{
	unsigned int total_mel;
	unsigned int device_mel;
	unsigned int hub_mel;

	/*
	 * Calculate the time it takes to transition all links from the roothub
	 * to the parent hub into U0.  The parent hub must then decode the
	 * packet (hub header decode latency) to figure out which port it was
	 * bound for.
	 *
	 * The Hub Header decode latency is expressed in 0.1us intervals (0x1
	 * means 0.1us).  Multiply that by 100 to get nanoseconds.
	 */
	total_mel = hub_lpm_params->mel +
		(hub->descriptor->u.ss.bHubHdrDecLat * 100);

	/*
	 * How long will it take to transition the downstream hub's port into
	 * U0?  The greater of either the hub exit latency or the device exit
	 * latency.
	 *
	 * The BOS U1/U2 exit latencies are expressed in 1us intervals.
	 * Multiply that by 1000 to get nanoseconds.
	 */
	device_mel = udev_exit_latency * 1000;
	hub_mel = hub_exit_latency * 1000;
	if (device_mel > hub_mel)
		total_mel += device_mel;
	else
		total_mel += hub_mel;

	udev_lpm_params->mel = total_mel;
}

/*
 * Set the maximum Device to Host Exit Latency (PEL) for the device to initiate
 * a transition from either U1 or U2.
 */
static void usb_set_lpm_pel(struct usb_device *udev,
		struct usb3_lpm_parameters *udev_lpm_params,
		unsigned int udev_exit_latency,
		struct usb_hub *hub,
		struct usb3_lpm_parameters *hub_lpm_params,
		unsigned int hub_exit_latency,
		unsigned int port_to_port_exit_latency)
{
	unsigned int first_link_pel;
	unsigned int hub_pel;

	/*
	 * First, the device sends an LFPS to transition the link between the
	 * device and the parent hub into U0.  The exit latency is the bigger of
	 * the device exit latency or the hub exit latency.
	 */
	if (udev_exit_latency > hub_exit_latency)
		first_link_pel = udev_exit_latency * 1000;
	else
		first_link_pel = hub_exit_latency * 1000;

	/*
	 * When the hub starts to receive the LFPS, there is a slight delay for
	 * it to figure out that one of the ports is sending an LFPS.  Then it
	 * will forward the LFPS to its upstream link.  The exit latency is the
	 * delay, plus the PEL that we calculated for this hub.
	 */
	hub_pel = port_to_port_exit_latency * 1000 + hub_lpm_params->pel;

	/*
	 * According to figure C-7 in the USB 3.0 spec, the PEL for this device
	 * is the greater of the two exit latencies.
	 */
	if (first_link_pel > hub_pel)
		udev_lpm_params->pel = first_link_pel;
	else
		udev_lpm_params->pel = hub_pel;
}

/*
 * Set the System Exit Latency (SEL) to indicate the total worst-case time from
 * when a device initiates a transition to U0, until when it will receive the
 * first packet from the host controller.
 *
 * Section C.1.5.1 describes the four components to this:
 *  - t1: device PEL
 *  - t2: time for the ERDY to make it from the device to the host.
 *  - t3: a host-specific delay to process the ERDY.
 *  - t4: time for the packet to make it from the host to the device.
 *
 * t3 is specific to both the xHCI host and the platform the host is integrated
 * into.  The Intel HW folks have said it's negligible, FIXME if a different
 * vendor says otherwise.
 */
static void usb_set_lpm_sel(struct usb_device *udev,
		struct usb3_lpm_parameters *udev_lpm_params)
{
	struct usb_device *parent;
	unsigned int num_hubs;
	unsigned int total_sel;

	/* t1 = device PEL */
	total_sel = udev_lpm_params->pel;
	/* How many external hubs are in between the device & the root port. */
	for (parent = udev->parent, num_hubs = 0; parent->parent;
			parent = parent->parent)
		num_hubs++;
	/* t2 = 2.1us + 250ns * (num_hubs - 1) */
	if (num_hubs > 0)
		total_sel += 2100 + 250 * (num_hubs - 1);

	/* t4 = 250ns * num_hubs */
	total_sel += 250 * num_hubs;

	udev_lpm_params->sel = total_sel;
}

static void usb_set_lpm_parameters(struct usb_device *udev)
{
	struct usb_hub *hub;
	unsigned int port_to_port_delay;
	unsigned int udev_u1_del;
	unsigned int udev_u2_del;
	unsigned int hub_u1_del;
	unsigned int hub_u2_del;

	if (!udev->lpm_capable || udev->speed < USB_SPEED_SUPER)
		return;

	hub = usb_hub_to_struct_hub(udev->parent);
	/* It doesn't take time to transition the roothub into U0, since it
	 * doesn't have an upstream link.
	 */
	if (!hub)
		return;

	udev_u1_del = udev->bos->ss_cap->bU1devExitLat;
	udev_u2_del = le16_to_cpu(udev->bos->ss_cap->bU2DevExitLat);
	hub_u1_del = udev->parent->bos->ss_cap->bU1devExitLat;
	hub_u2_del = le16_to_cpu(udev->parent->bos->ss_cap->bU2DevExitLat);

	usb_set_lpm_mel(udev, &udev->u1_params, udev_u1_del,
			hub, &udev->parent->u1_params, hub_u1_del);

	usb_set_lpm_mel(udev, &udev->u2_params, udev_u2_del,
			hub, &udev->parent->u2_params, hub_u2_del);

	/*
	 * Appendix C, section C.2.2.2, says that there is a slight delay from
	 * when the parent hub notices the downstream port is trying to
	 * transition to U0 to when the hub initiates a U0 transition on its
	 * upstream port.  The section says the delays are tPort2PortU1EL and
	 * tPort2PortU2EL, but it doesn't define what they are.
	 *
	 * The hub chapter, sections 10.4.2.4 and 10.4.2.5 seem to be talking
	 * about the same delays.  Use the maximum delay calculations from those
	 * sections.  For U1, it's tHubPort2PortExitLat, which is 1us max.  For
	 * U2, it's tHubPort2PortExitLat + U2DevExitLat - U1DevExitLat.  I
	 * assume the device exit latencies they are talking about are the hub
	 * exit latencies.
	 *
	 * What do we do if the U2 exit latency is less than the U1 exit
	 * latency?  It's possible, although not likely...
	 */
	port_to_port_delay = 1;

	usb_set_lpm_pel(udev, &udev->u1_params, udev_u1_del,
			hub, &udev->parent->u1_params, hub_u1_del,
			port_to_port_delay);

	if (hub_u2_del > hub_u1_del)
		port_to_port_delay = 1 + hub_u2_del - hub_u1_del;
	else
		port_to_port_delay = 1 + hub_u1_del;

	usb_set_lpm_pel(udev, &udev->u2_params, udev_u2_del,
			hub, &udev->parent->u2_params, hub_u2_del,
			port_to_port_delay);

	/* Now that we've got PEL, calculate SEL. */
	usb_set_lpm_sel(udev, &udev->u1_params);
	usb_set_lpm_sel(udev, &udev->u2_params);
}

/* USB 2.0 spec Section 11.24.4.5 */
static int get_hub_descriptor(struct usb_device *hdev,
		struct usb_hub_descriptor *desc)
{
	int i, ret, size;
	unsigned dtype;

	if (hub_is_superspeed(hdev)) {
		dtype = USB_DT_SS_HUB;
		size = USB_DT_SS_HUB_SIZE;
	} else {
		dtype = USB_DT_HUB;
		size = sizeof(struct usb_hub_descriptor);
	}

	for (i = 0; i < 3; i++) {
		ret = usb_control_msg(hdev, usb_rcvctrlpipe(hdev, 0),
			USB_REQ_GET_DESCRIPTOR, USB_DIR_IN | USB_RT_HUB,
			dtype << 8, 0, desc, size,
			USB_CTRL_GET_TIMEOUT);
		if (hub_is_superspeed(hdev)) {
			if (ret == size)
				return ret;
		} else if (ret >= USB_DT_HUB_NONVAR_SIZE + 2) {
			/* Make sure we have the DeviceRemovable field. */
			size = USB_DT_HUB_NONVAR_SIZE + desc->bNbrPorts / 8 + 1;
			if (ret < size)
				return -EMSGSIZE;
			return ret;
		}
	}
	return -EINVAL;
}

/*
 * USB 2.0 spec Section 11.24.2.1
 */
static int clear_hub_feature(struct usb_device *hdev, int feature)
{
	return usb_control_msg(hdev, usb_sndctrlpipe(hdev, 0),
		USB_REQ_CLEAR_FEATURE, USB_RT_HUB, feature, 0, NULL, 0, 1000);
}

/*
 * USB 2.0 spec Section 11.24.2.2
 */
int usb_clear_port_feature(struct usb_device *hdev, int port1, int feature)
{
	return usb_control_msg(hdev, usb_sndctrlpipe(hdev, 0),
		USB_REQ_CLEAR_FEATURE, USB_RT_PORT, feature, port1,
		NULL, 0, 1000);
}

/*
 * USB 2.0 spec Section 11.24.2.13
 */
static int set_port_feature(struct usb_device *hdev, int port1, int feature)
{
	return usb_control_msg(hdev, usb_sndctrlpipe(hdev, 0),
		USB_REQ_SET_FEATURE, USB_RT_PORT, feature, port1,
		NULL, 0, 1000);
}

static char *to_led_name(int selector)
{
	switch (selector) {
	case HUB_LED_AMBER:
		return "amber";
	case HUB_LED_GREEN:
		return "green";
	case HUB_LED_OFF:
		return "off";
	case HUB_LED_AUTO:
		return "auto";
	default:
		return "??";
	}
}

/*
 * USB 2.0 spec Section 11.24.2.7.1.10 and table 11-7
 * for info about using port indicators
 */
static void set_port_led(struct usb_hub *hub, int port1, int selector)
{
	struct usb_port *port_dev = hub->ports[port1 - 1];
	int status;

	status = set_port_feature(hub->hdev, (selector << 8) | port1,
			USB_PORT_FEAT_INDICATOR);
	dev_dbg(&port_dev->dev, "indicator %s status %d\n",
		to_led_name(selector), status);
}

#define	LED_CYCLE_PERIOD	((2*HZ)/3)

static void led_work(struct work_struct *work)
{
	struct usb_hub		*hub =
		container_of(work, struct usb_hub, leds.work);
	struct usb_device	*hdev = hub->hdev;
	unsigned		i;
	unsigned		changed = 0;
	int			cursor = -1;

	if (hdev->state != USB_STATE_CONFIGURED || hub->quiescing)
		return;

	for (i = 0; i < hdev->maxchild; i++) {
		unsigned	selector, mode;

		/* 30%-50% duty cycle */

		switch (hub->indicator[i]) {
		/* cycle marker */
		case INDICATOR_CYCLE:
			cursor = i;
			selector = HUB_LED_AUTO;
			mode = INDICATOR_AUTO;
			break;
		/* blinking green = sw attention */
		case INDICATOR_GREEN_BLINK:
			selector = HUB_LED_GREEN;
			mode = INDICATOR_GREEN_BLINK_OFF;
			break;
		case INDICATOR_GREEN_BLINK_OFF:
			selector = HUB_LED_OFF;
			mode = INDICATOR_GREEN_BLINK;
			break;
		/* blinking amber = hw attention */
		case INDICATOR_AMBER_BLINK:
			selector = HUB_LED_AMBER;
			mode = INDICATOR_AMBER_BLINK_OFF;
			break;
		case INDICATOR_AMBER_BLINK_OFF:
			selector = HUB_LED_OFF;
			mode = INDICATOR_AMBER_BLINK;
			break;
		/* blink green/amber = reserved */
		case INDICATOR_ALT_BLINK:
			selector = HUB_LED_GREEN;
			mode = INDICATOR_ALT_BLINK_OFF;
			break;
		case INDICATOR_ALT_BLINK_OFF:
			selector = HUB_LED_AMBER;
			mode = INDICATOR_ALT_BLINK;
			break;
		default:
			continue;
		}
		if (selector != HUB_LED_AUTO)
			changed = 1;
		set_port_led(hub, i + 1, selector);
		hub->indicator[i] = mode;
	}
	if (!changed && blinkenlights) {
		cursor++;
		cursor %= hdev->maxchild;
		set_port_led(hub, cursor + 1, HUB_LED_GREEN);
		hub->indicator[cursor] = INDICATOR_CYCLE;
		changed++;
	}
	if (changed)
		queue_delayed_work(system_power_efficient_wq,
				&hub->leds, LED_CYCLE_PERIOD);
}

/* use a short timeout for hub/port status fetches */
#define	USB_STS_TIMEOUT		1000
#define	USB_STS_RETRIES		5

/*
 * USB 2.0 spec Section 11.24.2.6
 */
static int get_hub_status(struct usb_device *hdev,
		struct usb_hub_status *data)
{
	int i, status = -ETIMEDOUT;

	for (i = 0; i < USB_STS_RETRIES &&
			(status == -ETIMEDOUT || status == -EPIPE); i++) {
		status = usb_control_msg(hdev, usb_rcvctrlpipe(hdev, 0),
			USB_REQ_GET_STATUS, USB_DIR_IN | USB_RT_HUB, 0, 0,
			data, sizeof(*data), USB_STS_TIMEOUT);
	}
	return status;
}

/*
 * USB 2.0 spec Section 11.24.2.7
 */
static int get_port_status(struct usb_device *hdev, int port1,
		struct usb_port_status *data)
{
	int i, status = -ETIMEDOUT;

	for (i = 0; i < USB_STS_RETRIES &&
			(status == -ETIMEDOUT || status == -EPIPE); i++) {
		status = usb_control_msg(hdev, usb_rcvctrlpipe(hdev, 0),
			USB_REQ_GET_STATUS, USB_DIR_IN | USB_RT_PORT, 0, port1,
			data, sizeof(*data), USB_STS_TIMEOUT);
	}
	return status;
}

static int hub_port_status(struct usb_hub *hub, int port1,
		u16 *status, u16 *change)
{
	int ret;

	mutex_lock(&hub->status_mutex);
	ret = get_port_status(hub->hdev, port1, &hub->status->port);
	if (ret < 4) {
		if (ret != -ENODEV)
			dev_err(hub->intfdev,
				"%s failed (err = %d)\n", __func__, ret);
		if (ret >= 0)
			ret = -EIO;
	} else {
		*status = le16_to_cpu(hub->status->port.wPortStatus);
		*change = le16_to_cpu(hub->status->port.wPortChange);

		ret = 0;
	}
	mutex_unlock(&hub->status_mutex);
	return ret;
}

static void kick_hub_wq(struct usb_hub *hub)
{
	struct usb_interface *intf;

	if (hub->disconnected || work_pending(&hub->events))
		return;

	/*
	 * Suppress autosuspend until the event is proceed.
	 *
	 * Be careful and make sure that the symmetric operation is
	 * always called. We are here only when there is no pending
	 * work for this hub. Therefore put the interface either when
	 * the new work is called or when it is canceled.
	 */
	intf = to_usb_interface(hub->intfdev);
	usb_autopm_get_interface_no_resume(intf);
	kref_get(&hub->kref);

	if (queue_work(hub_wq, &hub->events))
		return;

	/* the work has already been scheduled */
	usb_autopm_put_interface_async(intf);
	kref_put(&hub->kref, hub_release);
}

void usb_kick_hub_wq(struct usb_device *hdev)
{
	struct usb_hub *hub = usb_hub_to_struct_hub(hdev);

	if (hub)
		kick_hub_wq(hub);
}

void usb_flush_hub_wq(void)
{
	flush_workqueue(hub_wq);
}
EXPORT_SYMBOL(usb_flush_hub_wq);

/*
 * Let the USB core know that a USB 3.0 device has sent a Function Wake Device
 * Notification, which indicates it had initiated remote wakeup.
 *
 * USB 3.0 hubs do not report the port link state change from U3 to U0 when the
 * device initiates resume, so the USB core will not receive notice of the
 * resume through the normal hub interrupt URB.
 */
void usb_wakeup_notification(struct usb_device *hdev,
		unsigned int portnum)
{
	struct usb_hub *hub;
	struct usb_port *port_dev;

	if (!hdev)
		return;

	hub = usb_hub_to_struct_hub(hdev);
	if (hub) {
		port_dev = hub->ports[portnum - 1];
		if (port_dev && port_dev->child)
			pm_wakeup_event(&port_dev->child->dev, 0);

		set_bit(portnum, hub->wakeup_bits);
		kick_hub_wq(hub);
	}
}
EXPORT_SYMBOL_GPL(usb_wakeup_notification);

/* completion function, fires on port status changes and various faults */
static void hub_irq(struct urb *urb)
{
	struct usb_hub *hub = urb->context;
	int status = urb->status;
	unsigned i;
	unsigned long bits;

	switch (status) {
	case -ENOENT:		/* synchronous unlink */
	case -ECONNRESET:	/* async unlink */
	case -ESHUTDOWN:	/* hardware going away */
		return;

	default:		/* presumably an error */
		/* Cause a hub reset after 10 consecutive errors */
		dev_dbg(hub->intfdev, "transfer --> %d\n", status);
		if ((++hub->nerrors < 10) || hub->error)
			goto resubmit;
		hub->error = status;
		/* FALL THROUGH */

	/* let hub_wq handle things */
	case 0:			/* we got data:  port status changed */
		bits = 0;
		for (i = 0; i < urb->actual_length; ++i)
			bits |= ((unsigned long) ((*hub->buffer)[i]))
					<< (i*8);
		hub->event_bits[0] = bits;
		break;
	}

	hub->nerrors = 0;

	/* Something happened, let hub_wq figure it out */
	kick_hub_wq(hub);

resubmit:
	if (hub->quiescing)
		return;

	status = usb_submit_urb(hub->urb, GFP_ATOMIC);
	if (status != 0 && status != -ENODEV && status != -EPERM)
		dev_err(hub->intfdev, "resubmit --> %d\n", status);
}

/* USB 2.0 spec Section 11.24.2.3 */
static inline int
hub_clear_tt_buffer(struct usb_device *hdev, u16 devinfo, u16 tt)
{
	/* Need to clear both directions for control ep */
	if (((devinfo >> 11) & USB_ENDPOINT_XFERTYPE_MASK) ==
			USB_ENDPOINT_XFER_CONTROL) {
		int status = usb_control_msg(hdev, usb_sndctrlpipe(hdev, 0),
				HUB_CLEAR_TT_BUFFER, USB_RT_PORT,
				devinfo ^ 0x8000, tt, NULL, 0, 1000);
		if (status)
			return status;
	}
	return usb_control_msg(hdev, usb_sndctrlpipe(hdev, 0),
			       HUB_CLEAR_TT_BUFFER, USB_RT_PORT, devinfo,
			       tt, NULL, 0, 1000);
}

/*
 * enumeration blocks hub_wq for a long time. we use keventd instead, since
 * long blocking there is the exception, not the rule.  accordingly, HCDs
 * talking to TTs must queue control transfers (not just bulk and iso), so
 * both can talk to the same hub concurrently.
 */
static void hub_tt_work(struct work_struct *work)
{
	struct usb_hub		*hub =
		container_of(work, struct usb_hub, tt.clear_work);
	unsigned long		flags;

	spin_lock_irqsave(&hub->tt.lock, flags);
	while (!list_empty(&hub->tt.clear_list)) {
		struct list_head	*next;
		struct usb_tt_clear	*clear;
		struct usb_device	*hdev = hub->hdev;
		const struct hc_driver	*drv;
		int			status;

		next = hub->tt.clear_list.next;
		clear = list_entry(next, struct usb_tt_clear, clear_list);
		list_del(&clear->clear_list);

		/* drop lock so HCD can concurrently report other TT errors */
		spin_unlock_irqrestore(&hub->tt.lock, flags);
		status = hub_clear_tt_buffer(hdev, clear->devinfo, clear->tt);
		if (status && status != -ENODEV)
			dev_err(&hdev->dev,
				"clear tt %d (%04x) error %d\n",
				clear->tt, clear->devinfo, status);

		/* Tell the HCD, even if the operation failed */
		drv = clear->hcd->driver;
		if (drv->clear_tt_buffer_complete)
			(drv->clear_tt_buffer_complete)(clear->hcd, clear->ep);

		kfree(clear);
		spin_lock_irqsave(&hub->tt.lock, flags);
	}
	spin_unlock_irqrestore(&hub->tt.lock, flags);
}

/**
 * usb_hub_set_port_power - control hub port's power state
 * @hdev: USB device belonging to the usb hub
 * @hub: target hub
 * @port1: port index
 * @set: expected status
 *
 * call this function to control port's power via setting or
 * clearing the port's PORT_POWER feature.
 *
 * Return: 0 if successful. A negative error code otherwise.
 */
int usb_hub_set_port_power(struct usb_device *hdev, struct usb_hub *hub,
			   int port1, bool set)
{
	int ret;

	if (set)
		ret = set_port_feature(hdev, port1, USB_PORT_FEAT_POWER);
	else
		ret = usb_clear_port_feature(hdev, port1, USB_PORT_FEAT_POWER);

	if (ret)
		return ret;

	if (set)
		set_bit(port1, hub->power_bits);
	else
		clear_bit(port1, hub->power_bits);
	return 0;
}

/**
 * usb_hub_clear_tt_buffer - clear control/bulk TT state in high speed hub
 * @urb: an URB associated with the failed or incomplete split transaction
 *
 * High speed HCDs use this to tell the hub driver that some split control or
 * bulk transaction failed in a way that requires clearing internal state of
 * a transaction translator.  This is normally detected (and reported) from
 * interrupt context.
 *
 * It may not be possible for that hub to handle additional full (or low)
 * speed transactions until that state is fully cleared out.
 *
 * Return: 0 if successful. A negative error code otherwise.
 */
int usb_hub_clear_tt_buffer(struct urb *urb)
{
	struct usb_device	*udev = urb->dev;
	int			pipe = urb->pipe;
	struct usb_tt		*tt = udev->tt;
	unsigned long		flags;
	struct usb_tt_clear	*clear;

	/* we've got to cope with an arbitrary number of pending TT clears,
	 * since each TT has "at least two" buffers that can need it (and
	 * there can be many TTs per hub).  even if they're uncommon.
	 */
	clear = kmalloc(sizeof *clear, GFP_ATOMIC);
	if (clear == NULL) {
		dev_err(&udev->dev, "can't save CLEAR_TT_BUFFER state\n");
		/* FIXME recover somehow ... RESET_TT? */
		return -ENOMEM;
	}

	/* info that CLEAR_TT_BUFFER needs */
	clear->tt = tt->multi ? udev->ttport : 1;
	clear->devinfo = usb_pipeendpoint (pipe);
	clear->devinfo |= udev->devnum << 4;
	clear->devinfo |= usb_pipecontrol(pipe)
			? (USB_ENDPOINT_XFER_CONTROL << 11)
			: (USB_ENDPOINT_XFER_BULK << 11);
	if (usb_pipein(pipe))
		clear->devinfo |= 1 << 15;

	/* info for completion callback */
	clear->hcd = bus_to_hcd(udev->bus);
	clear->ep = urb->ep;

	/* tell keventd to clear state for this TT */
	spin_lock_irqsave(&tt->lock, flags);
	list_add_tail(&clear->clear_list, &tt->clear_list);
	schedule_work(&tt->clear_work);
	spin_unlock_irqrestore(&tt->lock, flags);
	return 0;
}
EXPORT_SYMBOL_GPL(usb_hub_clear_tt_buffer);

static void hub_power_on(struct usb_hub *hub, bool do_delay)
{
	int port1;

	/* Enable power on each port.  Some hubs have reserved values
	 * of LPSM (> 2) in their descriptors, even though they are
	 * USB 2.0 hubs.  Some hubs do not implement port-power switching
	 * but only emulate it.  In all cases, the ports won't work
	 * unless we send these messages to the hub.
	 */
	if (hub_is_port_power_switchable(hub))
		dev_dbg(hub->intfdev, "enabling power on all ports\n");
	else
		dev_dbg(hub->intfdev, "trying to enable port power on "
				"non-switchable hub\n");
	for (port1 = 1; port1 <= hub->hdev->maxchild; port1++)
		if (test_bit(port1, hub->power_bits))
			set_port_feature(hub->hdev, port1, USB_PORT_FEAT_POWER);
		else
			usb_clear_port_feature(hub->hdev, port1,
						USB_PORT_FEAT_POWER);
	if (do_delay)
		msleep(hub_power_on_good_delay(hub));
}

static int hub_hub_status(struct usb_hub *hub,
		u16 *status, u16 *change)
{
	int ret;

	mutex_lock(&hub->status_mutex);
	ret = get_hub_status(hub->hdev, &hub->status->hub);
	if (ret < 0) {
		if (ret != -ENODEV)
			dev_err(hub->intfdev,
				"%s failed (err = %d)\n", __func__, ret);
	} else {
		*status = le16_to_cpu(hub->status->hub.wHubStatus);
		*change = le16_to_cpu(hub->status->hub.wHubChange);
		ret = 0;
	}
	mutex_unlock(&hub->status_mutex);
	return ret;
}

static int hub_set_port_link_state(struct usb_hub *hub, int port1,
			unsigned int link_status)
{
	return set_port_feature(hub->hdev,
			port1 | (link_status << 3),
			USB_PORT_FEAT_LINK_STATE);
}

/*
 * Disable a port and mark a logical connect-change event, so that some
 * time later hub_wq will disconnect() any existing usb_device on the port
 * and will re-enumerate if there actually is a device attached.
 */
static void hub_port_logical_disconnect(struct usb_hub *hub, int port1)
{
	dev_dbg(&hub->ports[port1 - 1]->dev, "logical disconnect\n");
	hub_port_disable(hub, port1, 1);

	/* FIXME let caller ask to power down the port:
	 *  - some devices won't enumerate without a VBUS power cycle
	 *  - SRP saves power that way
	 *  - ... new call, TBD ...
	 * That's easy if this hub can switch power per-port, and
	 * hub_wq reactivates the port later (timer, SRP, etc).
	 * Powerdown must be optional, because of reset/DFU.
	 */

	set_bit(port1, hub->change_bits);
	kick_hub_wq(hub);
}

/**
 * usb_remove_device - disable a device's port on its parent hub
 * @udev: device to be disabled and removed
 * Context: @udev locked, must be able to sleep.
 *
 * After @udev's port has been disabled, hub_wq is notified and it will
 * see that the device has been disconnected.  When the device is
 * physically unplugged and something is plugged in, the events will
 * be received and processed normally.
 *
 * Return: 0 if successful. A negative error code otherwise.
 */
int usb_remove_device(struct usb_device *udev)
{
	struct usb_hub *hub;
	struct usb_interface *intf;
	int ret;

	if (!udev->parent)	/* Can't remove a root hub */
		return -EINVAL;
	hub = usb_hub_to_struct_hub(udev->parent);
	intf = to_usb_interface(hub->intfdev);

	ret = usb_autopm_get_interface(intf);
	if (ret < 0)
		return ret;

	set_bit(udev->portnum, hub->removed_bits);
	hub_port_logical_disconnect(hub, udev->portnum);
	usb_autopm_put_interface(intf);
	return 0;
}

enum hub_activation_type {
	HUB_INIT, HUB_INIT2, HUB_INIT3,		/* INITs must come first */
	HUB_POST_RESET, HUB_RESUME, HUB_RESET_RESUME,
};

static void hub_init_func2(struct work_struct *ws);
static void hub_init_func3(struct work_struct *ws);

static void hub_activate(struct usb_hub *hub, enum hub_activation_type type)
{
	struct usb_device *hdev = hub->hdev;
	struct usb_hcd *hcd;
	int ret;
	int port1;
	int status;
	bool need_debounce_delay = false;
	unsigned delay;

	/* Continue a partial initialization */
	if (type == HUB_INIT2 || type == HUB_INIT3) {
		device_lock(&hdev->dev);

		/* Was the hub disconnected while we were waiting? */
		if (hub->disconnected)
			goto disconnected;
		if (type == HUB_INIT2)
			goto init2;
		goto init3;
	}
	kref_get(&hub->kref);

	/* The superspeed hub except for root hub has to use Hub Depth
	 * value as an offset into the route string to locate the bits
	 * it uses to determine the downstream port number. So hub driver
	 * should send a set hub depth request to superspeed hub after
	 * the superspeed hub is set configuration in initialization or
	 * reset procedure.
	 *
	 * After a resume, port power should still be on.
	 * For any other type of activation, turn it on.
	 */
	if (type != HUB_RESUME) {
		if (hdev->parent && hub_is_superspeed(hdev)) {
			ret = usb_control_msg(hdev, usb_sndctrlpipe(hdev, 0),
					HUB_SET_DEPTH, USB_RT_HUB,
					hdev->level - 1, 0, NULL, 0,
					USB_CTRL_SET_TIMEOUT);
			if (ret < 0)
				dev_err(hub->intfdev,
						"set hub depth failed\n");
		}

		/* Speed up system boot by using a delayed_work for the
		 * hub's initial power-up delays.  This is pretty awkward
		 * and the implementation looks like a home-brewed sort of
		 * setjmp/longjmp, but it saves at least 100 ms for each
		 * root hub (assuming usbcore is compiled into the kernel
		 * rather than as a module).  It adds up.
		 *
		 * This can't be done for HUB_RESUME or HUB_RESET_RESUME
		 * because for those activation types the ports have to be
		 * operational when we return.  In theory this could be done
		 * for HUB_POST_RESET, but it's easier not to.
		 */
		if (type == HUB_INIT) {
			delay = hub_power_on_good_delay(hub);

			hub_power_on(hub, false);
			INIT_DELAYED_WORK(&hub->init_work, hub_init_func2);
			queue_delayed_work(system_power_efficient_wq,
					&hub->init_work,
					msecs_to_jiffies(delay));

			/* Suppress autosuspend until init is done */
			usb_autopm_get_interface_no_resume(
					to_usb_interface(hub->intfdev));
			return;		/* Continues at init2: below */
		} else if (type == HUB_RESET_RESUME) {
			/* The internal host controller state for the hub device
			 * may be gone after a host power loss on system resume.
			 * Update the device's info so the HW knows it's a hub.
			 */
			hcd = bus_to_hcd(hdev->bus);
			if (hcd->driver->update_hub_device) {
				ret = hcd->driver->update_hub_device(hcd, hdev,
						&hub->tt, GFP_NOIO);
				if (ret < 0) {
					dev_err(hub->intfdev, "Host not "
							"accepting hub info "
							"update.\n");
					dev_err(hub->intfdev, "LS/FS devices "
							"and hubs may not work "
							"under this hub\n.");
				}
			}
			hub_power_on(hub, true);
		} else {
			hub_power_on(hub, true);
		}
	/* Give some time on remote wakeup to let links to transit to U0 */
	} else if (hub_is_superspeed(hub->hdev))
		msleep(20);

 init2:

	/*
	 * Check each port and set hub->change_bits to let hub_wq know
	 * which ports need attention.
	 */
	for (port1 = 1; port1 <= hdev->maxchild; ++port1) {
		struct usb_port *port_dev = hub->ports[port1 - 1];
		struct usb_device *udev = port_dev->child;
		u16 portstatus, portchange;

		portstatus = portchange = 0;
		status = hub_port_status(hub, port1, &portstatus, &portchange);
		if (status)
			goto abort;

		if (udev || (portstatus & USB_PORT_STAT_CONNECTION))
			dev_dbg(&port_dev->dev, "status %04x change %04x\n",
					portstatus, portchange);

		/*
		 * After anything other than HUB_RESUME (i.e., initialization
		 * or any sort of reset), every port should be disabled.
		 * Unconnected ports should likewise be disabled (paranoia),
		 * and so should ports for which we have no usb_device.
		 */
		if ((portstatus & USB_PORT_STAT_ENABLE) && (
				type != HUB_RESUME ||
				!(portstatus & USB_PORT_STAT_CONNECTION) ||
				!udev ||
				udev->state == USB_STATE_NOTATTACHED)) {
			/*
			 * USB3 protocol ports will automatically transition
			 * to Enabled state when detect an USB3.0 device attach.
			 * Do not disable USB3 protocol ports, just pretend
			 * power was lost
			 */
			portstatus &= ~USB_PORT_STAT_ENABLE;
			if (!hub_is_superspeed(hdev))
				usb_clear_port_feature(hdev, port1,
						   USB_PORT_FEAT_ENABLE);
		}

		/* Make sure a warm-reset request is handled by port_event */
		if (type == HUB_RESUME &&
		    hub_port_warm_reset_required(hub, port1, portstatus))
			set_bit(port1, hub->event_bits);

		/*
		 * Add debounce if USB3 link is in polling/link training state.
		 * Link will automatically transition to Enabled state after
		 * link training completes.
		 */
		if (hub_is_superspeed(hdev) &&
		    ((portstatus & USB_PORT_STAT_LINK_STATE) ==
						USB_SS_PORT_LS_POLLING))
			need_debounce_delay = true;

		/* Clear status-change flags; we'll debounce later */
		if (portchange & USB_PORT_STAT_C_CONNECTION) {
			need_debounce_delay = true;
			usb_clear_port_feature(hub->hdev, port1,
					USB_PORT_FEAT_C_CONNECTION);
		}
		if (portchange & USB_PORT_STAT_C_ENABLE) {
			need_debounce_delay = true;
			usb_clear_port_feature(hub->hdev, port1,
					USB_PORT_FEAT_C_ENABLE);
		}
		if (portchange & USB_PORT_STAT_C_RESET) {
			need_debounce_delay = true;
			usb_clear_port_feature(hub->hdev, port1,
					USB_PORT_FEAT_C_RESET);
		}
		if ((portchange & USB_PORT_STAT_C_BH_RESET) &&
				hub_is_superspeed(hub->hdev)) {
			need_debounce_delay = true;
			usb_clear_port_feature(hub->hdev, port1,
					USB_PORT_FEAT_C_BH_PORT_RESET);
		}
		/* We can forget about a "removed" device when there's a
		 * physical disconnect or the connect status changes.
		 */
		if (!(portstatus & USB_PORT_STAT_CONNECTION) ||
				(portchange & USB_PORT_STAT_C_CONNECTION))
			clear_bit(port1, hub->removed_bits);

		if (!udev || udev->state == USB_STATE_NOTATTACHED) {
			/* Tell hub_wq to disconnect the device or
			 * check for a new connection or over current condition.
			 * Based on USB2.0 Spec Section 11.12.5,
			 * C_PORT_OVER_CURRENT could be set while
			 * PORT_OVER_CURRENT is not. So check for any of them.
			 */
			if (udev || (portstatus & USB_PORT_STAT_CONNECTION) ||
			    (portchange & USB_PORT_STAT_C_CONNECTION) ||
			    (portstatus & USB_PORT_STAT_OVERCURRENT) ||
			    (portchange & USB_PORT_STAT_C_OVERCURRENT))
				set_bit(port1, hub->change_bits);

		} else if (portstatus & USB_PORT_STAT_ENABLE) {
			bool port_resumed = (portstatus &
					USB_PORT_STAT_LINK_STATE) ==
				USB_SS_PORT_LS_U0;
			/* The power session apparently survived the resume.
			 * If there was an overcurrent or suspend change
			 * (i.e., remote wakeup request), have hub_wq
			 * take care of it.  Look at the port link state
			 * for USB 3.0 hubs, since they don't have a suspend
			 * change bit, and they don't set the port link change
			 * bit on device-initiated resume.
			 */
			if (portchange || (hub_is_superspeed(hub->hdev) &&
						port_resumed))
				set_bit(port1, hub->event_bits);

		} else if (udev->persist_enabled) {
#ifdef CONFIG_PM
			udev->reset_resume = 1;
#endif
			/* Don't set the change_bits when the device
			 * was powered off.
			 */
			if (test_bit(port1, hub->power_bits))
				set_bit(port1, hub->change_bits);

		} else {
			/* The power session is gone; tell hub_wq */
			usb_set_device_state(udev, USB_STATE_NOTATTACHED);
			set_bit(port1, hub->change_bits);
		}
	}

	/* If no port-status-change flags were set, we don't need any
	 * debouncing.  If flags were set we can try to debounce the
	 * ports all at once right now, instead of letting hub_wq do them
	 * one at a time later on.
	 *
	 * If any port-status changes do occur during this delay, hub_wq
	 * will see them later and handle them normally.
	 */
	if (need_debounce_delay) {
		delay = HUB_DEBOUNCE_STABLE;

		/* Don't do a long sleep inside a workqueue routine */
		if (type == HUB_INIT2) {
			INIT_DELAYED_WORK(&hub->init_work, hub_init_func3);
			queue_delayed_work(system_power_efficient_wq,
					&hub->init_work,
					msecs_to_jiffies(delay));
			device_unlock(&hdev->dev);
			return;		/* Continues at init3: below */
		} else {
			msleep(delay);
		}
	}
 init3:
	hub->quiescing = 0;

	status = usb_submit_urb(hub->urb, GFP_NOIO);
	if (status < 0)
		dev_err(hub->intfdev, "activate --> %d\n", status);
	if (hub->has_indicators && blinkenlights)
		queue_delayed_work(system_power_efficient_wq,
				&hub->leds, LED_CYCLE_PERIOD);

	/* Scan all ports that need attention */
	kick_hub_wq(hub);
 abort:
	if (type == HUB_INIT2 || type == HUB_INIT3) {
		/* Allow autosuspend if it was suppressed */
 disconnected:
		usb_autopm_put_interface_async(to_usb_interface(hub->intfdev));
		device_unlock(&hdev->dev);
	}

	kref_put(&hub->kref, hub_release);
}

/* Implement the continuations for the delays above */
static void hub_init_func2(struct work_struct *ws)
{
	struct usb_hub *hub = container_of(ws, struct usb_hub, init_work.work);

	hub_activate(hub, HUB_INIT2);
}

static void hub_init_func3(struct work_struct *ws)
{
	struct usb_hub *hub = container_of(ws, struct usb_hub, init_work.work);

	hub_activate(hub, HUB_INIT3);
}

enum hub_quiescing_type {
	HUB_DISCONNECT, HUB_PRE_RESET, HUB_SUSPEND
};

static void hub_quiesce(struct usb_hub *hub, enum hub_quiescing_type type)
{
	struct usb_device *hdev = hub->hdev;
	int i;

	/* hub_wq and related activity won't re-trigger */
	hub->quiescing = 1;

	if (type != HUB_SUSPEND) {
		/* Disconnect all the children */
		for (i = 0; i < hdev->maxchild; ++i) {
			if (hub->ports[i]->child)
				usb_disconnect(&hub->ports[i]->child);
		}
	}

	/* Stop hub_wq and related activity */
	usb_kill_urb(hub->urb);
	if (hub->has_indicators)
		cancel_delayed_work_sync(&hub->leds);
	if (hub->tt.hub)
		flush_work(&hub->tt.clear_work);
}

static void hub_pm_barrier_for_all_ports(struct usb_hub *hub)
{
	int i;

	for (i = 0; i < hub->hdev->maxchild; ++i)
		pm_runtime_barrier(&hub->ports[i]->dev);
}

/* caller has locked the hub device */
static int hub_pre_reset(struct usb_interface *intf)
{
	struct usb_hub *hub = usb_get_intfdata(intf);

	hub_quiesce(hub, HUB_PRE_RESET);
	hub->in_reset = 1;
	hub_pm_barrier_for_all_ports(hub);
	return 0;
}

/* caller has locked the hub device */
static int hub_post_reset(struct usb_interface *intf)
{
	struct usb_hub *hub = usb_get_intfdata(intf);

	hub->in_reset = 0;
	hub_pm_barrier_for_all_ports(hub);
	hub_activate(hub, HUB_POST_RESET);
	return 0;
}

static int hub_configure(struct usb_hub *hub,
	struct usb_endpoint_descriptor *endpoint)
{
	struct usb_hcd *hcd;
	struct usb_device *hdev = hub->hdev;
	struct device *hub_dev = hub->intfdev;
	u16 hubstatus, hubchange;
	u16 wHubCharacteristics;
	unsigned int pipe;
	int maxp, ret, i;
	char *message = "out of memory";
	unsigned unit_load;
	unsigned full_load;
	unsigned maxchild;

	hub->buffer = kmalloc(sizeof(*hub->buffer), GFP_KERNEL);
	if (!hub->buffer) {
		ret = -ENOMEM;
		goto fail;
	}

	hub->status = kmalloc(sizeof(*hub->status), GFP_KERNEL);
	if (!hub->status) {
		ret = -ENOMEM;
		goto fail;
	}
	mutex_init(&hub->status_mutex);

	hub->descriptor = kzalloc(sizeof(*hub->descriptor), GFP_KERNEL);
	if (!hub->descriptor) {
		ret = -ENOMEM;
		goto fail;
	}

	/* Request the entire hub descriptor.
	 * hub->descriptor can handle USB_MAXCHILDREN ports,
	 * but a (non-SS) hub can/will return fewer bytes here.
	 */
	ret = get_hub_descriptor(hdev, hub->descriptor);
	if (ret < 0) {
		message = "can't read hub descriptor";
		goto fail;
	}

	maxchild = USB_MAXCHILDREN;
	if (hub_is_superspeed(hdev))
		maxchild = min_t(unsigned, maxchild, USB_SS_MAXPORTS);

	if (hub->descriptor->bNbrPorts > maxchild) {
		message = "hub has too many ports!";
		ret = -ENODEV;
		goto fail;
	} else if (hub->descriptor->bNbrPorts == 0) {
		message = "hub doesn't have any ports!";
		ret = -ENODEV;
		goto fail;
	}

	maxchild = hub->descriptor->bNbrPorts;
	dev_info(hub_dev, "%d port%s detected\n", maxchild,
			(maxchild == 1) ? "" : "s");

	hub->ports = kzalloc(maxchild * sizeof(struct usb_port *), GFP_KERNEL);
	if (!hub->ports) {
		ret = -ENOMEM;
		goto fail;
	}

	wHubCharacteristics = le16_to_cpu(hub->descriptor->wHubCharacteristics);
	if (hub_is_superspeed(hdev)) {
		unit_load = 150;
		full_load = 900;
	} else {
		unit_load = 100;
		full_load = 500;
	}

	/* FIXME for USB 3.0, skip for now */
	if ((wHubCharacteristics & HUB_CHAR_COMPOUND) &&
			!(hub_is_superspeed(hdev))) {
		char	portstr[USB_MAXCHILDREN + 1];

		for (i = 0; i < maxchild; i++)
			portstr[i] = hub->descriptor->u.hs.DeviceRemovable
				    [((i + 1) / 8)] & (1 << ((i + 1) % 8))
				? 'F' : 'R';
		portstr[maxchild] = 0;
		dev_dbg(hub_dev, "compound device; port removable status: %s\n", portstr);
	} else
		dev_dbg(hub_dev, "standalone hub\n");

	switch (wHubCharacteristics & HUB_CHAR_LPSM) {
	case HUB_CHAR_COMMON_LPSM:
		dev_dbg(hub_dev, "ganged power switching\n");
		break;
	case HUB_CHAR_INDV_PORT_LPSM:
		dev_dbg(hub_dev, "individual port power switching\n");
		break;
	case HUB_CHAR_NO_LPSM:
	case HUB_CHAR_LPSM:
		dev_dbg(hub_dev, "no power switching (usb 1.0)\n");
		break;
	}

	switch (wHubCharacteristics & HUB_CHAR_OCPM) {
	case HUB_CHAR_COMMON_OCPM:
		dev_dbg(hub_dev, "global over-current protection\n");
		break;
	case HUB_CHAR_INDV_PORT_OCPM:
		dev_dbg(hub_dev, "individual port over-current protection\n");
		break;
	case HUB_CHAR_NO_OCPM:
	case HUB_CHAR_OCPM:
		dev_dbg(hub_dev, "no over-current protection\n");
		break;
	}

	spin_lock_init(&hub->tt.lock);
	INIT_LIST_HEAD(&hub->tt.clear_list);
	INIT_WORK(&hub->tt.clear_work, hub_tt_work);
	switch (hdev->descriptor.bDeviceProtocol) {
	case USB_HUB_PR_FS:
		break;
	case USB_HUB_PR_HS_SINGLE_TT:
		dev_dbg(hub_dev, "Single TT\n");
		hub->tt.hub = hdev;
		break;
	case USB_HUB_PR_HS_MULTI_TT:
		ret = usb_set_interface(hdev, 0, 1);
		if (ret == 0) {
			dev_dbg(hub_dev, "TT per port\n");
			hub->tt.multi = 1;
		} else
			dev_err(hub_dev, "Using single TT (err %d)\n",
				ret);
		hub->tt.hub = hdev;
		break;
	case USB_HUB_PR_SS:
		/* USB 3.0 hubs don't have a TT */
		break;
	default:
		dev_dbg(hub_dev, "Unrecognized hub protocol %d\n",
			hdev->descriptor.bDeviceProtocol);
		break;
	}

	/* Note 8 FS bit times == (8 bits / 12000000 bps) ~= 666ns */
	switch (wHubCharacteristics & HUB_CHAR_TTTT) {
	case HUB_TTTT_8_BITS:
		if (hdev->descriptor.bDeviceProtocol != 0) {
			hub->tt.think_time = 666;
			dev_dbg(hub_dev, "TT requires at most %d "
					"FS bit times (%d ns)\n",
				8, hub->tt.think_time);
		}
		break;
	case HUB_TTTT_16_BITS:
		hub->tt.think_time = 666 * 2;
		dev_dbg(hub_dev, "TT requires at most %d "
				"FS bit times (%d ns)\n",
			16, hub->tt.think_time);
		break;
	case HUB_TTTT_24_BITS:
		hub->tt.think_time = 666 * 3;
		dev_dbg(hub_dev, "TT requires at most %d "
				"FS bit times (%d ns)\n",
			24, hub->tt.think_time);
		break;
	case HUB_TTTT_32_BITS:
		hub->tt.think_time = 666 * 4;
		dev_dbg(hub_dev, "TT requires at most %d "
				"FS bit times (%d ns)\n",
			32, hub->tt.think_time);
		break;
	}

	/* probe() zeroes hub->indicator[] */
	if (wHubCharacteristics & HUB_CHAR_PORTIND) {
		hub->has_indicators = 1;
		dev_dbg(hub_dev, "Port indicators are supported\n");
	}

	dev_dbg(hub_dev, "power on to power good time: %dms\n",
		hub->descriptor->bPwrOn2PwrGood * 2);

	/* power budgeting mostly matters with bus-powered hubs,
	 * and battery-powered root hubs (may provide just 8 mA).
	 */
	ret = usb_get_status(hdev, USB_RECIP_DEVICE, 0, &hubstatus);
	if (ret) {
		message = "can't get hub status";
		goto fail;
	}
	hcd = bus_to_hcd(hdev->bus);
	if (hdev == hdev->bus->root_hub) {
		if (hcd->power_budget > 0)
			hdev->bus_mA = hcd->power_budget;
		else
			hdev->bus_mA = full_load * maxchild;
		if (hdev->bus_mA >= full_load)
			hub->mA_per_port = full_load;
		else {
			hub->mA_per_port = hdev->bus_mA;
			hub->limited_power = 1;
		}
	} else if ((hubstatus & (1 << USB_DEVICE_SELF_POWERED)) == 0) {
		int remaining = hdev->bus_mA -
			hub->descriptor->bHubContrCurrent;

		dev_dbg(hub_dev, "hub controller current requirement: %dmA\n",
			hub->descriptor->bHubContrCurrent);
		hub->limited_power = 1;

		if (remaining < maxchild * unit_load)
			dev_warn(hub_dev,
					"insufficient power available "
					"to use all downstream ports\n");
		hub->mA_per_port = unit_load;	/* 7.2.1 */

	} else {	/* Self-powered external hub */
		/* FIXME: What about battery-powered external hubs that
		 * provide less current per port? */
		hub->mA_per_port = full_load;
	}
	if (hub->mA_per_port < full_load)
		dev_dbg(hub_dev, "%umA bus power budget for each child\n",
				hub->mA_per_port);

	ret = hub_hub_status(hub, &hubstatus, &hubchange);
	if (ret < 0) {
		message = "can't get hub status";
		goto fail;
	}

	/* local power status reports aren't always correct */
	if (hdev->actconfig->desc.bmAttributes & USB_CONFIG_ATT_SELFPOWER)
		dev_dbg(hub_dev, "local power source is %s\n",
			(hubstatus & HUB_STATUS_LOCAL_POWER)
			? "lost (inactive)" : "good");

	if ((wHubCharacteristics & HUB_CHAR_OCPM) == 0)
		dev_dbg(hub_dev, "%sover-current condition exists\n",
			(hubstatus & HUB_STATUS_OVERCURRENT) ? "" : "no ");

	/* set up the interrupt endpoint
	 * We use the EP's maxpacket size instead of (PORTS+1+7)/8
	 * bytes as USB2.0[11.12.3] says because some hubs are known
	 * to send more data (and thus cause overflow). For root hubs,
	 * maxpktsize is defined in hcd.c's fake endpoint descriptors
	 * to be big enough for at least USB_MAXCHILDREN ports. */
	pipe = usb_rcvintpipe(hdev, endpoint->bEndpointAddress);
	maxp = usb_maxpacket(hdev, pipe, usb_pipeout(pipe));

	if (maxp > sizeof(*hub->buffer))
		maxp = sizeof(*hub->buffer);

	hub->urb = usb_alloc_urb(0, GFP_KERNEL);
	if (!hub->urb) {
		ret = -ENOMEM;
		goto fail;
	}

	usb_fill_int_urb(hub->urb, hdev, pipe, *hub->buffer, maxp, hub_irq,
		hub, endpoint->bInterval);

	/* maybe cycle the hub leds */
	if (hub->has_indicators && blinkenlights)
		hub->indicator[0] = INDICATOR_CYCLE;

	mutex_lock(&usb_port_peer_mutex);
	for (i = 0; i < maxchild; i++) {
		ret = usb_hub_create_port_device(hub, i + 1);
		if (ret < 0) {
			dev_err(hub->intfdev,
				"couldn't create port%d device.\n", i + 1);
			break;
		}
	}
	hdev->maxchild = i;
	for (i = 0; i < hdev->maxchild; i++) {
		struct usb_port *port_dev = hub->ports[i];

		pm_runtime_put(&port_dev->dev);
	}

	mutex_unlock(&usb_port_peer_mutex);
	if (ret < 0)
		goto fail;

	/* Update the HCD's internal representation of this hub before hub_wq
	 * starts getting port status changes for devices under the hub.
	 */
	if (hcd->driver->update_hub_device) {
		ret = hcd->driver->update_hub_device(hcd, hdev,
				&hub->tt, GFP_KERNEL);
		if (ret < 0) {
			message = "can't update HCD hub info";
			goto fail;
		}
	}

	usb_hub_adjust_deviceremovable(hdev, hub->descriptor);

	hub_activate(hub, HUB_INIT);
	return 0;

fail:
	dev_err(hub_dev, "config failed, %s (err %d)\n",
			message, ret);
	/* hub_disconnect() frees urb and descriptor */
	return ret;
}

static void hub_release(struct kref *kref)
{
	struct usb_hub *hub = container_of(kref, struct usb_hub, kref);

	usb_put_dev(hub->hdev);
	usb_put_intf(to_usb_interface(hub->intfdev));
	kfree(hub);
}

static unsigned highspeed_hubs;

static void hub_disconnect(struct usb_interface *intf)
{
	struct usb_hub *hub = usb_get_intfdata(intf);
	struct usb_device *hdev = interface_to_usbdev(intf);
	int port1;

	/*
	 * Stop adding new hub events. We do not want to block here and thus
	 * will not try to remove any pending work item.
	 */
	hub->disconnected = 1;

	/* Disconnect all children and quiesce the hub */
	hub->error = 0;
	hub_quiesce(hub, HUB_DISCONNECT);

	mutex_lock(&usb_port_peer_mutex);

	/* Avoid races with recursively_mark_NOTATTACHED() */
	spin_lock_irq(&device_state_lock);
	port1 = hdev->maxchild;
	hdev->maxchild = 0;
	usb_set_intfdata(intf, NULL);
	spin_unlock_irq(&device_state_lock);

	for (; port1 > 0; --port1)
		usb_hub_remove_port_device(hub, port1);

	mutex_unlock(&usb_port_peer_mutex);

	if (hub->hdev->speed == USB_SPEED_HIGH)
		highspeed_hubs--;

	usb_free_urb(hub->urb);
	kfree(hub->ports);
	kfree(hub->descriptor);
	kfree(hub->status);
	kfree(hub->buffer);

	pm_suspend_ignore_children(&intf->dev, false);

	if (hub->quirk_disable_autosuspend)
		usb_autopm_put_interface(intf);

	kref_put(&hub->kref, hub_release);
}

static int hub_probe(struct usb_interface *intf, const struct usb_device_id *id)
{
	struct usb_host_interface *desc;
	struct usb_endpoint_descriptor *endpoint;
	struct usb_device *hdev;
	struct usb_hub *hub;

	desc = intf->cur_altsetting;
	hdev = interface_to_usbdev(intf);

	/*
	 * Set default autosuspend delay as 0 to speedup bus suspend,
	 * based on the below considerations:
	 *
	 * - Unlike other drivers, the hub driver does not rely on the
	 *   autosuspend delay to provide enough time to handle a wakeup
	 *   event, and the submitted status URB is just to check future
	 *   change on hub downstream ports, so it is safe to do it.
	 *
	 * - The patch might cause one or more auto supend/resume for
	 *   below very rare devices when they are plugged into hub
	 *   first time:
	 *
	 *   	devices having trouble initializing, and disconnect
	 *   	themselves from the bus and then reconnect a second
	 *   	or so later
	 *
	 *   	devices just for downloading firmware, and disconnects
	 *   	themselves after completing it
	 *
	 *   For these quite rare devices, their drivers may change the
	 *   autosuspend delay of their parent hub in the probe() to one
	 *   appropriate value to avoid the subtle problem if someone
	 *   does care it.
	 *
	 * - The patch may cause one or more auto suspend/resume on
	 *   hub during running 'lsusb', but it is probably too
	 *   infrequent to worry about.
	 *
	 * - Change autosuspend delay of hub can avoid unnecessary auto
	 *   suspend timer for hub, also may decrease power consumption
	 *   of USB bus.
	 *
	 * - If user has indicated to prevent autosuspend by passing
	 *   usbcore.autosuspend = -1 then keep autosuspend disabled.
	 */
#ifdef CONFIG_PM
	if (hdev->dev.power.autosuspend_delay >= 0)
		pm_runtime_set_autosuspend_delay(&hdev->dev, 0);
#endif

	/*
	 * Hubs have proper suspend/resume support, except for root hubs
	 * where the controller driver doesn't have bus_suspend and
	 * bus_resume methods.
	 */
	if (hdev->parent) {		/* normal device */
		usb_enable_autosuspend(hdev);
	} else {			/* root hub */
		const struct hc_driver *drv = bus_to_hcd(hdev->bus)->driver;

		if (drv->bus_suspend && drv->bus_resume)
			usb_enable_autosuspend(hdev);
	}

	if (hdev->level == MAX_TOPO_LEVEL) {
		dev_err(&intf->dev,
			"Unsupported bus topology: hub nested too deep\n");
		return -E2BIG;
	}

#ifdef	CONFIG_USB_OTG_BLACKLIST_HUB
	if (hdev->parent) {
		dev_warn(&intf->dev, "ignoring external hub\n");
		return -ENODEV;
	}
#endif

	/* Some hubs have a subclass of 1, which AFAICT according to the */
	/*  specs is not defined, but it works */
	if ((desc->desc.bInterfaceSubClass != 0) &&
	    (desc->desc.bInterfaceSubClass != 1)) {
descriptor_error:
		dev_err(&intf->dev, "bad descriptor, ignoring hub\n");
		return -EIO;
	}

	/* Multiple endpoints? What kind of mutant ninja-hub is this? */
	if (desc->desc.bNumEndpoints != 1)
		goto descriptor_error;

	endpoint = &desc->endpoint[0].desc;

	/* If it's not an interrupt in endpoint, we'd better punt! */
	if (!usb_endpoint_is_int_in(endpoint))
		goto descriptor_error;

	/* We found a hub */
	dev_info(&intf->dev, "USB hub found\n");

	hub = kzalloc(sizeof(*hub), GFP_KERNEL);
	if (!hub) {
		dev_dbg(&intf->dev, "couldn't kmalloc hub struct\n");
		return -ENOMEM;
	}

	kref_init(&hub->kref);
	hub->intfdev = &intf->dev;
	hub->hdev = hdev;
	INIT_DELAYED_WORK(&hub->leds, led_work);
	INIT_DELAYED_WORK(&hub->init_work, NULL);
	INIT_WORK(&hub->events, hub_event);
	usb_get_intf(intf);
	usb_get_dev(hdev);

	usb_set_intfdata(intf, hub);
	intf->needs_remote_wakeup = 1;
	pm_suspend_ignore_children(&intf->dev, true);

	if (hdev->speed == USB_SPEED_HIGH)
		highspeed_hubs++;

	if (id->driver_info & HUB_QUIRK_CHECK_PORT_AUTOSUSPEND)
		hub->quirk_check_port_auto_suspend = 1;

	if (id->driver_info & HUB_QUIRK_DISABLE_AUTOSUSPEND) {
		hub->quirk_disable_autosuspend = 1;
		usb_autopm_get_interface(intf);
	}

	if (hub_configure(hub, endpoint) >= 0)
		return 0;

	hub_disconnect(intf);
	return -ENODEV;
}

static int
hub_ioctl(struct usb_interface *intf, unsigned int code, void *user_data)
{
	struct usb_device *hdev = interface_to_usbdev(intf);
	struct usb_hub *hub = usb_hub_to_struct_hub(hdev);

	/* assert ifno == 0 (part of hub spec) */
	switch (code) {
	case USBDEVFS_HUB_PORTINFO: {
		struct usbdevfs_hub_portinfo *info = user_data;
		int i;

		spin_lock_irq(&device_state_lock);
		if (hdev->devnum <= 0)
			info->nports = 0;
		else {
			info->nports = hdev->maxchild;
			for (i = 0; i < info->nports; i++) {
				if (hub->ports[i]->child == NULL)
					info->port[i] = 0;
				else
					info->port[i] =
						hub->ports[i]->child->devnum;
			}
		}
		spin_unlock_irq(&device_state_lock);

		return info->nports + 1;
		}

	default:
		return -ENOSYS;
	}
}

/*
 * Allow user programs to claim ports on a hub.  When a device is attached
 * to one of these "claimed" ports, the program will "own" the device.
 */
static int find_port_owner(struct usb_device *hdev, unsigned port1,
		struct usb_dev_state ***ppowner)
{
	struct usb_hub *hub = usb_hub_to_struct_hub(hdev);

	if (hdev->state == USB_STATE_NOTATTACHED)
		return -ENODEV;
	if (port1 == 0 || port1 > hdev->maxchild)
		return -EINVAL;

	/* Devices not managed by the hub driver
	 * will always have maxchild equal to 0.
	 */
	*ppowner = &(hub->ports[port1 - 1]->port_owner);
	return 0;
}

/* In the following three functions, the caller must hold hdev's lock */
int usb_hub_claim_port(struct usb_device *hdev, unsigned port1,
		       struct usb_dev_state *owner)
{
	int rc;
	struct usb_dev_state **powner;

	rc = find_port_owner(hdev, port1, &powner);
	if (rc)
		return rc;
	if (*powner)
		return -EBUSY;
	*powner = owner;
	return rc;
}
EXPORT_SYMBOL_GPL(usb_hub_claim_port);

int usb_hub_release_port(struct usb_device *hdev, unsigned port1,
			 struct usb_dev_state *owner)
{
	int rc;
	struct usb_dev_state **powner;

	rc = find_port_owner(hdev, port1, &powner);
	if (rc)
		return rc;
	if (*powner != owner)
		return -ENOENT;
	*powner = NULL;
	return rc;
}
EXPORT_SYMBOL_GPL(usb_hub_release_port);

void usb_hub_release_all_ports(struct usb_device *hdev, struct usb_dev_state *owner)
{
	struct usb_hub *hub = usb_hub_to_struct_hub(hdev);
	int n;

	for (n = 0; n < hdev->maxchild; n++) {
		if (hub->ports[n]->port_owner == owner)
			hub->ports[n]->port_owner = NULL;
	}

}

/* The caller must hold udev's lock */
bool usb_device_is_owned(struct usb_device *udev)
{
	struct usb_hub *hub;

	if (udev->state == USB_STATE_NOTATTACHED || !udev->parent)
		return false;
	hub = usb_hub_to_struct_hub(udev->parent);
	return !!hub->ports[udev->portnum - 1]->port_owner;
}

static void recursively_mark_NOTATTACHED(struct usb_device *udev)
{
	struct usb_hub *hub = usb_hub_to_struct_hub(udev);
	int i;

	for (i = 0; i < udev->maxchild; ++i) {
		if (hub->ports[i]->child)
			recursively_mark_NOTATTACHED(hub->ports[i]->child);
	}
	if (udev->state == USB_STATE_SUSPENDED)
		udev->active_duration -= jiffies;
	udev->state = USB_STATE_NOTATTACHED;
}

/**
 * usb_set_device_state - change a device's current state (usbcore, hcds)
 * @udev: pointer to device whose state should be changed
 * @new_state: new state value to be stored
 *
 * udev->state is _not_ fully protected by the device lock.  Although
 * most transitions are made only while holding the lock, the state can
 * can change to USB_STATE_NOTATTACHED at almost any time.  This
 * is so that devices can be marked as disconnected as soon as possible,
 * without having to wait for any semaphores to be released.  As a result,
 * all changes to any device's state must be protected by the
 * device_state_lock spinlock.
 *
 * Once a device has been added to the device tree, all changes to its state
 * should be made using this routine.  The state should _not_ be set directly.
 *
 * If udev->state is already USB_STATE_NOTATTACHED then no change is made.
 * Otherwise udev->state is set to new_state, and if new_state is
 * USB_STATE_NOTATTACHED then all of udev's descendants' states are also set
 * to USB_STATE_NOTATTACHED.
 */
void usb_set_device_state(struct usb_device *udev,
		enum usb_device_state new_state)
{
	unsigned long flags;
	int wakeup = -1;

	spin_lock_irqsave(&device_state_lock, flags);
	if (udev->state == USB_STATE_NOTATTACHED)
		;	/* do nothing */
	else if (new_state != USB_STATE_NOTATTACHED) {

		/* root hub wakeup capabilities are managed out-of-band
		 * and may involve silicon errata ... ignore them here.
		 */
		if (udev->parent) {
			if (udev->state == USB_STATE_SUSPENDED
					|| new_state == USB_STATE_SUSPENDED)
				;	/* No change to wakeup settings */
			else if (new_state == USB_STATE_CONFIGURED)
				wakeup = (udev->quirks &
					USB_QUIRK_IGNORE_REMOTE_WAKEUP) ? 0 :
					udev->actconfig->desc.bmAttributes &
					USB_CONFIG_ATT_WAKEUP;
			else
				wakeup = 0;
		}
		if (udev->state == USB_STATE_SUSPENDED &&
			new_state != USB_STATE_SUSPENDED)
			udev->active_duration -= jiffies;
		else if (new_state == USB_STATE_SUSPENDED &&
				udev->state != USB_STATE_SUSPENDED)
			udev->active_duration += jiffies;
		udev->state = new_state;
	} else
		recursively_mark_NOTATTACHED(udev);
	spin_unlock_irqrestore(&device_state_lock, flags);
	if (wakeup >= 0)
		device_set_wakeup_capable(&udev->dev, wakeup);
}
EXPORT_SYMBOL_GPL(usb_set_device_state);

/*
 * Choose a device number.
 *
 * Device numbers are used as filenames in usbfs.  On USB-1.1 and
 * USB-2.0 buses they are also used as device addresses, however on
 * USB-3.0 buses the address is assigned by the controller hardware
 * and it usually is not the same as the device number.
 *
 * WUSB devices are simple: they have no hubs behind, so the mapping
 * device <-> virtual port number becomes 1:1. Why? to simplify the
 * life of the device connection logic in
 * drivers/usb/wusbcore/devconnect.c. When we do the initial secret
 * handshake we need to assign a temporary address in the unauthorized
 * space. For simplicity we use the first virtual port number found to
 * be free [drivers/usb/wusbcore/devconnect.c:wusbhc_devconnect_ack()]
 * and that becomes it's address [X < 128] or its unauthorized address
 * [X | 0x80].
 *
 * We add 1 as an offset to the one-based USB-stack port number
 * (zero-based wusb virtual port index) for two reasons: (a) dev addr
 * 0 is reserved by USB for default address; (b) Linux's USB stack
 * uses always #1 for the root hub of the controller. So USB stack's
 * port #1, which is wusb virtual-port #0 has address #2.
 *
 * Devices connected under xHCI are not as simple.  The host controller
 * supports virtualization, so the hardware assigns device addresses and
 * the HCD must setup data structures before issuing a set address
 * command to the hardware.
 */
static void choose_devnum(struct usb_device *udev)
{
	int		devnum;
	struct usb_bus	*bus = udev->bus;

	/* be safe when more hub events are proceed in parallel */
	mutex_lock(&bus->devnum_next_mutex);
	if (udev->wusb) {
		devnum = udev->portnum + 1;
		BUG_ON(test_bit(devnum, bus->devmap.devicemap));
	} else {
		/* Try to allocate the next devnum beginning at
		 * bus->devnum_next. */
		devnum = find_next_zero_bit(bus->devmap.devicemap, 128,
					    bus->devnum_next);
		if (devnum >= 128)
			devnum = find_next_zero_bit(bus->devmap.devicemap,
						    128, 1);
		bus->devnum_next = (devnum >= 127 ? 1 : devnum + 1);
	}
	if (devnum < 128) {
		set_bit(devnum, bus->devmap.devicemap);
		udev->devnum = devnum;
	}
	mutex_unlock(&bus->devnum_next_mutex);
}

static void release_devnum(struct usb_device *udev)
{
	if (udev->devnum > 0) {
		clear_bit(udev->devnum, udev->bus->devmap.devicemap);
		udev->devnum = -1;
	}
}

static void update_devnum(struct usb_device *udev, int devnum)
{
	/* The address for a WUSB device is managed by wusbcore. */
	if (!udev->wusb)
		udev->devnum = devnum;
}

static void hub_free_dev(struct usb_device *udev)
{
	struct usb_hcd *hcd = bus_to_hcd(udev->bus);

	/* Root hubs aren't real devices, so don't free HCD resources */
	if (hcd->driver->free_dev && udev->parent)
		hcd->driver->free_dev(hcd, udev);
}

static void hub_disconnect_children(struct usb_device *udev)
{
	struct usb_hub *hub = usb_hub_to_struct_hub(udev);
	int i;

	/* Free up all the children before we remove this device */
	for (i = 0; i < udev->maxchild; i++) {
		if (hub->ports[i]->child)
			usb_disconnect(&hub->ports[i]->child);
	}
}

/**
 * usb_disconnect - disconnect a device (usbcore-internal)
 * @pdev: pointer to device being disconnected
 * Context: !in_interrupt ()
 *
 * Something got disconnected. Get rid of it and all of its children.
 *
 * If *pdev is a normal device then the parent hub must already be locked.
 * If *pdev is a root hub then the caller must hold the usb_bus_list_lock,
 * which protects the set of root hubs as well as the list of buses.
 *
 * Only hub drivers (including virtual root hub drivers for host
 * controllers) should ever call this.
 *
 * This call is synchronous, and may not be used in an interrupt context.
 */
void usb_disconnect(struct usb_device **pdev)
{
	struct usb_port *port_dev = NULL;
	struct usb_device *udev = *pdev;
	struct usb_hub *hub = NULL;
	int port1 = 1;

	/* mark the device as inactive, so any further urb submissions for
	 * this device (and any of its children) will fail immediately.
	 * this quiesces everything except pending urbs.
	 */
	usb_set_device_state(udev, USB_STATE_NOTATTACHED);
	dev_info(&udev->dev, "USB disconnect, device number %d\n",
			udev->devnum);

	/*
	 * Ensure that the pm runtime code knows that the USB device
	 * is in the process of being disconnected.
	 */
	pm_runtime_barrier(&udev->dev);

	usb_lock_device(udev);

	hub_disconnect_children(udev);

	/* deallocate hcd/hardware state ... nuking all pending urbs and
	 * cleaning up all state associated with the current configuration
	 * so that the hardware is now fully quiesced.
	 */
	dev_dbg(&udev->dev, "unregistering device\n");
	usb_disable_device(udev, 0);
	usb_hcd_synchronize_unlinks(udev);

	if (udev->parent) {
		port1 = udev->portnum;
		hub = usb_hub_to_struct_hub(udev->parent);
		port_dev = hub->ports[port1 - 1];

		sysfs_remove_link(&udev->dev.kobj, "port");
		sysfs_remove_link(&port_dev->dev.kobj, "device");

		/*
		 * As usb_port_runtime_resume() de-references udev, make
		 * sure no resumes occur during removal
		 */
		if (!test_and_set_bit(port1, hub->child_usage_bits))
			pm_runtime_get_sync(&port_dev->dev);
	}

	usb_remove_ep_devs(&udev->ep0);
	usb_unlock_device(udev);

	/* Unregister the device.  The device driver is responsible
	 * for de-configuring the device and invoking the remove-device
	 * notifier chain (used by usbfs and possibly others).
	 */
	device_del(&udev->dev);

	/* Free the device number and delete the parent's children[]
	 * (or root_hub) pointer.
	 */
	release_devnum(udev);

	/* Avoid races with recursively_mark_NOTATTACHED() */
	spin_lock_irq(&device_state_lock);
	*pdev = NULL;
	spin_unlock_irq(&device_state_lock);

	if (port_dev && test_and_clear_bit(port1, hub->child_usage_bits))
		pm_runtime_put(&port_dev->dev);

	hub_free_dev(udev);

	put_device(&udev->dev);
}

#ifdef CONFIG_USB_ANNOUNCE_NEW_DEVICES
static void show_string(struct usb_device *udev, char *id, char *string)
{
	if (!string)
		return;
	dev_info(&udev->dev, "%s: %s\n", id, string);
}

static void announce_device(struct usb_device *udev)
{
	dev_info(&udev->dev, "New USB device found, idVendor=%04x, idProduct=%04x\n",
		le16_to_cpu(udev->descriptor.idVendor),
		le16_to_cpu(udev->descriptor.idProduct));
	dev_info(&udev->dev,
		"New USB device strings: Mfr=%d, Product=%d, SerialNumber=%d\n",
		udev->descriptor.iManufacturer,
		udev->descriptor.iProduct,
		udev->descriptor.iSerialNumber);
	show_string(udev, "Product", udev->product);
	show_string(udev, "Manufacturer", udev->manufacturer);
	show_string(udev, "SerialNumber", udev->serial);
}
#else
static inline void announce_device(struct usb_device *udev) { }
#endif


/**
 * usb_enumerate_device_otg - FIXME (usbcore-internal)
 * @udev: newly addressed device (in ADDRESS state)
 *
 * Finish enumeration for On-The-Go devices
 *
 * Return: 0 if successful. A negative error code otherwise.
 */
static int usb_enumerate_device_otg(struct usb_device *udev)
{
	int err = 0;

#ifdef	CONFIG_USB_OTG
	/*
	 * OTG-aware devices on OTG-capable root hubs may be able to use SRP,
	 * to wake us after we've powered off VBUS; and HNP, switching roles
	 * "host" to "peripheral".  The OTG descriptor helps figure this out.
	 */
	if (!udev->bus->is_b_host
			&& udev->config
			&& udev->parent == udev->bus->root_hub) {
		struct usb_otg_descriptor	*desc = NULL;
		struct usb_bus			*bus = udev->bus;
		unsigned			port1 = udev->portnum;

		/* descriptor may appear anywhere in config */
		err = __usb_get_extra_descriptor(udev->rawdescriptors[0],
				le16_to_cpu(udev->config[0].desc.wTotalLength),
				USB_DT_OTG, (void **) &desc, sizeof(*desc));
		if (err || !(desc->bmAttributes & USB_OTG_HNP))
			return 0;

		dev_info(&udev->dev, "Dual-Role OTG device on %sHNP port\n",
					(port1 == bus->otg_port) ? "" : "non-");

		/* enable HNP before suspend, it's simpler */
		if (port1 == bus->otg_port) {
			bus->b_hnp_enable = 1;
			err = usb_control_msg(udev,
				usb_sndctrlpipe(udev, 0),
				USB_REQ_SET_FEATURE, 0,
				USB_DEVICE_B_HNP_ENABLE,
				0, NULL, 0,
				USB_CTRL_SET_TIMEOUT);
			if (err < 0) {
				/*
				 * OTG MESSAGE: report errors here,
				 * customize to match your product.
				 */
				dev_err(&udev->dev, "can't set HNP mode: %d\n",
									err);
				bus->b_hnp_enable = 0;
			}
		} else if (desc->bLength == sizeof
				(struct usb_otg_descriptor)) {
			/* Set a_alt_hnp_support for legacy otg device */
			err = usb_control_msg(udev,
				usb_sndctrlpipe(udev, 0),
				USB_REQ_SET_FEATURE, 0,
				USB_DEVICE_A_ALT_HNP_SUPPORT,
				0, NULL, 0,
				USB_CTRL_SET_TIMEOUT);
			if (err < 0)
				dev_err(&udev->dev,
					"set a_alt_hnp_support failed: %d\n",
					err);
		}
	}
#endif
	return err;
}


/**
 * usb_enumerate_device - Read device configs/intfs/otg (usbcore-internal)
 * @udev: newly addressed device (in ADDRESS state)
 *
 * This is only called by usb_new_device() -- all comments that apply there
 * apply here wrt to environment.
 *
 * If the device is WUSB and not authorized, we don't attempt to read
 * the string descriptors, as they will be errored out by the device
 * until it has been authorized.
 *
 * Return: 0 if successful. A negative error code otherwise.
 */
static int usb_enumerate_device(struct usb_device *udev)
{
	int err;
	struct usb_hcd *hcd = bus_to_hcd(udev->bus);

	if (udev->config == NULL) {
		err = usb_get_configuration(udev);
		if (err < 0) {
			if (err != -ENODEV)
				dev_err(&udev->dev, "can't read configurations, error %d\n",
						err);
			return err;
		}
	}

	/* read the standard strings and cache them if present */
	udev->product = usb_cache_string(udev, udev->descriptor.iProduct);
	udev->manufacturer = usb_cache_string(udev,
					      udev->descriptor.iManufacturer);
	udev->serial = usb_cache_string(udev, udev->descriptor.iSerialNumber);

	err = usb_enumerate_device_otg(udev);
	if (err < 0)
		return err;

	if (IS_ENABLED(CONFIG_USB_OTG_WHITELIST) && hcd->tpl_support &&
		!is_targeted(udev)) {
		/* Maybe it can talk to us, though we can't talk to it.
		 * (Includes HNP test device.)
		 */
		if (IS_ENABLED(CONFIG_USB_OTG) && (udev->bus->b_hnp_enable
			|| udev->bus->is_b_host)) {
			err = usb_port_suspend(udev, PMSG_AUTO_SUSPEND);
			if (err < 0)
				dev_dbg(&udev->dev, "HNP fail, %d\n", err);
		}
		return -ENOTSUPP;
	}

	usb_detect_interface_quirks(udev);

	return 0;
}

static void set_usb_port_removable(struct usb_device *udev)
{
	struct usb_device *hdev = udev->parent;
	struct usb_hub *hub;
	u8 port = udev->portnum;
	u16 wHubCharacteristics;
	bool removable = true;

	if (!hdev)
		return;

	hub = usb_hub_to_struct_hub(udev->parent);

	/*
	 * If the platform firmware has provided information about a port,
	 * use that to determine whether it's removable.
	 */
	switch (hub->ports[udev->portnum - 1]->connect_type) {
	case USB_PORT_CONNECT_TYPE_HOT_PLUG:
		udev->removable = USB_DEVICE_REMOVABLE;
		return;
	case USB_PORT_CONNECT_TYPE_HARD_WIRED:
	case USB_PORT_NOT_USED:
		udev->removable = USB_DEVICE_FIXED;
		return;
	default:
		break;
	}

	/*
	 * Otherwise, check whether the hub knows whether a port is removable
	 * or not
	 */
	wHubCharacteristics = le16_to_cpu(hub->descriptor->wHubCharacteristics);

	if (!(wHubCharacteristics & HUB_CHAR_COMPOUND))
		return;

	if (hub_is_superspeed(hdev)) {
		if (le16_to_cpu(hub->descriptor->u.ss.DeviceRemovable)
				& (1 << port))
			removable = false;
	} else {
		if (hub->descriptor->u.hs.DeviceRemovable[port / 8] & (1 << (port % 8)))
			removable = false;
	}

	if (removable)
		udev->removable = USB_DEVICE_REMOVABLE;
	else
		udev->removable = USB_DEVICE_FIXED;

}

/**
 * usb_new_device - perform initial device setup (usbcore-internal)
 * @udev: newly addressed device (in ADDRESS state)
 *
 * This is called with devices which have been detected but not fully
 * enumerated.  The device descriptor is available, but not descriptors
 * for any device configuration.  The caller must have locked either
 * the parent hub (if udev is a normal device) or else the
 * usb_bus_list_lock (if udev is a root hub).  The parent's pointer to
 * udev has already been installed, but udev is not yet visible through
 * sysfs or other filesystem code.
 *
 * This call is synchronous, and may not be used in an interrupt context.
 *
 * Only the hub driver or root-hub registrar should ever call this.
 *
 * Return: Whether the device is configured properly or not. Zero if the
 * interface was registered with the driver core; else a negative errno
 * value.
 *
 */
int usb_new_device(struct usb_device *udev)
{
	int err;

	if (udev->parent) {
		/* Initialize non-root-hub device wakeup to disabled;
		 * device (un)configuration controls wakeup capable
		 * sysfs power/wakeup controls wakeup enabled/disabled
		 */
		device_init_wakeup(&udev->dev, 0);
	}

	/* Tell the runtime-PM framework the device is active */
	pm_runtime_set_active(&udev->dev);
	pm_runtime_get_noresume(&udev->dev);
	pm_runtime_use_autosuspend(&udev->dev);
	pm_runtime_enable(&udev->dev);

	/* By default, forbid autosuspend for all devices.  It will be
	 * allowed for hubs during binding.
	 */
	usb_disable_autosuspend(udev);

	err = usb_enumerate_device(udev);	/* Read descriptors */
	if (err < 0)
		goto fail;
	dev_dbg(&udev->dev, "udev %d, busnum %d, minor = %d\n",
			udev->devnum, udev->bus->busnum,
			(((udev->bus->busnum-1) * 128) + (udev->devnum-1)));
	/* export the usbdev device-node for libusb */
	udev->dev.devt = MKDEV(USB_DEVICE_MAJOR,
			(((udev->bus->busnum-1) * 128) + (udev->devnum-1)));

	/* Tell the world! */
	announce_device(udev);

	if (udev->serial)
		add_device_randomness(udev->serial, strlen(udev->serial));
	if (udev->product)
		add_device_randomness(udev->product, strlen(udev->product));
	if (udev->manufacturer)
		add_device_randomness(udev->manufacturer,
				      strlen(udev->manufacturer));

	device_enable_async_suspend(&udev->dev);

	/* check whether the hub or firmware marks this port as non-removable */
	if (udev->parent)
		set_usb_port_removable(udev);

	/* Register the device.  The device driver is responsible
	 * for configuring the device and invoking the add-device
	 * notifier chain (used by usbfs and possibly others).
	 */
	err = device_add(&udev->dev);
	if (err) {
		dev_err(&udev->dev, "can't device_add, error %d\n", err);
		goto fail;
	}

	/* Create link files between child device and usb port device. */
	if (udev->parent) {
		struct usb_hub *hub = usb_hub_to_struct_hub(udev->parent);
		int port1 = udev->portnum;
		struct usb_port	*port_dev = hub->ports[port1 - 1];

		err = sysfs_create_link(&udev->dev.kobj,
				&port_dev->dev.kobj, "port");
		if (err)
			goto fail;

		err = sysfs_create_link(&port_dev->dev.kobj,
				&udev->dev.kobj, "device");
		if (err) {
			sysfs_remove_link(&udev->dev.kobj, "port");
			goto fail;
		}

		if (!test_and_set_bit(port1, hub->child_usage_bits))
			pm_runtime_get_sync(&port_dev->dev);
	}

	(void) usb_create_ep_devs(&udev->dev, &udev->ep0, udev);
	usb_mark_last_busy(udev);
	pm_runtime_put_sync_autosuspend(&udev->dev);
	return err;

fail:
	usb_set_device_state(udev, USB_STATE_NOTATTACHED);
	pm_runtime_disable(&udev->dev);
	pm_runtime_set_suspended(&udev->dev);
	return err;
}


/**
 * usb_deauthorize_device - deauthorize a device (usbcore-internal)
 * @usb_dev: USB device
 *
 * Move the USB device to a very basic state where interfaces are disabled
 * and the device is in fact unconfigured and unusable.
 *
 * We share a lock (that we have) with device_del(), so we need to
 * defer its call.
 *
 * Return: 0.
 */
int usb_deauthorize_device(struct usb_device *usb_dev)
{
	usb_lock_device(usb_dev);
	if (usb_dev->authorized == 0)
		goto out_unauthorized;

	usb_dev->authorized = 0;
	usb_set_configuration(usb_dev, -1);

out_unauthorized:
	usb_unlock_device(usb_dev);
	return 0;
}


int usb_authorize_device(struct usb_device *usb_dev)
{
	int result = 0, c;

	usb_lock_device(usb_dev);
	if (usb_dev->authorized == 1)
		goto out_authorized;

	result = usb_autoresume_device(usb_dev);
	if (result < 0) {
		dev_err(&usb_dev->dev,
			"can't autoresume for authorization: %d\n", result);
		goto error_autoresume;
	}

	if (usb_dev->wusb) {
		result = usb_get_device_descriptor(usb_dev, sizeof(usb_dev->descriptor));
		if (result < 0) {
			dev_err(&usb_dev->dev, "can't re-read device descriptor for "
				"authorization: %d\n", result);
			goto error_device_descriptor;
		}
	}

	usb_dev->authorized = 1;
	/* Choose and set the configuration.  This registers the interfaces
	 * with the driver core and lets interface drivers bind to them.
	 */
	c = usb_choose_configuration(usb_dev);
	if (c >= 0) {
		result = usb_set_configuration(usb_dev, c);
		if (result) {
			dev_err(&usb_dev->dev,
				"can't set config #%d, error %d\n", c, result);
			/* This need not be fatal.  The user can try to
			 * set other configurations. */
		}
	}
	dev_info(&usb_dev->dev, "authorized to connect\n");

error_device_descriptor:
	usb_autosuspend_device(usb_dev);
error_autoresume:
out_authorized:
	usb_unlock_device(usb_dev);	/* complements locktree */
	return result;
}


/* Returns 1 if @hub is a WUSB root hub, 0 otherwise */
static unsigned hub_is_wusb(struct usb_hub *hub)
{
	struct usb_hcd *hcd;
	if (hub->hdev->parent != NULL)  /* not a root hub? */
		return 0;
	hcd = container_of(hub->hdev->bus, struct usb_hcd, self);
	return hcd->wireless;
}


#define PORT_RESET_TRIES	5
#define SET_ADDRESS_TRIES	2
#define GET_DESCRIPTOR_TRIES	2
#define SET_CONFIG_TRIES	(2 * (use_both_schemes + 1))
#define USE_NEW_SCHEME(i)	((i) / 2 == (int)old_scheme_first)

#define HUB_ROOT_RESET_TIME	50	/* times are in msec */
#define HUB_SHORT_RESET_TIME	10
#define HUB_BH_RESET_TIME	50
#define HUB_LONG_RESET_TIME	200
#define HUB_RESET_TIMEOUT	800

/*
 * "New scheme" enumeration causes an extra state transition to be
 * exposed to an xhci host and causes USB3 devices to receive control
 * commands in the default state.  This has been seen to cause
 * enumeration failures, so disable this enumeration scheme for USB3
 * devices.
 */
static bool use_new_scheme(struct usb_device *udev, int retry)
{
	if (udev->speed >= USB_SPEED_SUPER)
		return false;

	return USE_NEW_SCHEME(retry);
}

/* Is a USB 3.0 port in the Inactive or Compliance Mode state?
 * Port worm reset is required to recover
 */
static bool hub_port_warm_reset_required(struct usb_hub *hub, int port1,
		u16 portstatus)
{
	u16 link_state;

	if (!hub_is_superspeed(hub->hdev))
		return false;

	if (test_bit(port1, hub->warm_reset_bits))
		return true;

	link_state = portstatus & USB_PORT_STAT_LINK_STATE;
	return link_state == USB_SS_PORT_LS_SS_INACTIVE
		|| link_state == USB_SS_PORT_LS_COMP_MOD;
}

static int hub_port_wait_reset(struct usb_hub *hub, int port1,
			struct usb_device *udev, unsigned int delay, bool warm)
{
	int delay_time, ret;
	u16 portstatus;
	u16 portchange;

	for (delay_time = 0;
			delay_time < HUB_RESET_TIMEOUT;
			delay_time += delay) {
		/* wait to give the device a chance to reset */
		msleep(delay);

		/* read and decode port status */
		ret = hub_port_status(hub, port1, &portstatus, &portchange);
		if (ret < 0)
			return ret;

		/*
		 * The port state is unknown until the reset completes.
		 *
		 * On top of that, some chips may require additional time
		 * to re-establish a connection after the reset is complete,
		 * so also wait for the connection to be re-established.
		 */
		if (!(portstatus & USB_PORT_STAT_RESET) &&
		    (portstatus & USB_PORT_STAT_CONNECTION))
			break;

		/* switch to the long delay after two short delay failures */
		if (delay_time >= 2 * HUB_SHORT_RESET_TIME)
			delay = HUB_LONG_RESET_TIME;

		dev_dbg(&hub->ports[port1 - 1]->dev,
				"not %sreset yet, waiting %dms\n",
				warm ? "warm " : "", delay);
	}

	if ((portstatus & USB_PORT_STAT_RESET))
		return -EBUSY;

	if (hub_port_warm_reset_required(hub, port1, portstatus))
		return -ENOTCONN;

	/* Device went away? */
	if (!(portstatus & USB_PORT_STAT_CONNECTION))
		return -ENOTCONN;

	/* Retry if connect change is set but status is still connected.
	 * A USB 3.0 connection may bounce if multiple warm resets were issued,
	 * but the device may have successfully re-connected. Ignore it.
	 */
	if (!hub_is_superspeed(hub->hdev) &&
	    (portchange & USB_PORT_STAT_C_CONNECTION)) {
		usb_clear_port_feature(hub->hdev, port1,
				       USB_PORT_FEAT_C_CONNECTION);
		return -EAGAIN;
	}

	if (!(portstatus & USB_PORT_STAT_ENABLE))
		return -EBUSY;

	if (!udev)
		return 0;

	if (hub_is_wusb(hub))
		udev->speed = USB_SPEED_WIRELESS;
	else if (hub_is_superspeed(hub->hdev))
		udev->speed = USB_SPEED_SUPER;
	else if (portstatus & USB_PORT_STAT_HIGH_SPEED)
		udev->speed = USB_SPEED_HIGH;
	else if (portstatus & USB_PORT_STAT_LOW_SPEED)
		udev->speed = USB_SPEED_LOW;
	else
		udev->speed = USB_SPEED_FULL;
	return 0;
}

/* Handle port reset and port warm(BH) reset (for USB3 protocol ports) */
static int hub_port_reset(struct usb_hub *hub, int port1,
			struct usb_device *udev, unsigned int delay, bool warm)
{
	int i, status;
	u16 portchange, portstatus;
	struct usb_port *port_dev = hub->ports[port1 - 1];

	if (!hub_is_superspeed(hub->hdev)) {
		if (warm) {
			dev_err(hub->intfdev, "only USB3 hub support "
						"warm reset\n");
			return -EINVAL;
		}
		/* Block EHCI CF initialization during the port reset.
		 * Some companion controllers don't like it when they mix.
		 */
		down_read(&ehci_cf_port_reset_rwsem);
	} else if (!warm) {
		/*
		 * If the caller hasn't explicitly requested a warm reset,
		 * double check and see if one is needed.
		 */
		if (hub_port_status(hub, port1, &portstatus, &portchange) == 0)
			if (hub_port_warm_reset_required(hub, port1,
							portstatus))
				warm = true;
	}
	clear_bit(port1, hub->warm_reset_bits);

	/* Reset the port */
	for (i = 0; i < PORT_RESET_TRIES; i++) {
		status = set_port_feature(hub->hdev, port1, (warm ?
					USB_PORT_FEAT_BH_PORT_RESET :
					USB_PORT_FEAT_RESET));
		if (status == -ENODEV) {
			;	/* The hub is gone */
		} else if (status) {
			dev_err(&port_dev->dev,
					"cannot %sreset (err = %d)\n",
					warm ? "warm " : "", status);
		} else {
			status = hub_port_wait_reset(hub, port1, udev, delay,
								warm);
			if (status && status != -ENOTCONN && status != -ENODEV)
				dev_dbg(hub->intfdev,
						"port_wait_reset: err = %d\n",
						status);
		}

		/* Check for disconnect or reset */
		if (status == 0 || status == -ENOTCONN || status == -ENODEV) {
			usb_clear_port_feature(hub->hdev, port1,
					USB_PORT_FEAT_C_RESET);

			if (!hub_is_superspeed(hub->hdev))
				goto done;

			usb_clear_port_feature(hub->hdev, port1,
					USB_PORT_FEAT_C_BH_PORT_RESET);
			usb_clear_port_feature(hub->hdev, port1,
					USB_PORT_FEAT_C_PORT_LINK_STATE);

			if (udev)
				usb_clear_port_feature(hub->hdev, port1,
					USB_PORT_FEAT_C_CONNECTION);

			/*
			 * If a USB 3.0 device migrates from reset to an error
			 * state, re-issue the warm reset.
			 */
			if (hub_port_status(hub, port1,
					&portstatus, &portchange) < 0)
				goto done;

			if (!hub_port_warm_reset_required(hub, port1,
					portstatus))
				goto done;

			/*
			 * If the port is in SS.Inactive or Compliance Mode, the
			 * hot or warm reset failed.  Try another warm reset.
			 */
			if (!warm) {
				dev_dbg(&port_dev->dev,
						"hot reset failed, warm reset\n");
				warm = true;
			}
		}

		dev_dbg(&port_dev->dev,
				"not enabled, trying %sreset again...\n",
				warm ? "warm " : "");
		delay = HUB_LONG_RESET_TIME;
	}

	dev_err(&port_dev->dev, "Cannot enable. Maybe the USB cable is bad?\n");

done:
	if (status == 0) {
		/* TRSTRCY = 10 ms; plus some extra */
		msleep(10 + 40);
		if (udev) {
			struct usb_hcd *hcd = bus_to_hcd(udev->bus);

			update_devnum(udev, 0);
			/* The xHC may think the device is already reset,
			 * so ignore the status.
			 */
			if (hcd->driver->reset_device)
				hcd->driver->reset_device(hcd, udev);

			usb_set_device_state(udev, USB_STATE_DEFAULT);
		}
	} else {
		if (udev)
			usb_set_device_state(udev, USB_STATE_NOTATTACHED);
	}

	if (!hub_is_superspeed(hub->hdev))
		up_read(&ehci_cf_port_reset_rwsem);

	return status;
}

/* Check if a port is power on */
static int port_is_power_on(struct usb_hub *hub, unsigned portstatus)
{
	int ret = 0;

	if (hub_is_superspeed(hub->hdev)) {
		if (portstatus & USB_SS_PORT_STAT_POWER)
			ret = 1;
	} else {
		if (portstatus & USB_PORT_STAT_POWER)
			ret = 1;
	}

	return ret;
}

static void usb_lock_port(struct usb_port *port_dev)
		__acquires(&port_dev->status_lock)
{
	mutex_lock(&port_dev->status_lock);
	__acquire(&port_dev->status_lock);
}

static void usb_unlock_port(struct usb_port *port_dev)
		__releases(&port_dev->status_lock)
{
	mutex_unlock(&port_dev->status_lock);
	__release(&port_dev->status_lock);
}

#ifdef	CONFIG_PM

/* Check if a port is suspended(USB2.0 port) or in U3 state(USB3.0 port) */
static int port_is_suspended(struct usb_hub *hub, unsigned portstatus)
{
	int ret = 0;

	if (hub_is_superspeed(hub->hdev)) {
		if ((portstatus & USB_PORT_STAT_LINK_STATE)
				== USB_SS_PORT_LS_U3)
			ret = 1;
	} else {
		if (portstatus & USB_PORT_STAT_SUSPEND)
			ret = 1;
	}

	return ret;
}

/* Determine whether the device on a port is ready for a normal resume,
 * is ready for a reset-resume, or should be disconnected.
 */
static int check_port_resume_type(struct usb_device *udev,
		struct usb_hub *hub, int port1,
		int status, u16 portchange, u16 portstatus)
{
	struct usb_port *port_dev = hub->ports[port1 - 1];
	int retries = 3;

 retry:
	/* Is a warm reset needed to recover the connection? */
	if (status == 0 && udev->reset_resume
		&& hub_port_warm_reset_required(hub, port1, portstatus)) {
		/* pass */;
	}
	/* Is the device still present? */
	else if (status || port_is_suspended(hub, portstatus) ||
			!port_is_power_on(hub, portstatus)) {
		if (status >= 0)
			status = -ENODEV;
	} else if (!(portstatus & USB_PORT_STAT_CONNECTION)) {
		if (retries--) {
			usleep_range(200, 300);
			status = hub_port_status(hub, port1, &portstatus,
							     &portchange);
			goto retry;
		}
		status = -ENODEV;
	}

	/* Can't do a normal resume if the port isn't enabled,
	 * so try a reset-resume instead.
	 */
	else if (!(portstatus & USB_PORT_STAT_ENABLE) && !udev->reset_resume) {
		if (udev->persist_enabled)
			udev->reset_resume = 1;
		else
			status = -ENODEV;
	}

	if (status) {
		dev_dbg(&port_dev->dev, "status %04x.%04x after resume, %d\n",
				portchange, portstatus, status);
	} else if (udev->reset_resume) {

		/* Late port handoff can set status-change bits */
		if (portchange & USB_PORT_STAT_C_CONNECTION)
			usb_clear_port_feature(hub->hdev, port1,
					USB_PORT_FEAT_C_CONNECTION);
		if (portchange & USB_PORT_STAT_C_ENABLE)
			usb_clear_port_feature(hub->hdev, port1,
					USB_PORT_FEAT_C_ENABLE);

		/*
		 * Whatever made this reset-resume necessary may have
		 * turned on the port1 bit in hub->change_bits.  But after
		 * a successful reset-resume we want the bit to be clear;
		 * if it was on it would indicate that something happened
		 * following the reset-resume.
		 */
		clear_bit(port1, hub->change_bits);
	}

	return status;
}

int usb_disable_ltm(struct usb_device *udev)
{
	struct usb_hcd *hcd = bus_to_hcd(udev->bus);

	/* Check if the roothub and device supports LTM. */
	if (!usb_device_supports_ltm(hcd->self.root_hub) ||
			!usb_device_supports_ltm(udev))
		return 0;

	/* Clear Feature LTM Enable can only be sent if the device is
	 * configured.
	 */
	if (!udev->actconfig)
		return 0;

	return usb_control_msg(udev, usb_sndctrlpipe(udev, 0),
			USB_REQ_CLEAR_FEATURE, USB_RECIP_DEVICE,
			USB_DEVICE_LTM_ENABLE, 0, NULL, 0,
			USB_CTRL_SET_TIMEOUT);
}
EXPORT_SYMBOL_GPL(usb_disable_ltm);

void usb_enable_ltm(struct usb_device *udev)
{
	struct usb_hcd *hcd = bus_to_hcd(udev->bus);

	/* Check if the roothub and device supports LTM. */
	if (!usb_device_supports_ltm(hcd->self.root_hub) ||
			!usb_device_supports_ltm(udev))
		return;

	/* Set Feature LTM Enable can only be sent if the device is
	 * configured.
	 */
	if (!udev->actconfig)
		return;

	usb_control_msg(udev, usb_sndctrlpipe(udev, 0),
			USB_REQ_SET_FEATURE, USB_RECIP_DEVICE,
			USB_DEVICE_LTM_ENABLE, 0, NULL, 0,
			USB_CTRL_SET_TIMEOUT);
}
EXPORT_SYMBOL_GPL(usb_enable_ltm);

/*
 * usb_enable_remote_wakeup - enable remote wakeup for a device
 * @udev: target device
 *
 * For USB-2 devices: Set the device's remote wakeup feature.
 *
 * For USB-3 devices: Assume there's only one function on the device and
 * enable remote wake for the first interface.  FIXME if the interface
 * association descriptor shows there's more than one function.
 */
static int usb_enable_remote_wakeup(struct usb_device *udev)
{
	if (udev->speed < USB_SPEED_SUPER)
		return usb_control_msg(udev, usb_sndctrlpipe(udev, 0),
				USB_REQ_SET_FEATURE, USB_RECIP_DEVICE,
				USB_DEVICE_REMOTE_WAKEUP, 0, NULL, 0,
				USB_CTRL_SET_TIMEOUT);
	else
		return usb_control_msg(udev, usb_sndctrlpipe(udev, 0),
				USB_REQ_SET_FEATURE, USB_RECIP_INTERFACE,
				USB_INTRF_FUNC_SUSPEND,
				USB_INTRF_FUNC_SUSPEND_RW |
					USB_INTRF_FUNC_SUSPEND_LP,
				NULL, 0, USB_CTRL_SET_TIMEOUT);
}

/*
 * usb_disable_remote_wakeup - disable remote wakeup for a device
 * @udev: target device
 *
 * For USB-2 devices: Clear the device's remote wakeup feature.
 *
 * For USB-3 devices: Assume there's only one function on the device and
 * disable remote wake for the first interface.  FIXME if the interface
 * association descriptor shows there's more than one function.
 */
static int usb_disable_remote_wakeup(struct usb_device *udev)
{
	if (udev->speed < USB_SPEED_SUPER)
		return usb_control_msg(udev, usb_sndctrlpipe(udev, 0),
				USB_REQ_CLEAR_FEATURE, USB_RECIP_DEVICE,
				USB_DEVICE_REMOTE_WAKEUP, 0, NULL, 0,
				USB_CTRL_SET_TIMEOUT);
	else
		return usb_control_msg(udev, usb_sndctrlpipe(udev, 0),
				USB_REQ_CLEAR_FEATURE, USB_RECIP_INTERFACE,
				USB_INTRF_FUNC_SUSPEND,	0, NULL, 0,
				USB_CTRL_SET_TIMEOUT);
}

/* Count of wakeup-enabled devices at or below udev */
static unsigned wakeup_enabled_descendants(struct usb_device *udev)
{
	struct usb_hub *hub = usb_hub_to_struct_hub(udev);

	return udev->do_remote_wakeup +
			(hub ? hub->wakeup_enabled_descendants : 0);
}

/*
 * usb_port_suspend - suspend a usb device's upstream port
 * @udev: device that's no longer in active use, not a root hub
 * Context: must be able to sleep; device not locked; pm locks held
 *
 * Suspends a USB device that isn't in active use, conserving power.
 * Devices may wake out of a suspend, if anything important happens,
 * using the remote wakeup mechanism.  They may also be taken out of
 * suspend by the host, using usb_port_resume().  It's also routine
 * to disconnect devices while they are suspended.
 *
 * This only affects the USB hardware for a device; its interfaces
 * (and, for hubs, child devices) must already have been suspended.
 *
 * Selective port suspend reduces power; most suspended devices draw
 * less than 500 uA.  It's also used in OTG, along with remote wakeup.
 * All devices below the suspended port are also suspended.
 *
 * Devices leave suspend state when the host wakes them up.  Some devices
 * also support "remote wakeup", where the device can activate the USB
 * tree above them to deliver data, such as a keypress or packet.  In
 * some cases, this wakes the USB host.
 *
 * Suspending OTG devices may trigger HNP, if that's been enabled
 * between a pair of dual-role devices.  That will change roles, such
 * as from A-Host to A-Peripheral or from B-Host back to B-Peripheral.
 *
 * Devices on USB hub ports have only one "suspend" state, corresponding
 * to ACPI D2, "may cause the device to lose some context".
 * State transitions include:
 *
 *   - suspend, resume ... when the VBUS power link stays live
 *   - suspend, disconnect ... VBUS lost
 *
 * Once VBUS drop breaks the circuit, the port it's using has to go through
 * normal re-enumeration procedures, starting with enabling VBUS power.
 * Other than re-initializing the hub (plug/unplug, except for root hubs),
 * Linux (2.6) currently has NO mechanisms to initiate that:  no hub_wq
 * timer, no SRP, no requests through sysfs.
 *
 * If Runtime PM isn't enabled or used, non-SuperSpeed devices may not get
 * suspended until their bus goes into global suspend (i.e., the root
 * hub is suspended).  Nevertheless, we change @udev->state to
 * USB_STATE_SUSPENDED as this is the device's "logical" state.  The actual
 * upstream port setting is stored in @udev->port_is_suspended.
 *
 * Returns 0 on success, else negative errno.
 */
int usb_port_suspend(struct usb_device *udev, pm_message_t msg)
{
	struct usb_hub	*hub = usb_hub_to_struct_hub(udev->parent);
	struct usb_port *port_dev = hub->ports[udev->portnum - 1];
	int		port1 = udev->portnum;
	int		status;
	bool		really_suspend = true;

	usb_lock_port(port_dev);

	/* enable remote wakeup when appropriate; this lets the device
	 * wake up the upstream hub (including maybe the root hub).
	 *
	 * NOTE:  OTG devices may issue remote wakeup (or SRP) even when
	 * we don't explicitly enable it here.
	 */
	if (udev->do_remote_wakeup) {
		status = usb_enable_remote_wakeup(udev);
		if (status) {
			dev_dbg(&udev->dev, "won't remote wakeup, status %d\n",
					status);
			/* bail if autosuspend is requested */
			if (PMSG_IS_AUTO(msg))
				goto err_wakeup;
		}
	}

	/* disable USB2 hardware LPM */
	usb_disable_usb2_hardware_lpm(udev);

	if (usb_disable_ltm(udev)) {
		dev_err(&udev->dev, "Failed to disable LTM before suspend\n.");
		status = -ENOMEM;
		if (PMSG_IS_AUTO(msg))
			goto err_ltm;
	}
	if (usb_unlocked_disable_lpm(udev)) {
		dev_err(&udev->dev, "Failed to disable LPM before suspend\n.");
		status = -ENOMEM;
		if (PMSG_IS_AUTO(msg))
			goto err_lpm3;
	}

	/* see 7.1.7.6 */
	if (hub_is_superspeed(hub->hdev))
		status = hub_set_port_link_state(hub, port1, USB_SS_PORT_LS_U3);

	/*
	 * For system suspend, we do not need to enable the suspend feature
	 * on individual USB-2 ports.  The devices will automatically go
	 * into suspend a few ms after the root hub stops sending packets.
	 * The USB 2.0 spec calls this "global suspend".
	 *
	 * However, many USB hubs have a bug: They don't relay wakeup requests
	 * from a downstream port if the port's suspend feature isn't on.
	 * Therefore we will turn on the suspend feature if udev or any of its
	 * descendants is enabled for remote wakeup.
	 */
	else if (PMSG_IS_AUTO(msg) || wakeup_enabled_descendants(udev) > 0)
		status = set_port_feature(hub->hdev, port1,
				USB_PORT_FEAT_SUSPEND);
	else {
		really_suspend = false;
		status = 0;
	}
	if (status) {
		dev_dbg(&port_dev->dev, "can't suspend, status %d\n", status);

		/* Try to enable USB3 LPM and LTM again */
		usb_unlocked_enable_lpm(udev);
 err_lpm3:
		usb_enable_ltm(udev);
 err_ltm:
		/* Try to enable USB2 hardware LPM again */
		usb_enable_usb2_hardware_lpm(udev);

		if (udev->do_remote_wakeup)
			(void) usb_disable_remote_wakeup(udev);
 err_wakeup:

		/* System sleep transitions should never fail */
		if (!PMSG_IS_AUTO(msg))
			status = 0;
	} else {
		dev_dbg(&udev->dev, "usb %ssuspend, wakeup %d\n",
				(PMSG_IS_AUTO(msg) ? "auto-" : ""),
				udev->do_remote_wakeup);
		if (really_suspend) {
			udev->port_is_suspended = 1;

			/* device has up to 10 msec to fully suspend */
			msleep(10);
		}
		usb_set_device_state(udev, USB_STATE_SUSPENDED);
	}

	if (status == 0 && !udev->do_remote_wakeup && udev->persist_enabled
			&& test_and_clear_bit(port1, hub->child_usage_bits))
		pm_runtime_put_sync(&port_dev->dev);

	usb_mark_last_busy(hub->hdev);

	usb_unlock_port(port_dev);
	return status;
}

/*
 * If the USB "suspend" state is in use (rather than "global suspend"),
 * many devices will be individually taken out of suspend state using
 * special "resume" signaling.  This routine kicks in shortly after
 * hardware resume signaling is finished, either because of selective
 * resume (by host) or remote wakeup (by device) ... now see what changed
 * in the tree that's rooted at this device.
 *
 * If @udev->reset_resume is set then the device is reset before the
 * status check is done.
 */
static int finish_port_resume(struct usb_device *udev)
{
	int	status = 0;
	u16	devstatus = 0;

	/* caller owns the udev device lock */
	dev_dbg(&udev->dev, "%s\n",
		udev->reset_resume ? "finish reset-resume" : "finish resume");

	/* usb ch9 identifies four variants of SUSPENDED, based on what
	 * state the device resumes to.  Linux currently won't see the
	 * first two on the host side; they'd be inside hub_port_init()
	 * during many timeouts, but hub_wq can't suspend until later.
	 */
	usb_set_device_state(udev, udev->actconfig
			? USB_STATE_CONFIGURED
			: USB_STATE_ADDRESS);

	/* 10.5.4.5 says not to reset a suspended port if the attached
	 * device is enabled for remote wakeup.  Hence the reset
	 * operation is carried out here, after the port has been
	 * resumed.
	 */
	if (udev->reset_resume) {
		/*
		 * If the device morphs or switches modes when it is reset,
		 * we don't want to perform a reset-resume.  We'll fail the
		 * resume, which will cause a logical disconnect, and then
		 * the device will be rediscovered.
		 */
 retry_reset_resume:
		if (udev->quirks & USB_QUIRK_RESET)
			status = -ENODEV;
		else
			status = usb_reset_and_verify_device(udev);
	}

	/* 10.5.4.5 says be sure devices in the tree are still there.
	 * For now let's assume the device didn't go crazy on resume,
	 * and device drivers will know about any resume quirks.
	 */
	if (status == 0) {
		devstatus = 0;
		status = usb_get_status(udev, USB_RECIP_DEVICE, 0, &devstatus);

		/* If a normal resume failed, try doing a reset-resume */
		if (status && !udev->reset_resume && udev->persist_enabled) {
			dev_dbg(&udev->dev, "retry with reset-resume\n");
			udev->reset_resume = 1;
			goto retry_reset_resume;
		}
	}

	if (status) {
		dev_dbg(&udev->dev, "gone after usb resume? status %d\n",
				status);
	/*
	 * There are a few quirky devices which violate the standard
	 * by claiming to have remote wakeup enabled after a reset,
	 * which crash if the feature is cleared, hence check for
	 * udev->reset_resume
	 */
	} else if (udev->actconfig && !udev->reset_resume) {
		if (udev->speed < USB_SPEED_SUPER) {
			if (devstatus & (1 << USB_DEVICE_REMOTE_WAKEUP))
				status = usb_disable_remote_wakeup(udev);
		} else {
			status = usb_get_status(udev, USB_RECIP_INTERFACE, 0,
					&devstatus);
			if (!status && devstatus & (USB_INTRF_STAT_FUNC_RW_CAP
					| USB_INTRF_STAT_FUNC_RW))
				status = usb_disable_remote_wakeup(udev);
		}

		if (status)
			dev_dbg(&udev->dev,
				"disable remote wakeup, status %d\n",
				status);
		status = 0;
	}
	return status;
}

/*
 * There are some SS USB devices which take longer time for link training.
 * XHCI specs 4.19.4 says that when Link training is successful, port
 * sets CSC bit to 1. So if SW reads port status before successful link
 * training, then it will not find device to be present.
 * USB Analyzer log with such buggy devices show that in some cases
 * device switch on the RX termination after long delay of host enabling
 * the VBUS. In few other cases it has been seen that device fails to
 * negotiate link training in first attempt. It has been
 * reported till now that few devices take as long as 2000 ms to train
 * the link after host enabling its VBUS and termination. Following
 * routine implements a 2000 ms timeout for link training. If in a case
 * link trains before timeout, loop will exit earlier.
 *
 * FIXME: If a device was connected before suspend, but was removed
 * while system was asleep, then the loop in the following routine will
 * only exit at timeout.
 *
 * This routine should only be called when persist is enabled for a SS
 * device.
 */
static int wait_for_ss_port_enable(struct usb_device *udev,
		struct usb_hub *hub, int *port1,
		u16 *portchange, u16 *portstatus)
{
	int status = 0, delay_ms = 0;

	while (delay_ms < 2000) {
		if (status || *portstatus & USB_PORT_STAT_CONNECTION)
			break;
		if (!port_is_power_on(hub, *portstatus)) {
			status = -ENODEV;
			break;
		}
		msleep(20);
		delay_ms += 20;
		status = hub_port_status(hub, *port1, portstatus, portchange);
	}
	return status;
}

/*
 * usb_port_resume - re-activate a suspended usb device's upstream port
 * @udev: device to re-activate, not a root hub
 * Context: must be able to sleep; device not locked; pm locks held
 *
 * This will re-activate the suspended device, increasing power usage
 * while letting drivers communicate again with its endpoints.
 * USB resume explicitly guarantees that the power session between
 * the host and the device is the same as it was when the device
 * suspended.
 *
 * If @udev->reset_resume is set then this routine won't check that the
 * port is still enabled.  Furthermore, finish_port_resume() above will
 * reset @udev.  The end result is that a broken power session can be
 * recovered and @udev will appear to persist across a loss of VBUS power.
 *
 * For example, if a host controller doesn't maintain VBUS suspend current
 * during a system sleep or is reset when the system wakes up, all the USB
 * power sessions below it will be broken.  This is especially troublesome
 * for mass-storage devices containing mounted filesystems, since the
 * device will appear to have disconnected and all the memory mappings
 * to it will be lost.  Using the USB_PERSIST facility, the device can be
 * made to appear as if it had not disconnected.
 *
 * This facility can be dangerous.  Although usb_reset_and_verify_device() makes
 * every effort to insure that the same device is present after the
 * reset as before, it cannot provide a 100% guarantee.  Furthermore it's
 * quite possible for a device to remain unaltered but its media to be
 * changed.  If the user replaces a flash memory card while the system is
 * asleep, he will have only himself to blame when the filesystem on the
 * new card is corrupted and the system crashes.
 *
 * Returns 0 on success, else negative errno.
 */
int usb_port_resume(struct usb_device *udev, pm_message_t msg)
{
	struct usb_hub	*hub = usb_hub_to_struct_hub(udev->parent);
	struct usb_port *port_dev = hub->ports[udev->portnum  - 1];
	int		port1 = udev->portnum;
	int		status;
	u16		portchange, portstatus;

	if (!test_and_set_bit(port1, hub->child_usage_bits)) {
		status = pm_runtime_get_sync(&port_dev->dev);
		if (status < 0) {
			dev_dbg(&udev->dev, "can't resume usb port, status %d\n",
					status);
			return status;
		}
	}

	usb_lock_port(port_dev);

	/* Skip the initial Clear-Suspend step for a remote wakeup */
	status = hub_port_status(hub, port1, &portstatus, &portchange);
	if (status == 0 && !port_is_suspended(hub, portstatus)) {
		if (portchange & USB_PORT_STAT_C_SUSPEND)
			pm_wakeup_event(&udev->dev, 0);
		goto SuspendCleared;
	}

	/* see 7.1.7.7; affects power usage, but not budgeting */
	if (hub_is_superspeed(hub->hdev))
		status = hub_set_port_link_state(hub, port1, USB_SS_PORT_LS_U0);
	else
		status = usb_clear_port_feature(hub->hdev,
				port1, USB_PORT_FEAT_SUSPEND);
	if (status) {
		dev_dbg(&port_dev->dev, "can't resume, status %d\n", status);
	} else {
		/* drive resume for USB_RESUME_TIMEOUT msec */
		dev_dbg(&udev->dev, "usb %sresume\n",
				(PMSG_IS_AUTO(msg) ? "auto-" : ""));
		if (!skip_extended_resume_delay)
			usleep_range(USB_RESUME_TIMEOUT * 1000,
					(USB_RESUME_TIMEOUT + 1) * 1000);

		/* Virtual root hubs can trigger on GET_PORT_STATUS to
		 * stop resume signaling.  Then finish the resume
		 * sequence.
		 */
		status = hub_port_status(hub, port1, &portstatus, &portchange);
	}

 SuspendCleared:
	if (status == 0) {
		udev->port_is_suspended = 0;
		if (hub_is_superspeed(hub->hdev)) {
			if (portchange & USB_PORT_STAT_C_LINK_STATE)
				usb_clear_port_feature(hub->hdev, port1,
					USB_PORT_FEAT_C_PORT_LINK_STATE);
		} else {
			if (portchange & USB_PORT_STAT_C_SUSPEND)
				usb_clear_port_feature(hub->hdev, port1,
						USB_PORT_FEAT_C_SUSPEND);
		}

		/* TRSMRCY = 10 msec */
		usleep_range(10000, 10500);
	}

	if (udev->persist_enabled && hub_is_superspeed(hub->hdev))
		status = wait_for_ss_port_enable(udev, hub, &port1, &portchange,
				&portstatus);

	status = check_port_resume_type(udev,
			hub, port1, status, portchange, portstatus);
	if (status == 0)
		status = finish_port_resume(udev);
	if (status < 0) {
		dev_dbg(&udev->dev, "can't resume, status %d\n", status);
		hub_port_logical_disconnect(hub, port1);
	} else  {
		/* Try to enable USB2 hardware LPM */
		usb_enable_usb2_hardware_lpm(udev);

		/* Try to enable USB3 LTM and LPM */
		usb_enable_ltm(udev);
		usb_unlocked_enable_lpm(udev);
	}

	usb_unlock_port(port_dev);

	return status;
}

int usb_remote_wakeup(struct usb_device *udev)
{
	int	status = 0;

	usb_lock_device(udev);
	if (udev->state == USB_STATE_SUSPENDED) {
		dev_dbg(&udev->dev, "usb %sresume\n", "wakeup-");
		status = usb_autoresume_device(udev);
		if (status == 0) {
			/* Let the drivers do their thing, then... */
			usb_autosuspend_device(udev);
		}
	}
	usb_unlock_device(udev);
	return status;
}

/* Returns 1 if there was a remote wakeup and a connect status change. */
static int hub_handle_remote_wakeup(struct usb_hub *hub, unsigned int port,
		u16 portstatus, u16 portchange)
		__must_hold(&port_dev->status_lock)
{
	struct usb_port *port_dev = hub->ports[port - 1];
	struct usb_device *hdev;
	struct usb_device *udev;
	int connect_change = 0;
	u16 link_state;
	int ret;

	hdev = hub->hdev;
	udev = port_dev->child;
	if (!hub_is_superspeed(hdev)) {
		if (!(portchange & USB_PORT_STAT_C_SUSPEND))
			return 0;
		usb_clear_port_feature(hdev, port, USB_PORT_FEAT_C_SUSPEND);
	} else {
		link_state = portstatus & USB_PORT_STAT_LINK_STATE;
		if (!udev || udev->state != USB_STATE_SUSPENDED ||
				(link_state != USB_SS_PORT_LS_U0 &&
				 link_state != USB_SS_PORT_LS_U1 &&
				 link_state != USB_SS_PORT_LS_U2))
			return 0;
	}

	if (udev) {
		/* TRSMRCY = 10 msec */
		msleep(10);

		usb_unlock_port(port_dev);
		ret = usb_remote_wakeup(udev);
		usb_lock_port(port_dev);
		if (ret < 0)
			connect_change = 1;
	} else {
		ret = -ENODEV;
		hub_port_disable(hub, port, 1);
	}
	dev_dbg(&port_dev->dev, "resume, status %d\n", ret);
	return connect_change;
}

static int check_ports_changed(struct usb_hub *hub)
{
	int port1;

	for (port1 = 1; port1 <= hub->hdev->maxchild; ++port1) {
		u16 portstatus, portchange;
		int status;

		status = hub_port_status(hub, port1, &portstatus, &portchange);
		if (!status && portchange)
			return 1;
	}
	return 0;
}

static int hub_suspend(struct usb_interface *intf, pm_message_t msg)
{
	struct usb_hub		*hub = usb_get_intfdata(intf);
	struct usb_device	*hdev = hub->hdev;
	unsigned		port1;
	int			status;

	/*
	 * Warn if children aren't already suspended.
	 * Also, add up the number of wakeup-enabled descendants.
	 */
	hub->wakeup_enabled_descendants = 0;
	for (port1 = 1; port1 <= hdev->maxchild; port1++) {
		struct usb_port *port_dev = hub->ports[port1 - 1];
		struct usb_device *udev = port_dev->child;

		if (udev && udev->can_submit) {
			dev_warn(&port_dev->dev, "device %s not suspended yet\n",
					dev_name(&udev->dev));
			if (PMSG_IS_AUTO(msg))
				return -EBUSY;
		}
		if (udev)
			hub->wakeup_enabled_descendants +=
					wakeup_enabled_descendants(udev);
	}

	if (hdev->do_remote_wakeup && hub->quirk_check_port_auto_suspend) {
		/* check if there are changes pending on hub ports */
		if (check_ports_changed(hub)) {
			if (PMSG_IS_AUTO(msg))
				return -EBUSY;
			pm_wakeup_event(&hdev->dev, 2000);
		}
	}

	if (hub_is_superspeed(hdev) && hdev->do_remote_wakeup) {
		/* Enable hub to send remote wakeup for all ports. */
		for (port1 = 1; port1 <= hdev->maxchild; port1++) {
			status = set_port_feature(hdev,
					port1 |
					USB_PORT_FEAT_REMOTE_WAKE_CONNECT |
					USB_PORT_FEAT_REMOTE_WAKE_DISCONNECT |
					USB_PORT_FEAT_REMOTE_WAKE_OVER_CURRENT,
					USB_PORT_FEAT_REMOTE_WAKE_MASK);
		}
	}

	dev_dbg(&intf->dev, "%s\n", __func__);

	/* stop hub_wq and related activity */
	hub_quiesce(hub, HUB_SUSPEND);
	return 0;
}

static int hub_resume(struct usb_interface *intf)
{
	struct usb_hub *hub = usb_get_intfdata(intf);

	dev_dbg(&intf->dev, "%s\n", __func__);
	hub_activate(hub, HUB_RESUME);
	return 0;
}

static int hub_reset_resume(struct usb_interface *intf)
{
	struct usb_hub *hub = usb_get_intfdata(intf);

	dev_dbg(&intf->dev, "%s\n", __func__);
	hub_activate(hub, HUB_RESET_RESUME);
	return 0;
}

/**
 * usb_root_hub_lost_power - called by HCD if the root hub lost Vbus power
 * @rhdev: struct usb_device for the root hub
 *
 * The USB host controller driver calls this function when its root hub
 * is resumed and Vbus power has been interrupted or the controller
 * has been reset.  The routine marks @rhdev as having lost power.
 * When the hub driver is resumed it will take notice and carry out
 * power-session recovery for all the "USB-PERSIST"-enabled child devices;
 * the others will be disconnected.
 */
void usb_root_hub_lost_power(struct usb_device *rhdev)
{
	dev_warn(&rhdev->dev, "root hub lost power or was reset\n");
	rhdev->reset_resume = 1;
}
EXPORT_SYMBOL_GPL(usb_root_hub_lost_power);

static const char * const usb3_lpm_names[]  = {
	"U0",
	"U1",
	"U2",
	"U3",
};

/*
 * Send a Set SEL control transfer to the device, prior to enabling
 * device-initiated U1 or U2.  This lets the device know the exit latencies from
 * the time the device initiates a U1 or U2 exit, to the time it will receive a
 * packet from the host.
 *
 * This function will fail if the SEL or PEL values for udev are greater than
 * the maximum allowed values for the link state to be enabled.
 */
static int usb_req_set_sel(struct usb_device *udev, enum usb3_link_state state)
{
	struct usb_set_sel_req *sel_values;
	unsigned long long u1_sel;
	unsigned long long u1_pel;
	unsigned long long u2_sel;
	unsigned long long u2_pel;
	int ret;

	if (udev->state != USB_STATE_CONFIGURED)
		return 0;

	/* Convert SEL and PEL stored in ns to us */
	u1_sel = DIV_ROUND_UP(udev->u1_params.sel, 1000);
	u1_pel = DIV_ROUND_UP(udev->u1_params.pel, 1000);
	u2_sel = DIV_ROUND_UP(udev->u2_params.sel, 1000);
	u2_pel = DIV_ROUND_UP(udev->u2_params.pel, 1000);

	/*
	 * Make sure that the calculated SEL and PEL values for the link
	 * state we're enabling aren't bigger than the max SEL/PEL
	 * value that will fit in the SET SEL control transfer.
	 * Otherwise the device would get an incorrect idea of the exit
	 * latency for the link state, and could start a device-initiated
	 * U1/U2 when the exit latencies are too high.
	 */
	if ((state == USB3_LPM_U1 &&
				(u1_sel > USB3_LPM_MAX_U1_SEL_PEL ||
				 u1_pel > USB3_LPM_MAX_U1_SEL_PEL)) ||
			(state == USB3_LPM_U2 &&
			 (u2_sel > USB3_LPM_MAX_U2_SEL_PEL ||
			  u2_pel > USB3_LPM_MAX_U2_SEL_PEL))) {
		dev_dbg(&udev->dev, "Device-initiated %s disabled due to long SEL %llu us or PEL %llu us\n",
				usb3_lpm_names[state], u1_sel, u1_pel);
		return -EINVAL;
	}

	/*
	 * If we're enabling device-initiated LPM for one link state,
	 * but the other link state has a too high SEL or PEL value,
	 * just set those values to the max in the Set SEL request.
	 */
	if (u1_sel > USB3_LPM_MAX_U1_SEL_PEL)
		u1_sel = USB3_LPM_MAX_U1_SEL_PEL;

	if (u1_pel > USB3_LPM_MAX_U1_SEL_PEL)
		u1_pel = USB3_LPM_MAX_U1_SEL_PEL;

	if (u2_sel > USB3_LPM_MAX_U2_SEL_PEL)
		u2_sel = USB3_LPM_MAX_U2_SEL_PEL;

	if (u2_pel > USB3_LPM_MAX_U2_SEL_PEL)
		u2_pel = USB3_LPM_MAX_U2_SEL_PEL;

	/*
	 * usb_enable_lpm() can be called as part of a failed device reset,
	 * which may be initiated by an error path of a mass storage driver.
	 * Therefore, use GFP_NOIO.
	 */
	sel_values = kmalloc(sizeof *(sel_values), GFP_NOIO);
	if (!sel_values)
		return -ENOMEM;

	sel_values->u1_sel = u1_sel;
	sel_values->u1_pel = u1_pel;
	sel_values->u2_sel = cpu_to_le16(u2_sel);
	sel_values->u2_pel = cpu_to_le16(u2_pel);

	ret = usb_control_msg(udev, usb_sndctrlpipe(udev, 0),
			USB_REQ_SET_SEL,
			USB_RECIP_DEVICE,
			0, 0,
			sel_values, sizeof *(sel_values),
			USB_CTRL_SET_TIMEOUT);
	kfree(sel_values);
	return ret;
}

/*
 * Enable or disable device-initiated U1 or U2 transitions.
 */
static int usb_set_device_initiated_lpm(struct usb_device *udev,
		enum usb3_link_state state, bool enable)
{
	int ret;
	int feature;

	switch (state) {
	case USB3_LPM_U1:
		feature = USB_DEVICE_U1_ENABLE;
		break;
	case USB3_LPM_U2:
		feature = USB_DEVICE_U2_ENABLE;
		break;
	default:
		dev_warn(&udev->dev, "%s: Can't %s non-U1 or U2 state.\n",
				__func__, enable ? "enable" : "disable");
		return -EINVAL;
	}

	if (udev->state != USB_STATE_CONFIGURED) {
		dev_dbg(&udev->dev, "%s: Can't %s %s state "
				"for unconfigured device.\n",
				__func__, enable ? "enable" : "disable",
				usb3_lpm_names[state]);
		return 0;
	}

	if (enable) {
		/*
		 * Now send the control transfer to enable device-initiated LPM
		 * for either U1 or U2.
		 */
		ret = usb_control_msg(udev, usb_sndctrlpipe(udev, 0),
				USB_REQ_SET_FEATURE,
				USB_RECIP_DEVICE,
				feature,
				0, NULL, 0,
				USB_CTRL_SET_TIMEOUT);
	} else {
		ret = usb_control_msg(udev, usb_sndctrlpipe(udev, 0),
				USB_REQ_CLEAR_FEATURE,
				USB_RECIP_DEVICE,
				feature,
				0, NULL, 0,
				USB_CTRL_SET_TIMEOUT);
	}
	if (ret < 0) {
		dev_warn(&udev->dev, "%s of device-initiated %s failed.\n",
				enable ? "Enable" : "Disable",
				usb3_lpm_names[state]);
		return -EBUSY;
	}
	return 0;
}

static int usb_set_lpm_timeout(struct usb_device *udev,
		enum usb3_link_state state, int timeout)
{
	int ret;
	int feature;

	switch (state) {
	case USB3_LPM_U1:
		feature = USB_PORT_FEAT_U1_TIMEOUT;
		break;
	case USB3_LPM_U2:
		feature = USB_PORT_FEAT_U2_TIMEOUT;
		break;
	default:
		dev_warn(&udev->dev, "%s: Can't set timeout for non-U1 or U2 state.\n",
				__func__);
		return -EINVAL;
	}

	if (state == USB3_LPM_U1 && timeout > USB3_LPM_U1_MAX_TIMEOUT &&
			timeout != USB3_LPM_DEVICE_INITIATED) {
		dev_warn(&udev->dev, "Failed to set %s timeout to 0x%x, "
				"which is a reserved value.\n",
				usb3_lpm_names[state], timeout);
		return -EINVAL;
	}

	ret = set_port_feature(udev->parent,
			USB_PORT_LPM_TIMEOUT(timeout) | udev->portnum,
			feature);
	if (ret < 0) {
		dev_warn(&udev->dev, "Failed to set %s timeout to 0x%x,"
				"error code %i\n", usb3_lpm_names[state],
				timeout, ret);
		return -EBUSY;
	}
	if (state == USB3_LPM_U1)
		udev->u1_params.timeout = timeout;
	else
		udev->u2_params.timeout = timeout;
	return 0;
}

/*
 * Don't allow device intiated U1/U2 if the system exit latency + one bus
 * interval is greater than the minimum service interval of any active
 * periodic endpoint. See USB 3.2 section 9.4.9
 */
static bool usb_device_may_initiate_lpm(struct usb_device *udev,
					enum usb3_link_state state)
{
	unsigned int sel;		/* us */
	int i, j;

	if (state == USB3_LPM_U1)
		sel = DIV_ROUND_UP(udev->u1_params.sel, 1000);
	else if (state == USB3_LPM_U2)
		sel = DIV_ROUND_UP(udev->u2_params.sel, 1000);
	else
		return false;

	for (i = 0; i < udev->actconfig->desc.bNumInterfaces; i++) {
		struct usb_interface *intf;
		struct usb_endpoint_descriptor *desc;
		unsigned int interval;

		intf = udev->actconfig->interface[i];
		if (!intf)
			continue;

		for (j = 0; j < intf->cur_altsetting->desc.bNumEndpoints; j++) {
			desc = &intf->cur_altsetting->endpoint[j].desc;

			if (usb_endpoint_xfer_int(desc) ||
			    usb_endpoint_xfer_isoc(desc)) {
				interval = (1 << (desc->bInterval - 1)) * 125;
				if (sel + 125 > interval)
					return false;
			}
		}
	}
	return true;
}

/*
 * Enable the hub-initiated U1/U2 idle timeouts, and enable device-initiated
 * U1/U2 entry.
 *
 * We will attempt to enable U1 or U2, but there are no guarantees that the
 * control transfers to set the hub timeout or enable device-initiated U1/U2
 * will be successful.
 *
 * If the control transfer to enable device-initiated U1/U2 entry fails, then
 * hub-initiated U1/U2 will be disabled.
 *
 * If we cannot set the parent hub U1/U2 timeout, we attempt to let the xHCI
 * driver know about it.  If that call fails, it should be harmless, and just
 * take up more slightly more bus bandwidth for unnecessary U1/U2 exit latency.
 */
static void usb_enable_link_state(struct usb_hcd *hcd, struct usb_device *udev,
		enum usb3_link_state state)
{
	int timeout, ret;
	__u8 u1_mel = udev->bos->ss_cap->bU1devExitLat;
	__le16 u2_mel = udev->bos->ss_cap->bU2DevExitLat;

	/* If the device says it doesn't have *any* exit latency to come out of
	 * U1 or U2, it's probably lying.  Assume it doesn't implement that link
	 * state.
	 */
	if ((state == USB3_LPM_U1 && u1_mel == 0) ||
			(state == USB3_LPM_U2 && u2_mel == 0))
		return;

	/*
	 * First, let the device know about the exit latencies
	 * associated with the link state we're about to enable.
	 */
	ret = usb_req_set_sel(udev, state);
	if (ret < 0) {
		dev_warn(&udev->dev, "Set SEL for device-initiated %s failed.\n",
				usb3_lpm_names[state]);
		return;
	}

	/* We allow the host controller to set the U1/U2 timeout internally
	 * first, so that it can change its schedule to account for the
	 * additional latency to send data to a device in a lower power
	 * link state.
	 */
	timeout = hcd->driver->enable_usb3_lpm_timeout(hcd, udev, state);

	/* xHCI host controller doesn't want to enable this LPM state. */
	if (timeout == 0)
		return;

	if (timeout < 0) {
		dev_warn(&udev->dev, "Could not enable %s link state, "
				"xHCI error %i.\n", usb3_lpm_names[state],
				timeout);
		return;
	}

	if (usb_set_lpm_timeout(udev, state, timeout)) {
		/* If we can't set the parent hub U1/U2 timeout,
		 * device-initiated LPM won't be allowed either, so let the xHCI
		 * host know that this link state won't be enabled.
		 */
		hcd->driver->disable_usb3_lpm_timeout(hcd, udev, state);
		return;
	}

	/* Only a configured device will accept the Set Feature
	 * U1/U2_ENABLE
	 */
	if (udev->actconfig &&
	    usb_device_may_initiate_lpm(udev, state)) {
		if (usb_set_device_initiated_lpm(udev, state, true)) {
			/*
			 * Request to enable device initiated U1/U2 failed,
			 * better to turn off lpm in this case.
			 */
			usb_set_lpm_timeout(udev, state, 0);
			hcd->driver->disable_usb3_lpm_timeout(hcd, udev, state);
			return;
		}
	}

	if (state == USB3_LPM_U1)
		udev->usb3_lpm_u1_enabled = 1;
	else if (state == USB3_LPM_U2)
		udev->usb3_lpm_u2_enabled = 1;
}
/*
 * Disable the hub-initiated U1/U2 idle timeouts, and disable device-initiated
 * U1/U2 entry.
 *
 * If this function returns -EBUSY, the parent hub will still allow U1/U2 entry.
 * If zero is returned, the parent will not allow the link to go into U1/U2.
 *
 * If zero is returned, device-initiated U1/U2 entry may still be enabled, but
 * it won't have an effect on the bus link state because the parent hub will
 * still disallow device-initiated U1/U2 entry.
 *
 * If zero is returned, the xHCI host controller may still think U1/U2 entry is
 * possible.  The result will be slightly more bus bandwidth will be taken up
 * (to account for U1/U2 exit latency), but it should be harmless.
 */
static int usb_disable_link_state(struct usb_hcd *hcd, struct usb_device *udev,
		enum usb3_link_state state)
{
	switch (state) {
	case USB3_LPM_U1:
	case USB3_LPM_U2:
		break;
	default:
		dev_warn(&udev->dev, "%s: Can't disable non-U1 or U2 state.\n",
				__func__);
		return -EINVAL;
	}

	if (usb_set_lpm_timeout(udev, state, 0))
		return -EBUSY;

	usb_set_device_initiated_lpm(udev, state, false);

	if (hcd->driver->disable_usb3_lpm_timeout(hcd, udev, state))
		dev_warn(&udev->dev, "Could not disable xHCI %s timeout, "
				"bus schedule bandwidth may be impacted.\n",
				usb3_lpm_names[state]);

	/* As soon as usb_set_lpm_timeout(0) return 0, hub initiated LPM
	 * is disabled. Hub will disallows link to enter U1/U2 as well,
	 * even device is initiating LPM. Hence LPM is disabled if hub LPM
	 * timeout set to 0, no matter device-initiated LPM is disabled or
	 * not.
	 */
	if (state == USB3_LPM_U1)
		udev->usb3_lpm_u1_enabled = 0;
	else if (state == USB3_LPM_U2)
		udev->usb3_lpm_u2_enabled = 0;

	return 0;
}

/*
 * Disable hub-initiated and device-initiated U1 and U2 entry.
 * Caller must own the bandwidth_mutex.
 *
 * This will call usb_enable_lpm() on failure, which will decrement
 * lpm_disable_count, and will re-enable LPM if lpm_disable_count reaches zero.
 */
int usb_disable_lpm(struct usb_device *udev)
{
	struct usb_hcd *hcd;

	if (!udev || !udev->parent ||
			udev->speed < USB_SPEED_SUPER ||
			!udev->lpm_capable ||
			udev->state < USB_STATE_DEFAULT)
		return 0;

	hcd = bus_to_hcd(udev->bus);
	if (!hcd || !hcd->driver->disable_usb3_lpm_timeout)
		return 0;

	udev->lpm_disable_count++;
	if ((udev->u1_params.timeout == 0 && udev->u2_params.timeout == 0))
		return 0;

	/* If LPM is enabled, attempt to disable it. */
	if (usb_disable_link_state(hcd, udev, USB3_LPM_U1))
		goto enable_lpm;
	if (usb_disable_link_state(hcd, udev, USB3_LPM_U2))
		goto enable_lpm;

	return 0;

enable_lpm:
	usb_enable_lpm(udev);
	return -EBUSY;
}
EXPORT_SYMBOL_GPL(usb_disable_lpm);

/* Grab the bandwidth_mutex before calling usb_disable_lpm() */
int usb_unlocked_disable_lpm(struct usb_device *udev)
{
	struct usb_hcd *hcd = bus_to_hcd(udev->bus);
	int ret;

	if (!hcd)
		return -EINVAL;

	mutex_lock(hcd->bandwidth_mutex);
	ret = usb_disable_lpm(udev);
	mutex_unlock(hcd->bandwidth_mutex);

	return ret;
}
EXPORT_SYMBOL_GPL(usb_unlocked_disable_lpm);

/*
 * Attempt to enable device-initiated and hub-initiated U1 and U2 entry.  The
 * xHCI host policy may prevent U1 or U2 from being enabled.
 *
 * Other callers may have disabled link PM, so U1 and U2 entry will be disabled
 * until the lpm_disable_count drops to zero.  Caller must own the
 * bandwidth_mutex.
 */
void usb_enable_lpm(struct usb_device *udev)
{
	struct usb_hcd *hcd;

	if (!udev || !udev->parent ||
			udev->speed < USB_SPEED_SUPER ||
			!udev->lpm_capable ||
			udev->state < USB_STATE_DEFAULT)
		return;

	udev->lpm_disable_count--;
	hcd = bus_to_hcd(udev->bus);
	/* Double check that we can both enable and disable LPM.
	 * Device must be configured to accept set feature U1/U2 timeout.
	 */
	if (!hcd || !hcd->driver->enable_usb3_lpm_timeout ||
			!hcd->driver->disable_usb3_lpm_timeout)
		return;

	if (udev->lpm_disable_count > 0)
		return;

	usb_enable_link_state(hcd, udev, USB3_LPM_U1);
	usb_enable_link_state(hcd, udev, USB3_LPM_U2);
}
EXPORT_SYMBOL_GPL(usb_enable_lpm);

/* Grab the bandwidth_mutex before calling usb_enable_lpm() */
void usb_unlocked_enable_lpm(struct usb_device *udev)
{
	struct usb_hcd *hcd = bus_to_hcd(udev->bus);

	if (!hcd)
		return;

	mutex_lock(hcd->bandwidth_mutex);
	usb_enable_lpm(udev);
	mutex_unlock(hcd->bandwidth_mutex);
}
EXPORT_SYMBOL_GPL(usb_unlocked_enable_lpm);

/* usb3 devices use U3 for disabled, make sure remote wakeup is disabled */
static void hub_usb3_port_prepare_disable(struct usb_hub *hub,
					  struct usb_port *port_dev)
{
	struct usb_device *udev = port_dev->child;
	int ret;

	if (udev && udev->port_is_suspended && udev->do_remote_wakeup) {
		ret = hub_set_port_link_state(hub, port_dev->portnum,
					      USB_SS_PORT_LS_U0);
		if (!ret) {
			msleep(USB_RESUME_TIMEOUT);
			ret = usb_disable_remote_wakeup(udev);
		}
		if (ret)
			dev_warn(&udev->dev,
				 "Port disable: can't disable remote wake\n");
		udev->do_remote_wakeup = 0;
	}
}

#else	/* CONFIG_PM */

#define hub_suspend		NULL
#define hub_resume		NULL
#define hub_reset_resume	NULL

static inline void hub_usb3_port_prepare_disable(struct usb_hub *hub,
						 struct usb_port *port_dev) { }

int usb_disable_lpm(struct usb_device *udev)
{
	return 0;
}
EXPORT_SYMBOL_GPL(usb_disable_lpm);

void usb_enable_lpm(struct usb_device *udev) { }
EXPORT_SYMBOL_GPL(usb_enable_lpm);

int usb_unlocked_disable_lpm(struct usb_device *udev)
{
	return 0;
}
EXPORT_SYMBOL_GPL(usb_unlocked_disable_lpm);

void usb_unlocked_enable_lpm(struct usb_device *udev) { }
EXPORT_SYMBOL_GPL(usb_unlocked_enable_lpm);

int usb_disable_ltm(struct usb_device *udev)
{
	return 0;
}
EXPORT_SYMBOL_GPL(usb_disable_ltm);

void usb_enable_ltm(struct usb_device *udev) { }
EXPORT_SYMBOL_GPL(usb_enable_ltm);

static int hub_handle_remote_wakeup(struct usb_hub *hub, unsigned int port,
		u16 portstatus, u16 portchange)
{
	return 0;
}

#endif	/* CONFIG_PM */

/*
 * USB-3 does not have a similar link state as USB-2 that will avoid negotiating
 * a connection with a plugged-in cable but will signal the host when the cable
 * is unplugged. Disable remote wake and set link state to U3 for USB-3 devices
 */
static int hub_port_disable(struct usb_hub *hub, int port1, int set_state)
{
	struct usb_port *port_dev = hub->ports[port1 - 1];
	struct usb_device *hdev = hub->hdev;
	int ret = 0;

	if (!hub->error) {
		if (hub_is_superspeed(hub->hdev)) {
			hub_usb3_port_prepare_disable(hub, port_dev);
			ret = hub_set_port_link_state(hub, port_dev->portnum,
						      USB_SS_PORT_LS_U3);
		} else {
			ret = usb_clear_port_feature(hdev, port1,
					USB_PORT_FEAT_ENABLE);
		}
	}
	if (port_dev->child && set_state)
		usb_set_device_state(port_dev->child, USB_STATE_NOTATTACHED);
	if (ret && ret != -ENODEV)
		dev_err(&port_dev->dev, "cannot disable (err = %d)\n", ret);
	return ret;
}


/* USB 2.0 spec, 7.1.7.3 / fig 7-29:
 *
 * Between connect detection and reset signaling there must be a delay
 * of 100ms at least for debounce and power-settling.  The corresponding
 * timer shall restart whenever the downstream port detects a disconnect.
 *
 * Apparently there are some bluetooth and irda-dongles and a number of
 * low-speed devices for which this debounce period may last over a second.
 * Not covered by the spec - but easy to deal with.
 *
 * This implementation uses a 1500ms total debounce timeout; if the
 * connection isn't stable by then it returns -ETIMEDOUT.  It checks
 * every 25ms for transient disconnects.  When the port status has been
 * unchanged for 100ms it returns the port status.
 */
int hub_port_debounce(struct usb_hub *hub, int port1, bool must_be_connected)
{
	int ret;
	u16 portchange, portstatus;
	unsigned connection = 0xffff;
	int total_time, stable_time = 0;
	struct usb_port *port_dev = hub->ports[port1 - 1];

	for (total_time = 0; ; total_time += HUB_DEBOUNCE_STEP) {
		ret = hub_port_status(hub, port1, &portstatus, &portchange);
		if (ret < 0)
			return ret;

		if (!(portchange & USB_PORT_STAT_C_CONNECTION) &&
		     (portstatus & USB_PORT_STAT_CONNECTION) == connection) {
			if (!must_be_connected ||
			     (connection == USB_PORT_STAT_CONNECTION))
				stable_time += HUB_DEBOUNCE_STEP;
			if (stable_time >= HUB_DEBOUNCE_STABLE)
				break;
		} else {
			stable_time = 0;
			connection = portstatus & USB_PORT_STAT_CONNECTION;
		}

		if (portchange & USB_PORT_STAT_C_CONNECTION) {
			usb_clear_port_feature(hub->hdev, port1,
					USB_PORT_FEAT_C_CONNECTION);
		}

		if (total_time >= HUB_DEBOUNCE_TIMEOUT)
			break;
		msleep(HUB_DEBOUNCE_STEP);
	}

	dev_dbg(&port_dev->dev, "debounce total %dms stable %dms status 0x%x\n",
			total_time, stable_time, portstatus);

	if (stable_time < HUB_DEBOUNCE_STABLE)
		return -ETIMEDOUT;
	return portstatus;
}

void usb_ep0_reinit(struct usb_device *udev)
{
	usb_disable_endpoint(udev, 0 + USB_DIR_IN, true);
	usb_disable_endpoint(udev, 0 + USB_DIR_OUT, true);
	usb_enable_endpoint(udev, &udev->ep0, true);
}
EXPORT_SYMBOL_GPL(usb_ep0_reinit);

#define usb_sndaddr0pipe()	(PIPE_CONTROL << 30)
#define usb_rcvaddr0pipe()	((PIPE_CONTROL << 30) | USB_DIR_IN)

static int hub_set_address(struct usb_device *udev, int devnum)
{
	int retval;
	struct usb_hcd *hcd = bus_to_hcd(udev->bus);

	/*
	 * The host controller will choose the device address,
	 * instead of the core having chosen it earlier
	 */
	if (!hcd->driver->address_device && devnum <= 1)
		return -EINVAL;
	if (udev->state == USB_STATE_ADDRESS)
		return 0;
	if (udev->state != USB_STATE_DEFAULT)
		return -EINVAL;
	if (hcd->driver->address_device)
		retval = hcd->driver->address_device(hcd, udev);
	else
		retval = usb_control_msg(udev, usb_sndaddr0pipe(),
				USB_REQ_SET_ADDRESS, 0, devnum, 0,
				NULL, 0, USB_CTRL_SET_TIMEOUT);
	if (retval == 0) {
		update_devnum(udev, devnum);
		/* Device now using proper address. */
		usb_set_device_state(udev, USB_STATE_ADDRESS);
		usb_ep0_reinit(udev);
	}
	return retval;
}

/*
 * There are reports of USB 3.0 devices that say they support USB 2.0 Link PM
 * when they're plugged into a USB 2.0 port, but they don't work when LPM is
 * enabled.
 *
 * Only enable USB 2.0 Link PM if the port is internal (hardwired), or the
 * device says it supports the new USB 2.0 Link PM errata by setting the BESL
 * support bit in the BOS descriptor.
 */
static void hub_set_initial_usb2_lpm_policy(struct usb_device *udev)
{
	struct usb_hub *hub = usb_hub_to_struct_hub(udev->parent);
	int connect_type = USB_PORT_CONNECT_TYPE_UNKNOWN;

	if (!udev->usb2_hw_lpm_capable || !udev->bos)
		return;

	if (hub)
		connect_type = hub->ports[udev->portnum - 1]->connect_type;

	if ((udev->bos->ext_cap->bmAttributes & cpu_to_le32(USB_BESL_SUPPORT)) ||
			connect_type == USB_PORT_CONNECT_TYPE_HARD_WIRED) {
		udev->usb2_hw_lpm_allowed = 1;
		usb_enable_usb2_hardware_lpm(udev);
	}
}

static int hub_enable_device(struct usb_device *udev)
{
	struct usb_hcd *hcd = bus_to_hcd(udev->bus);

	if (!hcd->driver->enable_device)
		return 0;
	if (udev->state == USB_STATE_ADDRESS)
		return 0;
	if (udev->state != USB_STATE_DEFAULT)
		return -EINVAL;

	return hcd->driver->enable_device(hcd, udev);
}

/* Reset device, (re)assign address, get device descriptor.
 * Device connection must be stable, no more debouncing needed.
 * Returns device in USB_STATE_ADDRESS, except on error.
 *
 * If this is called for an already-existing device (as part of
 * usb_reset_and_verify_device), the caller must own the device lock and
 * the port lock.  For a newly detected device that is not accessible
 * through any global pointers, it's not necessary to lock the device,
 * but it is still necessary to lock the port.
 */
static int
hub_port_init(struct usb_hub *hub, struct usb_device *udev, int port1,
		int retry_counter)
{
	struct usb_device	*hdev = hub->hdev;
	struct usb_hcd		*hcd = bus_to_hcd(hdev->bus);
	int			retries, operations, retval, i;
	unsigned		delay = HUB_SHORT_RESET_TIME;
	enum usb_device_speed	oldspeed = udev->speed;
	const char		*speed;
	int			devnum = udev->devnum;
	char			*error_event[] = {
				"USB_DEVICE_ERROR=Device_No_Response", NULL };

	/* root hub ports have a slightly longer reset period
	 * (from USB 2.0 spec, section 7.1.7.5)
	 */
	if (!hdev->parent) {
		delay = HUB_ROOT_RESET_TIME;
		if (port1 == hdev->bus->otg_port)
			hdev->bus->b_hnp_enable = 0;
	}

	/* Some low speed devices have problems with the quick delay, so */
	/*  be a bit pessimistic with those devices. RHbug #23670 */
	if (oldspeed == USB_SPEED_LOW)
		delay = HUB_LONG_RESET_TIME;

	/* Reset the device; full speed may morph to high speed */
	/* FIXME a USB 2.0 device may morph into SuperSpeed on reset. */
	retval = hub_port_reset(hub, port1, udev, delay, false);
	if (retval < 0)		/* error or disconnect */
		goto fail;
	/* success, speed is known */

	retval = -ENODEV;

	/* Don't allow speed changes at reset, except usb 3.0 to faster */
	if (oldspeed != USB_SPEED_UNKNOWN && oldspeed != udev->speed &&
	    !(oldspeed == USB_SPEED_SUPER && udev->speed > oldspeed)) {
		dev_dbg(&udev->dev, "device reset changed speed!\n");
		goto fail;
	}
	oldspeed = udev->speed;

	/* USB 2.0 section 5.5.3 talks about ep0 maxpacket ...
	 * it's fixed size except for full speed devices.
	 * For Wireless USB devices, ep0 max packet is always 512 (tho
	 * reported as 0xff in the device descriptor). WUSB1.0[4.8.1].
	 */
	switch (udev->speed) {
	case USB_SPEED_SUPER_PLUS:
	case USB_SPEED_SUPER:
	case USB_SPEED_WIRELESS:	/* fixed at 512 */
		udev->ep0.desc.wMaxPacketSize = cpu_to_le16(512);
		break;
	case USB_SPEED_HIGH:		/* fixed at 64 */
		udev->ep0.desc.wMaxPacketSize = cpu_to_le16(64);
		break;
	case USB_SPEED_FULL:		/* 8, 16, 32, or 64 */
		/* to determine the ep0 maxpacket size, try to read
		 * the device descriptor to get bMaxPacketSize0 and
		 * then correct our initial guess.
		 */
		udev->ep0.desc.wMaxPacketSize = cpu_to_le16(64);
		break;
	case USB_SPEED_LOW:		/* fixed at 8 */
		udev->ep0.desc.wMaxPacketSize = cpu_to_le16(8);
		break;
	default:
		goto fail;
	}

	if (udev->speed == USB_SPEED_WIRELESS)
		speed = "variable speed Wireless";
	else
		speed = usb_speed_string(udev->speed);

	if (udev->speed < USB_SPEED_SUPER)
		dev_info(&udev->dev,
				"%s %s USB device number %d using %s\n",
				(udev->config) ? "reset" : "new", speed,
				devnum, udev->bus->controller->driver->name);

	/* Set up TT records, if needed  */
	if (hdev->tt) {
		udev->tt = hdev->tt;
		udev->ttport = hdev->ttport;
	} else if (udev->speed != USB_SPEED_HIGH
			&& hdev->speed == USB_SPEED_HIGH) {
		if (!hub->tt.hub) {
			dev_err(&udev->dev, "parent hub has no TT\n");
			retval = -EINVAL;
			goto fail;
		}
		udev->tt = &hub->tt;
		udev->ttport = port1;
	}

	/* Why interleave GET_DESCRIPTOR and SET_ADDRESS this way?
	 * Because device hardware and firmware is sometimes buggy in
	 * this area, and this is how Linux has done it for ages.
	 * Change it cautiously.
	 *
	 * NOTE:  If use_new_scheme() is true we will start by issuing
	 * a 64-byte GET_DESCRIPTOR request.  This is what Windows does,
	 * so it may help with some non-standards-compliant devices.
	 * Otherwise we start with SET_ADDRESS and then try to read the
	 * first 8 bytes of the device descriptor to get the ep0 maxpacket
	 * value.
	 */
	for (retries = 0; retries < GET_DESCRIPTOR_TRIES; (++retries, msleep(100))) {
		bool did_new_scheme = false;

		if (use_new_scheme(udev, retry_counter)) {
			struct usb_device_descriptor *buf;
			int r = 0;

			did_new_scheme = true;
			retval = hub_enable_device(udev);
			if (retval < 0) {
				dev_err(&udev->dev,
					"hub failed to enable device, error %d\n",
					retval);
				goto fail;
			}

#define GET_DESCRIPTOR_BUFSIZE	64
			buf = kmalloc(GET_DESCRIPTOR_BUFSIZE, GFP_NOIO);
			if (!buf) {
				retval = -ENOMEM;
				continue;
			}

			/* Retry on all errors; some devices are flakey.
			 * 255 is for WUSB devices, we actually need to use
			 * 512 (WUSB1.0[4.8.1]).
			 */
			for (operations = 0; operations < 3; ++operations) {
				buf->bMaxPacketSize0 = 0;
				r = usb_control_msg(udev, usb_rcvaddr0pipe(),
					USB_REQ_GET_DESCRIPTOR, USB_DIR_IN,
					USB_DT_DEVICE << 8, 0,
					buf, GET_DESCRIPTOR_BUFSIZE,
					initial_descriptor_timeout);
				switch (buf->bMaxPacketSize0) {
				case 8: case 16: case 32: case 64: case 255:
					if (buf->bDescriptorType ==
							USB_DT_DEVICE) {
						r = 0;
						break;
					}
					/* FALL THROUGH */
				default:
					if (r == 0)
						r = -EPROTO;
					break;
				}
				/*
				 * Some devices time out if they are powered on
				 * when already connected. They need a second
				 * reset. But only on the first attempt,
				 * lest we get into a time out/reset loop
				 */
				if (r == 0 || (r == -ETIMEDOUT &&
						retries == 0 &&
						udev->speed > USB_SPEED_FULL))
					break;
			}
			udev->descriptor.bMaxPacketSize0 =
					buf->bMaxPacketSize0;
			kfree(buf);

			retval = hub_port_reset(hub, port1, udev, delay, false);
			if (retval < 0)		/* error or disconnect */
				goto fail;
			if (oldspeed != udev->speed) {
				dev_dbg(&udev->dev,
					"device reset changed speed!\n");
				retval = -ENODEV;
				goto fail;
			}
			if (r) {
				if (r != -ENODEV)
					dev_err(&udev->dev, "device descriptor read/64, error %d\n",
							r);
				kobject_uevent_env(&udev->parent->dev.kobj,
						KOBJ_CHANGE, error_event);
				retval = -EMSGSIZE;
				continue;
			}
#undef GET_DESCRIPTOR_BUFSIZE
		}

		/*
		 * If device is WUSB, we already assigned an
		 * unauthorized address in the Connect Ack sequence;
		 * authorization will assign the final address.
		 */
		if (udev->wusb == 0) {
			for (operations = 0; operations < SET_ADDRESS_TRIES; ++operations) {
				retval = hub_set_address(udev, devnum);
				if (retval >= 0)
					break;
				msleep(200);
			}
			if (retval < 0) {
				if (retval != -ENODEV)
					dev_err(&udev->dev, "device not accepting address %d, error %d\n",
							devnum, retval);
				goto fail;
			}
			if (udev->speed >= USB_SPEED_SUPER) {
				devnum = udev->devnum;
				dev_info(&udev->dev,
						"%s SuperSpeed%s USB device number %d using %s\n",
						(udev->config) ? "reset" : "new",
					 (udev->speed == USB_SPEED_SUPER_PLUS) ? "Plus" : "",
						devnum, udev->bus->controller->driver->name);
			}

			/* cope with hardware quirkiness:
			 *  - let SET_ADDRESS settle, some device hardware wants it
			 *  - read ep0 maxpacket even for high and low speed,
			 */
			msleep(10);
			/* use_new_scheme() checks the speed which may have
			 * changed since the initial look so we cache the result
			 * in did_new_scheme
			 */
			if (did_new_scheme)
				break;
		}

		retval = usb_get_device_descriptor(udev, 8);
		if (retval < 8) {
			if (retval != -ENODEV)
				dev_err(&udev->dev,
					"device descriptor read/8, error %d\n",
					retval);
			kobject_uevent_env(&udev->parent->dev.kobj,
						KOBJ_CHANGE, error_event);
			if (retval >= 0)
				retval = -EMSGSIZE;
		} else {
			retval = 0;
			break;
		}
	}
	if (retval)
		goto fail;

	/*
	 * Some superspeed devices have finished the link training process
	 * and attached to a superspeed hub port, but the device descriptor
	 * got from those devices show they aren't superspeed devices. Warm
	 * reset the port attached by the devices can fix them.
	 */
	if ((udev->speed >= USB_SPEED_SUPER) &&
			(le16_to_cpu(udev->descriptor.bcdUSB) < 0x0300)) {
		dev_err(&udev->dev, "got a wrong device descriptor, "
				"warm reset device\n");
		hub_port_reset(hub, port1, udev,
				HUB_BH_RESET_TIME, true);
		retval = -EINVAL;
		goto fail;
	}

	if (udev->descriptor.bMaxPacketSize0 == 0xff ||
			udev->speed >= USB_SPEED_SUPER)
		i = 512;
	else
		i = udev->descriptor.bMaxPacketSize0;
	if (usb_endpoint_maxp(&udev->ep0.desc) != i) {
		if (udev->speed == USB_SPEED_LOW ||
				!(i == 8 || i == 16 || i == 32 || i == 64)) {
			dev_err(&udev->dev, "Invalid ep0 maxpacket: %d\n", i);
			retval = -EMSGSIZE;
			goto fail;
		}
		if (udev->speed == USB_SPEED_FULL)
			dev_dbg(&udev->dev, "ep0 maxpacket = %d\n", i);
		else
			dev_warn(&udev->dev, "Using ep0 maxpacket: %d\n", i);
		udev->ep0.desc.wMaxPacketSize = cpu_to_le16(i);
		usb_ep0_reinit(udev);
	}

	retval = usb_get_device_descriptor(udev, USB_DT_DEVICE_SIZE);
	if (retval < (signed)sizeof(udev->descriptor)) {
		if (retval != -ENODEV)
			dev_err(&udev->dev, "device descriptor read/all, error %d\n",
					retval);
		if (retval >= 0)
			retval = -ENOMSG;
		goto fail;
	}

	usb_detect_quirks(udev);

	if (udev->wusb == 0 && le16_to_cpu(udev->descriptor.bcdUSB) >= 0x0201) {
		retval = usb_get_bos_descriptor(udev);
		if (!retval) {
			udev->lpm_capable = usb_device_supports_lpm(udev);
			usb_set_lpm_parameters(udev);
		}
	}

	retval = 0;
	/* notify HCD that we have a device connected and addressed */
	if (hcd->driver->update_device)
		hcd->driver->update_device(hcd, udev);
	hub_set_initial_usb2_lpm_policy(udev);
fail:
	if (retval) {
		hub_port_disable(hub, port1, 0);
		update_devnum(udev, devnum);	/* for disconnect processing */
	}
	return retval;
}

static void
check_highspeed(struct usb_hub *hub, struct usb_device *udev, int port1)
{
	struct usb_qualifier_descriptor	*qual;
	int				status;

	if (udev->quirks & USB_QUIRK_DEVICE_QUALIFIER)
		return;

	qual = kmalloc(sizeof *qual, GFP_KERNEL);
	if (qual == NULL)
		return;

	status = usb_get_descriptor(udev, USB_DT_DEVICE_QUALIFIER, 0,
			qual, sizeof *qual);
	if (status == sizeof *qual) {
		dev_info(&udev->dev, "not running at top speed; "
			"connect to a high speed hub\n");
		/* hub LEDs are probably harder to miss than syslog */
		if (hub->has_indicators) {
			hub->indicator[port1-1] = INDICATOR_GREEN_BLINK;
			queue_delayed_work(system_power_efficient_wq,
					&hub->leds, 0);
		}
	}
	kfree(qual);
}

static unsigned
hub_power_remaining(struct usb_hub *hub)
{
	struct usb_device *hdev = hub->hdev;
	int remaining;
	int port1;

	if (!hub->limited_power)
		return 0;

	remaining = hdev->bus_mA - hub->descriptor->bHubContrCurrent;
	for (port1 = 1; port1 <= hdev->maxchild; ++port1) {
		struct usb_port *port_dev = hub->ports[port1 - 1];
		struct usb_device *udev = port_dev->child;
		unsigned unit_load;
		int delta;

		if (!udev)
			continue;
		if (hub_is_superspeed(udev))
			unit_load = 150;
		else
			unit_load = 100;

		/*
		 * Unconfigured devices may not use more than one unit load,
		 * or 8mA for OTG ports
		 */
		if (udev->actconfig)
			delta = usb_get_max_power(udev, udev->actconfig);
		else if (port1 != udev->bus->otg_port || hdev->parent)
			delta = unit_load;
		else
			delta = 8;
		if (delta > hub->mA_per_port)
			dev_warn(&port_dev->dev, "%dmA is over %umA budget!\n",
					delta, hub->mA_per_port);
		remaining -= delta;
	}
	if (remaining < 0) {
		dev_warn(hub->intfdev, "%dmA over power budget!\n",
			-remaining);
		remaining = 0;
	}
	return remaining;
}

static void hub_port_connect(struct usb_hub *hub, int port1, u16 portstatus,
		u16 portchange)
{
	int status = -ENODEV;
	int i;
	unsigned unit_load;
	struct usb_device *hdev = hub->hdev;
	struct usb_hcd *hcd = bus_to_hcd(hdev->bus);
	struct usb_port *port_dev = hub->ports[port1 - 1];
	struct usb_device *udev = port_dev->child;
	static int unreliable_port = -1;
	bool retry_locked;

	/* Disconnect any existing devices under this port */
	if (udev) {
		if (hcd->usb_phy && !hdev->parent)
			usb_phy_notify_disconnect(hcd->usb_phy, udev->speed);
		usb_disconnect(&port_dev->child);
	}

	/* We can forget about a "removed" device when there's a physical
	 * disconnect or the connect status changes.
	 */
	if (!(portstatus & USB_PORT_STAT_CONNECTION) ||
			(portchange & USB_PORT_STAT_C_CONNECTION))
		clear_bit(port1, hub->removed_bits);

	if (portchange & (USB_PORT_STAT_C_CONNECTION |
				USB_PORT_STAT_C_ENABLE)) {
		status = hub_port_debounce_be_stable(hub, port1);
		if (status < 0) {
			if (status != -ENODEV &&
				port1 != unreliable_port &&
				printk_ratelimit())
				dev_err(&port_dev->dev, "connect-debounce failed\n");
			portstatus &= ~USB_PORT_STAT_CONNECTION;
			unreliable_port = port1;
		} else {
			portstatus = status;
		}
	}

	/* Return now if debouncing failed or nothing is connected or
	 * the device was "removed".
	 */
	if (!(portstatus & USB_PORT_STAT_CONNECTION) ||
			test_bit(port1, hub->removed_bits)) {

		/*
		 * maybe switch power back on (e.g. root hub was reset)
		 * but only if the port isn't owned by someone else.
		 */
		if (hub_is_port_power_switchable(hub)
				&& !port_is_power_on(hub, portstatus)
				&& !port_dev->port_owner)
			set_port_feature(hdev, port1, USB_PORT_FEAT_POWER);

		if (portstatus & USB_PORT_STAT_ENABLE)
			goto done;
		return;
	}
	if (deny_new_usb) {
		dev_err(&port_dev->dev, "denied insert of USB device on port %d\n", port1);
		goto done;
	}

	if (hub_is_superspeed(hub->hdev))
		unit_load = 150;
	else
		unit_load = 100;

	status = 0;

	for (i = 0; i < SET_CONFIG_TRIES; i++) {
		usb_lock_port(port_dev);
		mutex_lock(hcd->address0_mutex);
		retry_locked = true;

		/* reallocate for each attempt, since references
		 * to the previous one can escape in various ways
		 */
		udev = usb_alloc_dev(hdev, hdev->bus, port1);
		if (!udev) {
			dev_err(&port_dev->dev,
					"couldn't allocate usb_device\n");
			mutex_unlock(hcd->address0_mutex);
			usb_unlock_port(port_dev);
			goto done;
		}

		usb_set_device_state(udev, USB_STATE_POWERED);
		udev->bus_mA = hub->mA_per_port;
		udev->level = hdev->level + 1;
		udev->wusb = hub_is_wusb(hub);

		/* Devices connected to SuperSpeed hubs are USB 3.0 or later */
		if (hub_is_superspeed(hub->hdev))
			udev->speed = USB_SPEED_SUPER;
		else
			udev->speed = USB_SPEED_UNKNOWN;

		choose_devnum(udev);
		if (udev->devnum <= 0) {
			status = -ENOTCONN;	/* Don't retry */
			goto loop;
		}

		/* reset (non-USB 3.0 devices) and get descriptor */
		status = hub_port_init(hub, udev, port1, i);
		if (status < 0)
			goto loop;

		mutex_unlock(hcd->address0_mutex);
		usb_unlock_port(port_dev);
		retry_locked = false;

		if (udev->quirks & USB_QUIRK_DELAY_INIT)
			msleep(2000);

		/* consecutive bus-powered hubs aren't reliable; they can
		 * violate the voltage drop budget.  if the new child has
		 * a "powered" LED, users should notice we didn't enable it
		 * (without reading syslog), even without per-port LEDs
		 * on the parent.
		 */
		if (udev->descriptor.bDeviceClass == USB_CLASS_HUB
				&& udev->bus_mA <= unit_load) {
			u16	devstat;

			status = usb_get_status(udev, USB_RECIP_DEVICE, 0,
					&devstat);
			if (status) {
				dev_dbg(&udev->dev, "get status %d ?\n", status);
				goto loop_disable;
			}
			if ((devstat & (1 << USB_DEVICE_SELF_POWERED)) == 0) {
				dev_err(&udev->dev,
					"can't connect bus-powered hub "
					"to this port\n");
				if (hub->has_indicators) {
					hub->indicator[port1-1] =
						INDICATOR_AMBER_BLINK;
					queue_delayed_work(
						system_power_efficient_wq,
						&hub->leds, 0);
				}
				status = -ENOTCONN;	/* Don't retry */
				goto loop_disable;
			}
		}

		/* check for devices running slower than they could */
		if (le16_to_cpu(udev->descriptor.bcdUSB) >= 0x0200
				&& udev->speed == USB_SPEED_FULL
				&& highspeed_hubs != 0)
			check_highspeed(hub, udev, port1);

		/* Store the parent's children[] pointer.  At this point
		 * udev becomes globally accessible, although presumably
		 * no one will look at it until hdev is unlocked.
		 */
		status = 0;

		mutex_lock(&usb_port_peer_mutex);

		/* We mustn't add new devices if the parent hub has
		 * been disconnected; we would race with the
		 * recursively_mark_NOTATTACHED() routine.
		 */
		spin_lock_irq(&device_state_lock);
		if (hdev->state == USB_STATE_NOTATTACHED)
			status = -ENOTCONN;
		else
			port_dev->child = udev;
		spin_unlock_irq(&device_state_lock);
		mutex_unlock(&usb_port_peer_mutex);

		/* Run it through the hoops (find a driver, etc) */
		if (!status) {
			status = usb_new_device(udev);
			if (status) {
				mutex_lock(&usb_port_peer_mutex);
				spin_lock_irq(&device_state_lock);
				port_dev->child = NULL;
				spin_unlock_irq(&device_state_lock);
				mutex_unlock(&usb_port_peer_mutex);
			} else {
				if (hcd->usb_phy && !hdev->parent)
					usb_phy_notify_connect(hcd->usb_phy,
							udev->speed);
			}
		}

		if (status)
			goto loop_disable;

		status = hub_power_remaining(hub);
		if (status)
			dev_dbg(hub->intfdev, "%dmA power budget left\n", status);

		return;

loop_disable:
		hub_port_disable(hub, port1, 1);
loop:
		usb_ep0_reinit(udev);
		release_devnum(udev);
		hub_free_dev(udev);
		if (retry_locked) {
			mutex_unlock(hcd->address0_mutex);
			usb_unlock_port(port_dev);
		}
		usb_put_dev(udev);
		if ((status == -ENOTCONN) || (status == -ENOTSUPP))
			break;

		/* When halfway through our retry count, power-cycle the port */
		if (i == (SET_CONFIG_TRIES / 2) - 1) {
			dev_info(&port_dev->dev, "attempt power cycle\n");
			usb_hub_set_port_power(hdev, hub, port1, false);
			msleep(2 * hub_power_on_good_delay(hub));
			usb_hub_set_port_power(hdev, hub, port1, true);
			msleep(hub_power_on_good_delay(hub));
		}
	}
	if (hub->hdev->parent ||
			!hcd->driver->port_handed_over ||
			!(hcd->driver->port_handed_over)(hcd, port1)) {
		if (status != -ENOTCONN && status != -ENODEV)
			dev_err(&port_dev->dev,
					"unable to enumerate USB device\n");
	}

done:
	hub_port_disable(hub, port1, 1);
	if (hcd->driver->relinquish_port && !hub->hdev->parent) {
		if (status != -ENOTCONN && status != -ENODEV)
			hcd->driver->relinquish_port(hcd, port1);
	}
}

/* Handle physical or logical connection change events.
 * This routine is called when:
 *	a port connection-change occurs;
 *	a port enable-change occurs (often caused by EMI);
 *	usb_reset_and_verify_device() encounters changed descriptors (as from
 *		a firmware download)
 * caller already locked the hub
 */
static void hub_port_connect_change(struct usb_hub *hub, int port1,
					u16 portstatus, u16 portchange)
		__must_hold(&port_dev->status_lock)
{
	struct usb_port *port_dev = hub->ports[port1 - 1];
	struct usb_device *udev = port_dev->child;
	int status = -ENODEV;

	dev_dbg(&port_dev->dev, "status %04x, change %04x, %s\n", portstatus,
			portchange, portspeed(hub, portstatus));

	if (hub->has_indicators) {
		set_port_led(hub, port1, HUB_LED_AUTO);
		hub->indicator[port1-1] = INDICATOR_AUTO;
	}

#ifdef	CONFIG_USB_OTG
	/* during HNP, don't repeat the debounce */
	if (hub->hdev->bus->is_b_host)
		portchange &= ~(USB_PORT_STAT_C_CONNECTION |
				USB_PORT_STAT_C_ENABLE);
#endif

	/* Try to resuscitate an existing device */
	if ((portstatus & USB_PORT_STAT_CONNECTION) && udev &&
			udev->state != USB_STATE_NOTATTACHED) {
		if (portstatus & USB_PORT_STAT_ENABLE) {
			status = 0;		/* Nothing to do */
#ifdef CONFIG_PM
		} else if (udev->state == USB_STATE_SUSPENDED &&
				udev->persist_enabled) {
			/* For a suspended device, treat this as a
			 * remote wakeup event.
			 */
			usb_unlock_port(port_dev);
			status = usb_remote_wakeup(udev);
			usb_lock_port(port_dev);
#endif
		} else {
			/* Don't resuscitate */;
		}
	}
	clear_bit(port1, hub->change_bits);

	/* successfully revalidated the connection */
	if (status == 0)
		return;

	usb_unlock_port(port_dev);
	hub_port_connect(hub, port1, portstatus, portchange);
	usb_lock_port(port_dev);
}

static void port_event(struct usb_hub *hub, int port1)
		__must_hold(&port_dev->status_lock)
{
	int connect_change;
	struct usb_port *port_dev = hub->ports[port1 - 1];
	struct usb_device *udev = port_dev->child;
	struct usb_device *hdev = hub->hdev;
	u16 portstatus, portchange;

	connect_change = test_bit(port1, hub->change_bits);
	clear_bit(port1, hub->event_bits);
	clear_bit(port1, hub->wakeup_bits);

	if (hub_port_status(hub, port1, &portstatus, &portchange) < 0)
		return;

	if (portchange & USB_PORT_STAT_C_CONNECTION) {
		usb_clear_port_feature(hdev, port1, USB_PORT_FEAT_C_CONNECTION);
		connect_change = 1;
	}

	if (portchange & USB_PORT_STAT_C_ENABLE) {
		if (!connect_change)
			dev_dbg(&port_dev->dev, "enable change, status %08x\n",
					portstatus);
		usb_clear_port_feature(hdev, port1, USB_PORT_FEAT_C_ENABLE);

		/*
		 * EM interference sometimes causes badly shielded USB devices
		 * to be shutdown by the hub, this hack enables them again.
		 * Works at least with mouse driver.
		 */
		if (!(portstatus & USB_PORT_STAT_ENABLE)
		    && !connect_change && udev) {
			dev_err(&port_dev->dev, "disabled by hub (EMI?), re-enabling...\n");
			connect_change = 1;
		}
	}

	if (portchange & USB_PORT_STAT_C_OVERCURRENT) {
		u16 status = 0, unused;

		dev_dbg(&port_dev->dev, "over-current change\n");
		usb_clear_port_feature(hdev, port1,
				USB_PORT_FEAT_C_OVER_CURRENT);
		msleep(100);	/* Cool down */
		hub_power_on(hub, true);
		hub_port_status(hub, port1, &status, &unused);
		if (status & USB_PORT_STAT_OVERCURRENT)
			dev_err(&port_dev->dev, "over-current condition\n");
	}

	if (portchange & USB_PORT_STAT_C_RESET) {
		dev_dbg(&port_dev->dev, "reset change\n");
		usb_clear_port_feature(hdev, port1, USB_PORT_FEAT_C_RESET);
	}
	if ((portchange & USB_PORT_STAT_C_BH_RESET)
	    && hub_is_superspeed(hdev)) {
		dev_dbg(&port_dev->dev, "warm reset change\n");
		usb_clear_port_feature(hdev, port1,
				USB_PORT_FEAT_C_BH_PORT_RESET);
	}
	if (portchange & USB_PORT_STAT_C_LINK_STATE) {
		dev_dbg(&port_dev->dev, "link state change\n");
		usb_clear_port_feature(hdev, port1,
				USB_PORT_FEAT_C_PORT_LINK_STATE);
	}
	if (portchange & USB_PORT_STAT_C_CONFIG_ERROR) {
		dev_warn(&port_dev->dev, "config error\n");
		usb_clear_port_feature(hdev, port1,
				USB_PORT_FEAT_C_PORT_CONFIG_ERROR);
	}

	/* skip port actions that require the port to be powered on */
	if (!pm_runtime_active(&port_dev->dev))
		return;

	if (hub_handle_remote_wakeup(hub, port1, portstatus, portchange))
		connect_change = 1;

	/*
	 * Warm reset a USB3 protocol port if it's in
	 * SS.Inactive state.
	 */
	if (hub_port_warm_reset_required(hub, port1, portstatus)) {
		dev_dbg(&port_dev->dev, "do warm reset\n");
		if (!udev || !(portstatus & USB_PORT_STAT_CONNECTION)
				|| udev->state == USB_STATE_NOTATTACHED) {
			if (hub_port_reset(hub, port1, NULL,
					HUB_BH_RESET_TIME, true) < 0)
				hub_port_disable(hub, port1, 1);
		} else {
			usb_unlock_port(port_dev);
			usb_lock_device(udev);
			usb_reset_device(udev);
			usb_unlock_device(udev);
			usb_lock_port(port_dev);
			connect_change = 0;
		}
	}

	if (connect_change)
		hub_port_connect_change(hub, port1, portstatus, portchange);
}

static void hub_event(struct work_struct *work)
{
	struct usb_device *hdev;
	struct usb_interface *intf;
	struct usb_hub *hub;
	struct device *hub_dev;
	u16 hubstatus;
	u16 hubchange;
	int i, ret;

	hub = container_of(work, struct usb_hub, events);
	hdev = hub->hdev;
	hub_dev = hub->intfdev;
	intf = to_usb_interface(hub_dev);

	dev_dbg(hub_dev, "state %d ports %d chg %04x evt %04x\n",
			hdev->state, hdev->maxchild,
			/* NOTE: expects max 15 ports... */
			(u16) hub->change_bits[0],
			(u16) hub->event_bits[0]);

	/* Lock the device, then check to see if we were
	 * disconnected while waiting for the lock to succeed. */
	usb_lock_device(hdev);
	if (unlikely(hub->disconnected))
		goto out_hdev_lock;

	/* If the hub has died, clean up after it */
	if (hdev->state == USB_STATE_NOTATTACHED) {
		hub->error = -ENODEV;
		hub_quiesce(hub, HUB_DISCONNECT);
		goto out_hdev_lock;
	}

	/* Autoresume */
	ret = usb_autopm_get_interface(intf);
	if (ret) {
		dev_dbg(hub_dev, "Can't autoresume: %d\n", ret);
		goto out_hdev_lock;
	}

	/* If this is an inactive hub, do nothing */
	if (hub->quiescing)
		goto out_autopm;

	if (hub->error) {
		dev_dbg(hub_dev, "resetting for error %d\n", hub->error);

		ret = usb_reset_device(hdev);
		if (ret) {
			dev_dbg(hub_dev, "error resetting hub: %d\n", ret);
			goto out_autopm;
		}

		hub->nerrors = 0;
		hub->error = 0;
	}

	/* deal with port status changes */
	for (i = 1; i <= hdev->maxchild; i++) {
		struct usb_port *port_dev = hub->ports[i - 1];

		if (test_bit(i, hub->event_bits)
				|| test_bit(i, hub->change_bits)
				|| test_bit(i, hub->wakeup_bits)) {
			/*
			 * The get_noresume and barrier ensure that if
			 * the port was in the process of resuming, we
			 * flush that work and keep the port active for
			 * the duration of the port_event().  However,
			 * if the port is runtime pm suspended
			 * (powered-off), we leave it in that state, run
			 * an abbreviated port_event(), and move on.
			 */
			pm_runtime_get_noresume(&port_dev->dev);
			pm_runtime_barrier(&port_dev->dev);
			usb_lock_port(port_dev);
			port_event(hub, i);
			usb_unlock_port(port_dev);
			pm_runtime_put_sync(&port_dev->dev);
		}
	}

	/* deal with hub status changes */
	if (test_and_clear_bit(0, hub->event_bits) == 0)
		;	/* do nothing */
	else if (hub_hub_status(hub, &hubstatus, &hubchange) < 0)
		dev_err(hub_dev, "get_hub_status failed\n");
	else {
		if (hubchange & HUB_CHANGE_LOCAL_POWER) {
			dev_dbg(hub_dev, "power change\n");
			clear_hub_feature(hdev, C_HUB_LOCAL_POWER);
			if (hubstatus & HUB_STATUS_LOCAL_POWER)
				/* FIXME: Is this always true? */
				hub->limited_power = 1;
			else
				hub->limited_power = 0;
		}
		if (hubchange & HUB_CHANGE_OVERCURRENT) {
			u16 status = 0;
			u16 unused;

			dev_dbg(hub_dev, "over-current change\n");
			clear_hub_feature(hdev, C_HUB_OVER_CURRENT);
			msleep(500);	/* Cool down */
			hub_power_on(hub, true);
			hub_hub_status(hub, &status, &unused);
			if (status & HUB_STATUS_OVERCURRENT)
				dev_err(hub_dev, "over-current condition\n");
		}
	}

out_autopm:
	/* Balance the usb_autopm_get_interface() above */
	usb_autopm_put_interface_no_suspend(intf);
out_hdev_lock:
	usb_unlock_device(hdev);

	/* Balance the stuff in kick_hub_wq() and allow autosuspend */
	usb_autopm_put_interface(intf);
	kref_put(&hub->kref, hub_release);
}

static const struct usb_device_id hub_id_table[] = {
    { .match_flags = USB_DEVICE_ID_MATCH_VENDOR | USB_DEVICE_ID_MATCH_INT_CLASS,
      .idVendor = USB_VENDOR_SMSC,
      .bInterfaceClass = USB_CLASS_HUB,
      .driver_info = HUB_QUIRK_DISABLE_AUTOSUSPEND},
    { .match_flags = USB_DEVICE_ID_MATCH_VENDOR
			| USB_DEVICE_ID_MATCH_INT_CLASS,
      .idVendor = USB_VENDOR_GENESYS_LOGIC,
      .bInterfaceClass = USB_CLASS_HUB,
      .driver_info = HUB_QUIRK_CHECK_PORT_AUTOSUSPEND},
    { .match_flags = USB_DEVICE_ID_MATCH_VENDOR
			| USB_DEVICE_ID_MATCH_PRODUCT,
      .idVendor = USB_VENDOR_TEXAS_INSTRUMENTS,
      .idProduct = USB_PRODUCT_TUSB8041_USB2,
      .driver_info = HUB_QUIRK_DISABLE_AUTOSUSPEND},
    { .match_flags = USB_DEVICE_ID_MATCH_VENDOR
			| USB_DEVICE_ID_MATCH_PRODUCT,
      .idVendor = USB_VENDOR_TEXAS_INSTRUMENTS,
      .idProduct = USB_PRODUCT_TUSB8041_USB3,
      .driver_info = HUB_QUIRK_DISABLE_AUTOSUSPEND},
    { .match_flags = USB_DEVICE_ID_MATCH_DEV_CLASS,
      .bDeviceClass = USB_CLASS_HUB},
    { .match_flags = USB_DEVICE_ID_MATCH_INT_CLASS,
      .bInterfaceClass = USB_CLASS_HUB},
    { }						/* Terminating entry */
};

MODULE_DEVICE_TABLE(usb, hub_id_table);

static struct usb_driver hub_driver = {
	.name =		"hub",
	.probe =	hub_probe,
	.disconnect =	hub_disconnect,
	.suspend =	hub_suspend,
	.resume =	hub_resume,
	.reset_resume =	hub_reset_resume,
	.pre_reset =	hub_pre_reset,
	.post_reset =	hub_post_reset,
	.unlocked_ioctl = hub_ioctl,
	.id_table =	hub_id_table,
	.supports_autosuspend =	1,
};

int usb_hub_init(void)
{
	if (usb_register(&hub_driver) < 0) {
		printk(KERN_ERR "%s: can't register hub driver\n",
			usbcore_name);
		return -1;
	}

	/*
	 * The workqueue needs to be freezable to avoid interfering with
	 * USB-PERSIST port handover. Otherwise it might see that a full-speed
	 * device was gone before the EHCI controller had handed its port
	 * over to the companion full-speed controller.
	 */
	hub_wq = alloc_workqueue("usb_hub_wq", WQ_FREEZABLE, 0);
	if (hub_wq)
		return 0;

	/* Fall through if kernel_thread failed */
	usb_deregister(&hub_driver);
	pr_err("%s: can't allocate workqueue for usb hub\n", usbcore_name);

	return -1;
}

void usb_hub_cleanup(void)
{
	destroy_workqueue(hub_wq);

	/*
	 * Hub resources are freed for us by usb_deregister. It calls
	 * usb_driver_purge on every device which in turn calls that
	 * devices disconnect function if it is using this driver.
	 * The hub_disconnect function takes care of releasing the
	 * individual hub resources. -greg
	 */
	usb_deregister(&hub_driver);
} /* usb_hub_cleanup() */

static int descriptors_changed(struct usb_device *udev,
		struct usb_device_descriptor *old_device_descriptor,
		struct usb_host_bos *old_bos)
{
	int		changed = 0;
	unsigned	index;
	unsigned	serial_len = 0;
	unsigned	len;
	unsigned	old_length;
	int		length;
	char		*buf;

	if (memcmp(&udev->descriptor, old_device_descriptor,
			sizeof(*old_device_descriptor)) != 0)
		return 1;

	if ((old_bos && !udev->bos) || (!old_bos && udev->bos))
		return 1;
	if (udev->bos) {
		len = le16_to_cpu(udev->bos->desc->wTotalLength);
		if (len != le16_to_cpu(old_bos->desc->wTotalLength))
			return 1;
		if (memcmp(udev->bos->desc, old_bos->desc, len))
			return 1;
	}

	/* Since the idVendor, idProduct, and bcdDevice values in the
	 * device descriptor haven't changed, we will assume the
	 * Manufacturer and Product strings haven't changed either.
	 * But the SerialNumber string could be different (e.g., a
	 * different flash card of the same brand).
	 */
	if (udev->serial)
		serial_len = strlen(udev->serial) + 1;

	len = serial_len;
	for (index = 0; index < udev->descriptor.bNumConfigurations; index++) {
		old_length = le16_to_cpu(udev->config[index].desc.wTotalLength);
		len = max(len, old_length);
	}

	buf = kmalloc(len, GFP_NOIO);
	if (buf == NULL) {
		dev_err(&udev->dev, "no mem to re-read configs after reset\n");
		/* assume the worst */
		return 1;
	}
	for (index = 0; index < udev->descriptor.bNumConfigurations; index++) {
		old_length = le16_to_cpu(udev->config[index].desc.wTotalLength);
		length = usb_get_descriptor(udev, USB_DT_CONFIG, index, buf,
				old_length);
		if (length != old_length) {
			dev_dbg(&udev->dev, "config index %d, error %d\n",
					index, length);
			changed = 1;
			break;
		}
		if (memcmp(buf, udev->rawdescriptors[index], old_length)
				!= 0) {
			dev_dbg(&udev->dev, "config index %d changed (#%d)\n",
				index,
				((struct usb_config_descriptor *) buf)->
					bConfigurationValue);
			changed = 1;
			break;
		}
	}

	if (!changed && serial_len) {
		length = usb_string(udev, udev->descriptor.iSerialNumber,
				buf, serial_len);
		if (length + 1 != serial_len) {
			dev_dbg(&udev->dev, "serial string error %d\n",
					length);
			changed = 1;
		} else if (memcmp(buf, udev->serial, length) != 0) {
			dev_dbg(&udev->dev, "serial string changed\n");
			changed = 1;
		}
	}

	kfree(buf);
	return changed;
}

/**
 * usb_reset_and_verify_device - perform a USB port reset to reinitialize a device
 * @udev: device to reset (not in SUSPENDED or NOTATTACHED state)
 *
 * WARNING - don't use this routine to reset a composite device
 * (one with multiple interfaces owned by separate drivers)!
 * Use usb_reset_device() instead.
 *
 * Do a port reset, reassign the device's address, and establish its
 * former operating configuration.  If the reset fails, or the device's
 * descriptors change from their values before the reset, or the original
 * configuration and altsettings cannot be restored, a flag will be set
 * telling hub_wq to pretend the device has been disconnected and then
 * re-connected.  All drivers will be unbound, and the device will be
 * re-enumerated and probed all over again.
 *
 * Return: 0 if the reset succeeded, -ENODEV if the device has been
 * flagged for logical disconnection, or some other negative error code
 * if the reset wasn't even attempted.
 *
 * Note:
 * The caller must own the device lock and the port lock, the latter is
 * taken by usb_reset_device().  For example, it's safe to use
 * usb_reset_device() from a driver probe() routine after downloading
 * new firmware.  For calls that might not occur during probe(), drivers
 * should lock the device using usb_lock_device_for_reset().
 *
 * Locking exception: This routine may also be called from within an
 * autoresume handler.  Such usage won't conflict with other tasks
 * holding the device lock because these tasks should always call
 * usb_autopm_resume_device(), thereby preventing any unwanted
 * autoresume.  The autoresume handler is expected to have already
 * acquired the port lock before calling this routine.
 */
static int usb_reset_and_verify_device(struct usb_device *udev)
{
	struct usb_device		*parent_hdev = udev->parent;
	struct usb_hub			*parent_hub;
	struct usb_hcd			*hcd = bus_to_hcd(udev->bus);
	struct usb_device_descriptor	descriptor = udev->descriptor;
	struct usb_host_bos		*bos;
	int				i, j, ret = 0;
	int				port1 = udev->portnum;

	if (udev->state == USB_STATE_NOTATTACHED ||
			udev->state == USB_STATE_SUSPENDED) {
		dev_dbg(&udev->dev, "device reset not allowed in state %d\n",
				udev->state);
		return -EINVAL;
	}

	if (!parent_hdev)
		return -EISDIR;

	parent_hub = usb_hub_to_struct_hub(parent_hdev);

	/* Disable USB2 hardware LPM.
	 * It will be re-enabled by the enumeration process.
	 */
	usb_disable_usb2_hardware_lpm(udev);

	/* Disable LPM and LTM while we reset the device and reinstall the alt
	 * settings.  Device-initiated LPM settings, and system exit latency
	 * settings are cleared when the device is reset, so we have to set
	 * them up again.
	 */
	ret = usb_unlocked_disable_lpm(udev);
	if (ret) {
		dev_err(&udev->dev, "%s Failed to disable LPM\n.", __func__);
		goto re_enumerate_no_bos;
	}
	ret = usb_disable_ltm(udev);
	if (ret) {
		dev_err(&udev->dev, "%s Failed to disable LTM\n.",
				__func__);
		goto re_enumerate_no_bos;
	}

	bos = udev->bos;
	udev->bos = NULL;

	mutex_lock(hcd->address0_mutex);

	for (i = 0; i < SET_CONFIG_TRIES; ++i) {

		/* ep0 maxpacket size may change; let the HCD know about it.
		 * Other endpoints will be handled by re-enumeration. */
		usb_ep0_reinit(udev);
		ret = hub_port_init(parent_hub, udev, port1, i);
		if (ret >= 0 || ret == -ENOTCONN || ret == -ENODEV)
			break;
	}
	mutex_unlock(hcd->address0_mutex);

	if (ret < 0)
		goto re_enumerate;

	/* Device might have changed firmware (DFU or similar) */
	if (descriptors_changed(udev, &descriptor, bos)) {
		dev_info(&udev->dev, "device firmware changed\n");
		udev->descriptor = descriptor;	/* for disconnect() calls */
		goto re_enumerate;
	}

	/* Restore the device's previous configuration */
	if (!udev->actconfig)
		goto done;

	mutex_lock(hcd->bandwidth_mutex);
	ret = usb_hcd_alloc_bandwidth(udev, udev->actconfig, NULL, NULL);
	if (ret < 0) {
		dev_warn(&udev->dev,
				"Busted HC?  Not enough HCD resources for "
				"old configuration.\n");
		mutex_unlock(hcd->bandwidth_mutex);
		goto re_enumerate;
	}
	ret = usb_control_msg(udev, usb_sndctrlpipe(udev, 0),
			USB_REQ_SET_CONFIGURATION, 0,
			udev->actconfig->desc.bConfigurationValue, 0,
			NULL, 0, USB_CTRL_SET_TIMEOUT);
	if (ret < 0) {
		dev_err(&udev->dev,
			"can't restore configuration #%d (error=%d)\n",
			udev->actconfig->desc.bConfigurationValue, ret);
		mutex_unlock(hcd->bandwidth_mutex);
		goto re_enumerate;
	}
	mutex_unlock(hcd->bandwidth_mutex);
	usb_set_device_state(udev, USB_STATE_CONFIGURED);

	/* Put interfaces back into the same altsettings as before.
	 * Don't bother to send the Set-Interface request for interfaces
	 * that were already in altsetting 0; besides being unnecessary,
	 * many devices can't handle it.  Instead just reset the host-side
	 * endpoint state.
	 */
	for (i = 0; i < udev->actconfig->desc.bNumInterfaces; i++) {
		struct usb_host_config *config = udev->actconfig;
		struct usb_interface *intf = config->interface[i];
		struct usb_interface_descriptor *desc;

		desc = &intf->cur_altsetting->desc;
		if (desc->bAlternateSetting == 0) {
			usb_disable_interface(udev, intf, true);
			usb_enable_interface(udev, intf, true);
			ret = 0;
		} else {
			/* Let the bandwidth allocation function know that this
			 * device has been reset, and it will have to use
			 * alternate setting 0 as the current alternate setting.
			 */
			intf->resetting_device = 1;
			ret = usb_set_interface(udev, desc->bInterfaceNumber,
					desc->bAlternateSetting);
			intf->resetting_device = 0;
		}
		if (ret < 0) {
			dev_err(&udev->dev, "failed to restore interface %d "
				"altsetting %d (error=%d)\n",
				desc->bInterfaceNumber,
				desc->bAlternateSetting,
				ret);
			goto re_enumerate;
		}
		/* Resetting also frees any allocated streams */
		for (j = 0; j < intf->cur_altsetting->desc.bNumEndpoints; j++)
			intf->cur_altsetting->endpoint[j].streams = 0;
	}

done:
	/* Now that the alt settings are re-installed, enable LTM and LPM. */
	usb_enable_usb2_hardware_lpm(udev);
	usb_unlocked_enable_lpm(udev);
	usb_enable_ltm(udev);
	usb_release_bos_descriptor(udev);
	udev->bos = bos;
	return 0;

re_enumerate:
	usb_release_bos_descriptor(udev);
	udev->bos = bos;
re_enumerate_no_bos:
	/* LPM state doesn't matter when we're about to destroy the device. */
	hub_port_logical_disconnect(parent_hub, port1);
	return -ENODEV;
}

/**
 * usb_reset_device - warn interface drivers and perform a USB port reset
 * @udev: device to reset (not in NOTATTACHED state)
 *
 * Warns all drivers bound to registered interfaces (using their pre_reset
 * method), performs the port reset, and then lets the drivers know that
 * the reset is over (using their post_reset method).
 *
 * Return: The same as for usb_reset_and_verify_device().
 * However, if a reset is already in progress (for instance, if a
 * driver doesn't have pre_reset() or post_reset() callbacks, and while
 * being unbound or re-bound during the ongoing reset its disconnect()
 * or probe() routine tries to perform a second, nested reset), the
 * routine returns -EINPROGRESS.
 *
 * Note:
 * The caller must own the device lock.  For example, it's safe to use
 * this from a driver probe() routine after downloading new firmware.
 * For calls that might not occur during probe(), drivers should lock
 * the device using usb_lock_device_for_reset().
 *
 * If an interface is currently being probed or disconnected, we assume
 * its driver knows how to handle resets.  For all other interfaces,
 * if the driver doesn't have pre_reset and post_reset methods then
 * we attempt to unbind it and rebind afterward.
 */
int usb_reset_device(struct usb_device *udev)
{
	int ret;
	int i;
	unsigned int noio_flag;
	struct usb_port *port_dev;
	struct usb_host_config *config = udev->actconfig;
	struct usb_hub *hub = usb_hub_to_struct_hub(udev->parent);

	if (udev->state == USB_STATE_NOTATTACHED) {
		dev_dbg(&udev->dev, "device reset not allowed in state %d\n",
				udev->state);
		return -EINVAL;
	}

	if (!udev->parent) {
		/* this requires hcd-specific logic; see ohci_restart() */
		dev_dbg(&udev->dev, "%s for root hub!\n", __func__);
		return -EISDIR;
	}

	if (udev->reset_in_progress)
		return -EINPROGRESS;
	udev->reset_in_progress = 1;

	port_dev = hub->ports[udev->portnum - 1];

	/*
	 * Don't allocate memory with GFP_KERNEL in current
	 * context to avoid possible deadlock if usb mass
	 * storage interface or usbnet interface(iSCSI case)
	 * is included in current configuration. The easist
	 * approach is to do it for every device reset,
	 * because the device 'memalloc_noio' flag may have
	 * not been set before reseting the usb device.
	 */
	noio_flag = memalloc_noio_save();

	/* Prevent autosuspend during the reset */
	usb_autoresume_device(udev);

	if (config) {
		for (i = 0; i < config->desc.bNumInterfaces; ++i) {
			struct usb_interface *cintf = config->interface[i];
			struct usb_driver *drv;
			int unbind = 0;

			if (cintf->dev.driver) {
				drv = to_usb_driver(cintf->dev.driver);
				if (drv->pre_reset && drv->post_reset)
					unbind = (drv->pre_reset)(cintf);
				else if (cintf->condition ==
						USB_INTERFACE_BOUND)
					unbind = 1;
				if (unbind)
					usb_forced_unbind_intf(cintf);
			}
		}
	}

	usb_lock_port(port_dev);
	ret = usb_reset_and_verify_device(udev);
	usb_unlock_port(port_dev);

	if (config) {
		for (i = config->desc.bNumInterfaces - 1; i >= 0; --i) {
			struct usb_interface *cintf = config->interface[i];
			struct usb_driver *drv;
			int rebind = cintf->needs_binding;

			if (!rebind && cintf->dev.driver) {
				drv = to_usb_driver(cintf->dev.driver);
				if (drv->post_reset)
					rebind = (drv->post_reset)(cintf);
				else if (cintf->condition ==
						USB_INTERFACE_BOUND)
					rebind = 1;
				if (rebind)
					cintf->needs_binding = 1;
			}
		}

		/* If the reset failed, hub_wq will unbind drivers later */
		if (ret == 0)
			usb_unbind_and_rebind_marked_interfaces(udev);
	}

	usb_autosuspend_device(udev);
	memalloc_noio_restore(noio_flag);
	udev->reset_in_progress = 0;
	return ret;
}
EXPORT_SYMBOL_GPL(usb_reset_device);


/**
 * usb_queue_reset_device - Reset a USB device from an atomic context
 * @iface: USB interface belonging to the device to reset
 *
 * This function can be used to reset a USB device from an atomic
 * context, where usb_reset_device() won't work (as it blocks).
 *
 * Doing a reset via this method is functionally equivalent to calling
 * usb_reset_device(), except for the fact that it is delayed to a
 * workqueue. This means that any drivers bound to other interfaces
 * might be unbound, as well as users from usbfs in user space.
 *
 * Corner cases:
 *
 * - Scheduling two resets at the same time from two different drivers
 *   attached to two different interfaces of the same device is
 *   possible; depending on how the driver attached to each interface
 *   handles ->pre_reset(), the second reset might happen or not.
 *
 * - If the reset is delayed so long that the interface is unbound from
 *   its driver, the reset will be skipped.
 *
 * - This function can be called during .probe().  It can also be called
 *   during .disconnect(), but doing so is pointless because the reset
 *   will not occur.  If you really want to reset the device during
 *   .disconnect(), call usb_reset_device() directly -- but watch out
 *   for nested unbinding issues!
 */
void usb_queue_reset_device(struct usb_interface *iface)
{
	if (schedule_work(&iface->reset_ws))
		usb_get_intf(iface);
}
EXPORT_SYMBOL_GPL(usb_queue_reset_device);

/**
 * usb_hub_find_child - Get the pointer of child device
 * attached to the port which is specified by @port1.
 * @hdev: USB device belonging to the usb hub
 * @port1: port num to indicate which port the child device
 *	is attached to.
 *
 * USB drivers call this function to get hub's child device
 * pointer.
 *
 * Return: %NULL if input param is invalid and
 * child's usb_device pointer if non-NULL.
 */
struct usb_device *usb_hub_find_child(struct usb_device *hdev,
		int port1)
{
	struct usb_hub *hub = usb_hub_to_struct_hub(hdev);

	if (port1 < 1 || port1 > hdev->maxchild)
		return NULL;
	return hub->ports[port1 - 1]->child;
}
EXPORT_SYMBOL_GPL(usb_hub_find_child);

void usb_hub_adjust_deviceremovable(struct usb_device *hdev,
		struct usb_hub_descriptor *desc)
{
	struct usb_hub *hub = usb_hub_to_struct_hub(hdev);
	enum usb_port_connect_type connect_type;
	int i;

	if (!hub)
		return;

	if (!hub_is_superspeed(hdev)) {
		for (i = 1; i <= hdev->maxchild; i++) {
			struct usb_port *port_dev = hub->ports[i - 1];

			connect_type = port_dev->connect_type;
			if (connect_type == USB_PORT_CONNECT_TYPE_HARD_WIRED) {
				u8 mask = 1 << (i%8);

				if (!(desc->u.hs.DeviceRemovable[i/8] & mask)) {
					dev_dbg(&port_dev->dev, "DeviceRemovable is changed to 1 according to platform information.\n");
					desc->u.hs.DeviceRemovable[i/8]	|= mask;
				}
			}
		}
	} else {
		u16 port_removable = le16_to_cpu(desc->u.ss.DeviceRemovable);

		for (i = 1; i <= hdev->maxchild; i++) {
			struct usb_port *port_dev = hub->ports[i - 1];

			connect_type = port_dev->connect_type;
			if (connect_type == USB_PORT_CONNECT_TYPE_HARD_WIRED) {
				u16 mask = 1 << i;

				if (!(port_removable & mask)) {
					dev_dbg(&port_dev->dev, "DeviceRemovable is changed to 1 according to platform information.\n");
					port_removable |= mask;
				}
			}
		}

		desc->u.ss.DeviceRemovable = cpu_to_le16(port_removable);
	}
}

#ifdef CONFIG_ACPI
/**
 * usb_get_hub_port_acpi_handle - Get the usb port's acpi handle
 * @hdev: USB device belonging to the usb hub
 * @port1: port num of the port
 *
 * Return: Port's acpi handle if successful, %NULL if params are
 * invalid.
 */
acpi_handle usb_get_hub_port_acpi_handle(struct usb_device *hdev,
	int port1)
{
	struct usb_hub *hub = usb_hub_to_struct_hub(hdev);

	if (!hub)
		return NULL;

	return ACPI_HANDLE(&hub->ports[port1 - 1]->dev);
}
#endif<|MERGE_RESOLUTION|>--- conflicted
+++ resolved
@@ -40,11 +40,8 @@
 #define USB_PRODUCT_TUSB8041_USB2		0x8142
 #define HUB_QUIRK_CHECK_PORT_AUTOSUSPEND	0x01
 #define HUB_QUIRK_DISABLE_AUTOSUSPEND		0x02
-<<<<<<< HEAD
 
 extern int deny_new_usb;
-=======
->>>>>>> 8d34bf42
 
 /* Protect struct usb_device->state and ->children members
  * Note: Both are also protected by ->dev.sem, except that ->state can
