--- conflicted
+++ resolved
@@ -305,14 +305,10 @@
 void store_cdrom_address(u8 *dest, int msf, u32 addr)
 {
 	if (msf) {
-<<<<<<< HEAD
-		/* Convert to Minutes-Seconds-Frames */
-=======
 		/*
 		 * Convert to Minutes-Seconds-Frames.
 		 * Sector size is already set to 2048 bytes.
 		 */
->>>>>>> 39bdf044
 		addr += 2*75;		/* Lead-in occupies 2 seconds */
 		dest[3] = addr % 75;	/* Frames */
 		addr /= 75;
