/* Copyright (c) 2016-2017, Linux Foundation. All rights reserved.
 *
 * This program is free software; you can redistribute it and/or modify
 * it under the terms of the GNU General Public License version 2 and
 * only version 2 as published by the Free Software Foundation.
 *
 * This program is distributed in the hope that it will be useful,
 * but WITHOUT ANY WARRANTY; without even the implied warranty of
 * MERCHANTABILITY or FITNESS FOR A PARTICULAR PURPOSE.  See the
 * GNU General Public License for more details.
 */
/*
 * NOTE: This file has been modified by Sony Mobile Communications Inc.
 * Modifications are Copyright (c) 2016 Sony Mobile Communications Inc,
 * and licensed under the license of the file.
 */

#include <linux/completion.h>
#include <linux/delay.h>
#include <linux/hrtimer.h>
#include <linux/ipc_logging.h>
#include <linux/kernel.h>
#include <linux/list.h>
#include <linux/module.h>
#include <linux/of.h>
#include <linux/of_platform.h>
#include <linux/power_supply.h>
#include <linux/regulator/consumer.h>
#include <linux/slab.h>
#include <linux/spinlock.h>
#include <linux/workqueue.h>
#include <linux/extcon.h>
#include <linux/usb/class-dual-role.h>
#include <linux/usb/usbpd.h>
#include <linux/regulator/consumer.h>
#include "usbpd.h"

/* To start USB stack for USB3.1 complaince testing */
static bool usb_compliance_mode;
module_param(usb_compliance_mode, bool, S_IRUGO|S_IWUSR);
MODULE_PARM_DESC(usb_compliance_mode, "Start USB stack for USB3.1 compliance testing");

static bool disable_usb_pd;
module_param(disable_usb_pd, bool, S_IRUGO|S_IWUSR);
MODULE_PARM_DESC(disable_usb_pd, "Disable USB PD for USB3.1 compliance testing");

enum usbpd_state {
	PE_UNKNOWN,
	PE_ERROR_RECOVERY,
	PE_SRC_DISABLED,
	PE_SRC_STARTUP,
	PE_SRC_SEND_CAPABILITIES,
	PE_SRC_SEND_CAPABILITIES_WAIT, /* substate to wait for Request */
	PE_SRC_NEGOTIATE_CAPABILITY,
	PE_SRC_TRANSITION_SUPPLY,
	PE_SRC_READY,
	PE_SRC_HARD_RESET,
	PE_SRC_SOFT_RESET,
	PE_SRC_SEND_SOFT_RESET,
	PE_SRC_DISCOVERY,
	PE_SRC_TRANSITION_TO_DEFAULT,
	PE_SNK_STARTUP,
	PE_SNK_DISCOVERY,
	PE_SNK_WAIT_FOR_CAPABILITIES,
	PE_SNK_EVALUATE_CAPABILITY,
	PE_SNK_SELECT_CAPABILITY,
	PE_SNK_TRANSITION_SINK,
	PE_SNK_READY,
	PE_SNK_HARD_RESET,
	PE_SNK_SOFT_RESET,
	PE_SNK_SEND_SOFT_RESET,
	PE_SNK_TRANSITION_TO_DEFAULT,
	PE_DRS_SEND_DR_SWAP,
	PE_PRS_SNK_SRC_SEND_SWAP,
	PE_PRS_SNK_SRC_TRANSITION_TO_OFF,
	PE_PRS_SNK_SRC_SOURCE_ON,
	PE_PRS_SRC_SNK_SEND_SWAP,
	PE_PRS_SRC_SNK_TRANSITION_TO_OFF,
	PE_PRS_SRC_SNK_WAIT_SOURCE_ON,
	PE_VCS_WAIT_FOR_VCONN,
};

static const char * const usbpd_state_strings[] = {
	"UNKNOWN",
	"ERROR_RECOVERY",
	"SRC_Disabled",
	"SRC_Startup",
	"SRC_Send_Capabilities",
	"SRC_Send_Capabilities (Wait for Request)",
	"SRC_Negotiate_Capability",
	"SRC_Transition_Supply",
	"SRC_Ready",
	"SRC_Hard_Reset",
	"SRC_Soft_Reset",
	"SRC_Send_Soft_Reset",
	"SRC_Discovery",
	"SRC_Transition_to_default",
	"SNK_Startup",
	"SNK_Discovery",
	"SNK_Wait_for_Capabilities",
	"SNK_Evaluate_Capability",
	"SNK_Select_Capability",
	"SNK_Transition_Sink",
	"SNK_Ready",
	"SNK_Hard_Reset",
	"SNK_Soft_Reset",
	"SNK_Send_Soft_Reset",
	"SNK_Transition_to_default",
	"DRS_Send_DR_Swap",
	"PRS_SNK_SRC_Send_Swap",
	"PRS_SNK_SRC_Transition_to_off",
	"PRS_SNK_SRC_Source_on",
	"PRS_SRC_SNK_Send_Swap",
	"PRS_SRC_SNK_Transition_to_off",
	"PRS_SRC_SNK_Wait_Source_on",
	"VCS_Wait_for_VCONN",
};

enum usbpd_control_msg_type {
	MSG_RESERVED = 0,
	MSG_GOODCRC,
	MSG_GOTOMIN,
	MSG_ACCEPT,
	MSG_REJECT,
	MSG_PING,
	MSG_PS_RDY,
	MSG_GET_SOURCE_CAP,
	MSG_GET_SINK_CAP,
	MSG_DR_SWAP,
	MSG_PR_SWAP,
	MSG_VCONN_SWAP,
	MSG_WAIT,
	MSG_SOFT_RESET,
};

enum usbpd_data_msg_type {
	MSG_SOURCE_CAPABILITIES = 1,
	MSG_REQUEST,
	MSG_BIST,
	MSG_SINK_CAPABILITIES,
	MSG_VDM = 0xF,
};

enum vdm_state {
	VDM_NONE,
	DISCOVERED_ID,
	DISCOVERED_SVIDS,
	DISCOVERED_MODES,
	MODE_ENTERED,
	MODE_EXITED,
};

static void *usbpd_ipc_log;
#define usbpd_dbg(dev, fmt, ...) do { \
	ipc_log_string(usbpd_ipc_log, "%s: %s: " fmt, dev_name(dev), __func__, \
			##__VA_ARGS__); \
	dev_dbg(dev, fmt, ##__VA_ARGS__); \
	} while (0)

#define usbpd_info(dev, fmt, ...) do { \
	ipc_log_string(usbpd_ipc_log, "%s: %s: " fmt, dev_name(dev), __func__, \
			##__VA_ARGS__); \
	dev_info(dev, fmt, ##__VA_ARGS__); \
	} while (0)

#define usbpd_warn(dev, fmt, ...) do { \
	ipc_log_string(usbpd_ipc_log, "%s: %s: " fmt, dev_name(dev), __func__, \
			##__VA_ARGS__); \
	dev_warn(dev, fmt, ##__VA_ARGS__); \
	} while (0)

#define usbpd_err(dev, fmt, ...) do { \
	ipc_log_string(usbpd_ipc_log, "%s: %s: " fmt, dev_name(dev), __func__, \
			##__VA_ARGS__); \
	dev_err(dev, fmt, ##__VA_ARGS__); \
	} while (0)

#define NUM_LOG_PAGES		10

/* Timeouts (in ms) */
#define ERROR_RECOVERY_TIME	25
#define SENDER_RESPONSE_TIME	26
#define SINK_WAIT_CAP_TIME	500
#define PS_TRANSITION_TIME	450
#define SRC_CAP_TIME		120
#define SRC_TRANSITION_TIME	25
#define SRC_RECOVER_TIME	750
#define PS_HARD_RESET_TIME	25
#define PS_SOURCE_ON		400
#define PS_SOURCE_OFF		750
#if defined(CONFIG_SOMC_CHARGER_EXTENSION)
#define FIRST_SOURCE_CAP_TIME	50
#else
#define FIRST_SOURCE_CAP_TIME	200
#endif
#define VDM_BUSY_TIME		50
#define VCONN_ON_TIME		100

/* tPSHardReset + tSafe0V */
#define SNK_HARD_RESET_VBUS_OFF_TIME	(35 + 650)

/* tSrcRecover + tSrcTurnOn */
#define SNK_HARD_RESET_VBUS_ON_TIME	(1000 + 275)

#define PD_CAPS_COUNT		50

#define PD_MAX_MSG_ID		7

#define PD_MAX_DATA_OBJ		7

#define PD_MSG_HDR(type, dr, pr, id, cnt, rev) \
	(((type) & 0xF) | ((dr) << 5) | (rev << 6) | \
	 ((pr) << 8) | ((id) << 9) | ((cnt) << 12))
#define USB_VBUS_WAIT_VOLT	900	/* mV */
#define USB_VBUS_WAIT_ITVL	5	/* mS */
#define USB_VBUS_WAIT_TMOUT	200	/* mS */

#define PD_MSG_HDR_COUNT(hdr) (((hdr) >> 12) & 7)
#define PD_MSG_HDR_TYPE(hdr) ((hdr) & 0xF)
#define PD_MSG_HDR_ID(hdr) (((hdr) >> 9) & 7)
#define PD_MSG_HDR_REV(hdr) (((hdr) >> 6) & 3)

#define PD_RDO_FIXED(obj, gb, mismatch, usb_comm, no_usb_susp, curr1, curr2) \
		(((obj) << 28) | ((gb) << 27) | ((mismatch) << 26) | \
		 ((usb_comm) << 25) | ((no_usb_susp) << 24) | \
		 ((curr1) << 10) | (curr2))

#define PD_RDO_AUGMENTED(obj, mismatch, usb_comm, no_usb_susp, volt, curr) \
		(((obj) << 28) | ((mismatch) << 26) | ((usb_comm) << 25) | \
		 ((no_usb_susp) << 24) | ((volt) << 9) | (curr))

#define PD_RDO_OBJ_POS(rdo)		((rdo) >> 28 & 7)
#define PD_RDO_GIVEBACK(rdo)		((rdo) >> 27 & 1)
#define PD_RDO_MISMATCH(rdo)		((rdo) >> 26 & 1)
#define PD_RDO_USB_COMM(rdo)		((rdo) >> 25 & 1)
#define PD_RDO_NO_USB_SUSP(rdo)		((rdo) >> 24 & 1)
#define PD_RDO_FIXED_CURR(rdo)		((rdo) >> 10 & 0x3FF)
#define PD_RDO_FIXED_CURR_MINMAX(rdo)	((rdo) & 0x3FF)
#define PD_RDO_PROG_VOLTAGE(rdo)	((rdo) >> 9 & 0x7FF)
#define PD_RDO_PROG_CURR(rdo)		((rdo) & 0x7F)

#define PD_SRC_PDO_TYPE(pdo)		(((pdo) >> 30) & 3)
#define PD_SRC_PDO_TYPE_FIXED		0
#define PD_SRC_PDO_TYPE_BATTERY		1
#define PD_SRC_PDO_TYPE_VARIABLE	2
#define PD_SRC_PDO_TYPE_AUGMENTED	3

#define PD_SRC_PDO_FIXED_PR_SWAP(pdo)		(((pdo) >> 29) & 1)
#define PD_SRC_PDO_FIXED_USB_SUSP(pdo)		(((pdo) >> 28) & 1)
#define PD_SRC_PDO_FIXED_EXT_POWERED(pdo)	(((pdo) >> 27) & 1)
#define PD_SRC_PDO_FIXED_USB_COMM(pdo)		(((pdo) >> 26) & 1)
#define PD_SRC_PDO_FIXED_DR_SWAP(pdo)		(((pdo) >> 25) & 1)
#define PD_SRC_PDO_FIXED_PEAK_CURR(pdo)		(((pdo) >> 20) & 3)
#define PD_SRC_PDO_FIXED_VOLTAGE(pdo)		(((pdo) >> 10) & 0x3FF)
#define PD_SRC_PDO_FIXED_MAX_CURR(pdo)		((pdo) & 0x3FF)

#define PD_SRC_PDO_VAR_BATT_MAX_VOLT(pdo)	(((pdo) >> 20) & 0x3FF)
#define PD_SRC_PDO_VAR_BATT_MIN_VOLT(pdo)	(((pdo) >> 10) & 0x3FF)
#define PD_SRC_PDO_VAR_BATT_MAX(pdo)		((pdo) & 0x3FF)

#define PD_APDO_PPS(pdo)			(((pdo) >> 28) & 3)
#define PD_APDO_MAX_VOLT(pdo)			(((pdo) >> 17) & 0xFF)
#define PD_APDO_MIN_VOLT(pdo)			(((pdo) >> 8) & 0xFF)
#define PD_APDO_MAX_CURR(pdo)			((pdo) & 0x7F)

/* Vendor Defined Messages */
#define MAX_CRC_RECEIVE_TIME	9 /* ~(2 * tReceive_max(1.1ms) * # retry 4) */
#define MAX_VDM_RESPONSE_TIME	60 /* 2 * tVDMSenderResponse_max(30ms) */
#define MAX_VDM_BUSY_TIME	100 /* 2 * tVDMBusy (50ms) */

#define PD_SNK_PDO_FIXED(prs, hc, uc, usb_comm, drs, volt, curr) \
	(((prs) << 29) | ((hc) << 28) | ((uc) << 27) | ((usb_comm) << 26) | \
	 ((drs) << 25) | ((volt) << 10) | (curr))

/* VDM header is the first 32-bit object following the 16-bit PD header */
#define VDM_HDR_SVID(hdr)	((hdr) >> 16)
#define VDM_IS_SVDM(hdr)	((hdr) & 0x8000)
#define SVDM_HDR_OBJ_POS(hdr)	(((hdr) >> 8) & 0x7)
#define SVDM_HDR_CMD_TYPE(hdr)	(((hdr) >> 6) & 0x3)
#define SVDM_HDR_CMD(hdr)	((hdr) & 0x1f)

#define SVDM_HDR(svid, ver, obj, cmd_type, cmd) \
	(((svid) << 16) | (1 << 15) | ((ver) << 13) \
	| ((obj) << 8) | ((cmd_type) << 6) | (cmd))

/* discover id response vdo bit fields */
#define ID_HDR_USB_HOST		BIT(31)
#define ID_HDR_USB_DEVICE	BIT(30)
#define ID_HDR_MODAL_OPR	BIT(26)
#define ID_HDR_PRODUCT_TYPE(n)	((n) >> 27)
#define ID_HDR_PRODUCT_PER_MASK	(2 << 27)
#define ID_HDR_PRODUCT_HUB	1
#define ID_HDR_PRODUCT_PER	2
#define ID_HDR_PRODUCT_AMA	5
#define ID_HDR_VID		0x05c6 /* qcom */
#define PROD_VDO_PID		0x0a00 /* TBD */
#if defined(CONFIG_SOMC_CHARGER_EXTENSION)
#undef ID_HDR_VID
#undef PROD_VDO_PID
#define ID_HDR_VID		0x0FCE /* Sony Mobile Communications */
#define PROD_VDO_PID		0x01F3
#endif

static bool check_vsafe0v = true;
module_param(check_vsafe0v, bool, S_IRUSR | S_IWUSR);

static int min_sink_current = 900;
module_param(min_sink_current, int, S_IRUSR | S_IWUSR);

static const u32 default_src_caps[] = { 0x3601905A };	/* VSafe5V @ 0.9A */
static const u32 default_snk_caps[] = { 0x2601912C };	/* VSafe5V @ 3A */

struct vdm_tx {
	u32			data[7];
	int			size;
};

struct rx_msg {
	u8			type;
	u8			len;
	u32			payload[7];
	struct list_head	entry;
};

#define IS_DATA(m, t) ((m) && ((m)->len) && ((m)->type == (t)))
#define IS_CTRL(m, t) ((m) && !((m)->len) && ((m)->type == (t)))

struct usbpd {
	struct device		dev;
	struct workqueue_struct	*wq;
	struct work_struct	sm_work;
	struct hrtimer		timer;
	bool			sm_queued;

	struct extcon_dev	*extcon;

	enum usbpd_state	current_state;
	bool			hard_reset_recvd;
	struct list_head	rx_q;
	spinlock_t		rx_lock;

	u32			received_pdos[PD_MAX_DATA_OBJ];
	u16			src_cap_id;
#if defined(CONFIG_SOMC_CHARGER_EXTENSION)
	u32			org_received_pdos[7];
#endif
	u8			selected_pdo;
	u8			requested_pdo;
	u32			rdo;	/* can be either source or sink */
	int			current_voltage;	/* uV */
	int			requested_voltage;	/* uV */
	int			requested_current;	/* mA */
	bool			pd_connected;
	bool			in_explicit_contract;
	bool			peer_usb_comm;
	bool			peer_pr_swap;
	bool			peer_dr_swap;

	u32			sink_caps[7];
	int			num_sink_caps;

	struct power_supply	*usb_psy;
	struct notifier_block	psy_nb;

	enum power_supply_typec_mode typec_mode;
	enum power_supply_type	psy_type;
	enum power_supply_typec_power_role forced_pr;
	bool			vbus_present;

	enum pd_spec_rev	spec_rev;
	enum data_role		current_dr;
	enum power_role		current_pr;
	bool			in_pr_swap;
	bool			pd_phy_opened;
	bool			send_request;
	struct completion	is_ready;

	struct mutex		swap_lock;
	struct dual_role_phy_instance	*dual_role;
	struct dual_role_phy_desc	dr_desc;
	bool			send_pr_swap;
	bool			send_dr_swap;

	struct regulator	*vbus;
	struct regulator	*vconn;
	bool			vbus_enabled;
	bool			vconn_enabled;
	bool			vconn_is_external;

	u8			tx_msgid;
	u8			rx_msgid;
	int			caps_count;
	int			hard_reset_count;

	enum vdm_state		vdm_state;
	u16			*discovered_svids;
	int			num_svids;
	struct vdm_tx		*vdm_tx;
	struct vdm_tx		*vdm_tx_retry;
	struct list_head	svid_handlers;

	struct list_head	instance;
};

static LIST_HEAD(_usbpd);	/* useful for debugging */

static const unsigned int usbpd_extcon_cable[] = {
	EXTCON_USB,
	EXTCON_USB_HOST,
	EXTCON_USB_CC,
	EXTCON_USB_SPEED,
<<<<<<< HEAD
	EXTCON_VBUS_DROP,
=======
	EXTCON_USB_TYPEC_MED_HIGH_CURRENT,
>>>>>>> 252dba5a
	EXTCON_NONE,
};

/* EXTCON_USB and EXTCON_USB_HOST are mutually exclusive */
static const u32 usbpd_extcon_exclusive[] = {0x3, 0};

/**
 * usbpd_ocp_notification - ocp notification callback from regulator.
 * @ctxt: Pointer to the dwc3_msm context
 *
 * NOTE: This can be called in interrupt context.
 */
static void usbpd_ocp_notification(void *ctxt)
{
	struct usbpd *pd = (struct usbpd *)ctxt;

	extcon_set_cable_state_(pd->extcon, EXTCON_VBUS_DROP, 1);
	extcon_set_cable_state_(pd->extcon, EXTCON_VBUS_DROP, 0);
	pr_info("%s: receive ocp notification\n", __func__);
}

enum plug_orientation usbpd_get_plug_orientation(struct usbpd *pd)
{
	int ret;
	union power_supply_propval val;

	ret = power_supply_get_property(pd->usb_psy,
		POWER_SUPPLY_PROP_TYPEC_CC_ORIENTATION, &val);
	if (ret)
		return ORIENTATION_NONE;

	return val.intval;
}
EXPORT_SYMBOL(usbpd_get_plug_orientation);

static inline void stop_usb_host(struct usbpd *pd)
{
	extcon_set_cable_state_(pd->extcon, EXTCON_USB_HOST, 0);
}

static inline void start_usb_host(struct usbpd *pd, bool ss)
{
	enum plug_orientation cc = usbpd_get_plug_orientation(pd);

	extcon_set_cable_state_(pd->extcon, EXTCON_USB_CC,
			cc == ORIENTATION_CC2);
	extcon_set_cable_state_(pd->extcon, EXTCON_USB_SPEED, ss);
	extcon_set_cable_state_(pd->extcon, EXTCON_USB_HOST, 1);
}

static inline void stop_usb_peripheral(struct usbpd *pd)
{
	extcon_set_cable_state_(pd->extcon, EXTCON_USB, 0);
}

static inline void start_usb_peripheral(struct usbpd *pd)
{
	enum plug_orientation cc = usbpd_get_plug_orientation(pd);

	extcon_set_cable_state_(pd->extcon, EXTCON_USB_CC,
			cc == ORIENTATION_CC2);
	extcon_set_cable_state_(pd->extcon, EXTCON_USB_SPEED, 1);
	extcon_set_cable_state_(pd->extcon, EXTCON_USB_TYPEC_MED_HIGH_CURRENT,
		pd->typec_mode > POWER_SUPPLY_TYPEC_SOURCE_DEFAULT ? 1 : 0);
	extcon_set_cable_state_(pd->extcon, EXTCON_USB, 1);
}

static int set_power_role(struct usbpd *pd, enum power_role pr)
{
	union power_supply_propval val = {0};

	switch (pr) {
	case PR_NONE:
		val.intval = POWER_SUPPLY_TYPEC_PR_NONE;
		break;
	case PR_SINK:
		val.intval = POWER_SUPPLY_TYPEC_PR_SINK;
		break;
	case PR_SRC:
		val.intval = POWER_SUPPLY_TYPEC_PR_SOURCE;
		break;
	}

	return power_supply_set_property(pd->usb_psy,
			POWER_SUPPLY_PROP_TYPEC_POWER_ROLE, &val);
}

static struct usbpd_svid_handler *find_svid_handler(struct usbpd *pd, u16 svid)
{
	struct usbpd_svid_handler *handler;

	list_for_each_entry(handler, &pd->svid_handlers, entry)
		if (svid == handler->svid)
			return handler;

	return NULL;
}

/* Reset protocol layer */
static inline void pd_reset_protocol(struct usbpd *pd)
{
	/*
	 * first Rx ID should be 0; set this to a sentinel of -1 so that in
	 * phy_msg_received() we can check if we had seen it before.
	 */
	pd->rx_msgid = -1;
	pd->tx_msgid = 0;
	pd->send_request = false;
	pd->send_pr_swap = false;
	pd->send_dr_swap = false;
}

static int pd_send_msg(struct usbpd *pd, u8 msg_type, const u32 *data,
		size_t num_data, enum pd_sop_type sop)
{
	int ret;
	u16 hdr;

	hdr = PD_MSG_HDR(msg_type, pd->current_dr, pd->current_pr,
			pd->tx_msgid, num_data, pd->spec_rev);
	ret = pd_phy_write(hdr, (u8 *)data, num_data * sizeof(u32), sop, 15);
	/* TODO figure out timeout. based on tReceive=1.1ms x nRetryCount? */

	if (ret < 0)
		return ret;
	else if (ret != num_data * sizeof(u32))
		return -EIO;

	pd->tx_msgid = (pd->tx_msgid + 1) & PD_MAX_MSG_ID;
	return 0;
}

static int pd_select_pdo(struct usbpd *pd, int pdo_pos, int uv, int ua)
{
	int curr;
	int max_current;
	bool mismatch = false;
	u8 type;
	u32 pdo = pd->received_pdos[pdo_pos - 1];

	type = PD_SRC_PDO_TYPE(pdo);
	if (type == PD_SRC_PDO_TYPE_FIXED) {
		curr = max_current = PD_SRC_PDO_FIXED_MAX_CURR(pdo) * 10;

		/*
		 * Check if the PDO has enough current, otherwise set the
		 * Capability Mismatch flag
		 */
		if (curr < min_sink_current) {
			mismatch = true;
			max_current = min_sink_current;
		}

		pd->requested_voltage =
			PD_SRC_PDO_FIXED_VOLTAGE(pdo) * 50 * 1000;
		pd->rdo = PD_RDO_FIXED(pdo_pos, 0, mismatch, 1, 1, curr / 10,
				max_current / 10);
	} else if (type == PD_SRC_PDO_TYPE_AUGMENTED) {
		if ((uv / 100000) > PD_APDO_MAX_VOLT(pdo) ||
			(uv / 100000) < PD_APDO_MIN_VOLT(pdo) ||
			(ua / 50000) > PD_APDO_MAX_CURR(pdo) || (ua < 0)) {
			usbpd_err(&pd->dev, "uv (%d) and ua (%d) out of range of APDO\n",
					uv, ua);
			return -EINVAL;
		}

		curr = ua / 1000;
		pd->requested_voltage = uv;
		pd->rdo = PD_RDO_AUGMENTED(pdo_pos, mismatch, 1, 1,
				uv / 20000, ua / 50000);
	} else {
		usbpd_err(&pd->dev, "Only Fixed or Programmable PDOs supported\n");
		return -ENOTSUPP;
	}

	/* Can't sink more than 5V if VCONN is sourced from the VBUS input */
	if (pd->vconn_enabled && !pd->vconn_is_external &&
			pd->requested_voltage > 5000000)
		return -ENOTSUPP;

	pd->requested_current = curr;
	pd->requested_pdo = pdo_pos;

	return 0;
}

#if defined(CONFIG_SOMC_CHARGER_EXTENSION)
#define ACCEPTABLE_SRC_VOLTAGE_9V 9000
#endif
static int pd_eval_src_caps(struct usbpd *pd)
{
	int obj_cnt;
	union power_supply_propval val;
	u32 first_pdo = pd->received_pdos[0];
#if defined(CONFIG_SOMC_CHARGER_EXTENSION)
	u32 *pdo = pd->received_pdos;
	u32 *org_pdo = pd->org_received_pdos;
	int i;

	for (i = 0; i < ARRAY_SIZE(pd->received_pdos); i++)
		org_pdo[i] = pdo[i];

	for (i = 1; i < ARRAY_SIZE(pd->received_pdos); i++) {
		if (PD_SRC_PDO_TYPE(pdo[i]) == PD_SRC_PDO_TYPE_FIXED &&
				PD_SRC_PDO_FIXED_VOLTAGE(pdo[i]) * 50 <=
						ACCEPTABLE_SRC_VOLTAGE_9V)
			/* This PDO is acceptable */
			;
		else
			break;
	}

	usbpd_dbg(&pd->dev, "Clear PDOs from %d to %d\n",
				i + 1, (int)ARRAY_SIZE(pd->received_pdos));
	for (; i < ARRAY_SIZE(pd->received_pdos); i++)
		pdo[i] = 0;
#endif

	if (PD_SRC_PDO_TYPE(first_pdo) != PD_SRC_PDO_TYPE_FIXED) {
		usbpd_err(&pd->dev, "First src_cap invalid! %08x\n", first_pdo);
		return -EINVAL;
	}

	pd->peer_usb_comm = PD_SRC_PDO_FIXED_USB_COMM(first_pdo);
	pd->peer_pr_swap = PD_SRC_PDO_FIXED_PR_SWAP(first_pdo);
	pd->peer_dr_swap = PD_SRC_PDO_FIXED_DR_SWAP(first_pdo);

	val.intval = PD_SRC_PDO_FIXED_USB_SUSP(first_pdo);
	power_supply_set_property(pd->usb_psy,
			POWER_SUPPLY_PROP_PD_USB_SUSPEND_SUPPORTED, &val);

	for (obj_cnt = 1; obj_cnt < PD_MAX_DATA_OBJ; obj_cnt++) {
		if ((PD_SRC_PDO_TYPE(pd->received_pdos[obj_cnt]) ==
					PD_SRC_PDO_TYPE_AUGMENTED) &&
				!PD_APDO_PPS(pd->received_pdos[obj_cnt]))
			pd->spec_rev = USBPD_REV_30;
	}

	/* Select the first PDO (vSafe5V) immediately. */
	pd_select_pdo(pd, 1, 0, 0);

	return 0;
}

static void pd_send_hard_reset(struct usbpd *pd)
{
	union power_supply_propval val = {0};

	usbpd_dbg(&pd->dev, "send hard reset");

	/* Force CC logic to source/sink to keep Rp/Rd unchanged */
	set_power_role(pd, pd->current_pr);
	pd->hard_reset_count++;
	pd_phy_signal(HARD_RESET_SIG, 5); /* tHardResetComplete */
	pd->in_pr_swap = false;
	power_supply_set_property(pd->usb_psy, POWER_SUPPLY_PROP_PR_SWAP, &val);
}

static void kick_sm(struct usbpd *pd, int ms)
{
	pm_stay_awake(&pd->dev);
	pd->sm_queued = true;

	if (ms)
		hrtimer_start(&pd->timer, ms_to_ktime(ms), HRTIMER_MODE_REL);
	else
		queue_work(pd->wq, &pd->sm_work);
}

static void phy_sig_received(struct usbpd *pd, enum pd_sig_type sig)
{
	union power_supply_propval val = {1};

	if (sig != HARD_RESET_SIG) {
		usbpd_err(&pd->dev, "invalid signal (%d) received\n", sig);
		return;
	}

	usbpd_dbg(&pd->dev, "hard reset received\n");

	/* Force CC logic to source/sink to keep Rp/Rd unchanged */
	set_power_role(pd, pd->current_pr);
	pd->hard_reset_recvd = true;
	power_supply_set_property(pd->usb_psy,
			POWER_SUPPLY_PROP_PD_IN_HARD_RESET, &val);

	kick_sm(pd, 0);
}

static void phy_msg_received(struct usbpd *pd, enum pd_sop_type sop,
		u8 *buf, size_t len)
{
	struct rx_msg *rx_msg;
	unsigned long flags;
	u16 header;

	if (sop != SOP_MSG) {
		usbpd_err(&pd->dev, "invalid msg type (%d) received; only SOP supported\n",
				sop);
		return;
	}

	if (len < 2) {
		usbpd_err(&pd->dev, "invalid message received, len=%zd\n", len);
		return;
	}

	header = *((u16 *)buf);
	buf += sizeof(u16);
	len -= sizeof(u16);

	if (len % 4 != 0) {
		usbpd_err(&pd->dev, "len=%zd not multiple of 4\n", len);
		return;
	}

	/* if MSGID already seen, discard */
	if (PD_MSG_HDR_ID(header) == pd->rx_msgid &&
			PD_MSG_HDR_TYPE(header) != MSG_SOFT_RESET) {
		usbpd_dbg(&pd->dev, "MessageID already seen, discarding\n");
		return;
	}

	pd->rx_msgid = PD_MSG_HDR_ID(header);

	/* discard Pings */
	if (PD_MSG_HDR_TYPE(header) == MSG_PING && !len)
		return;

	/* check header's count field to see if it matches len */
	if (PD_MSG_HDR_COUNT(header) != (len / 4)) {
		usbpd_err(&pd->dev, "header count (%d) mismatch, len=%zd\n",
				PD_MSG_HDR_COUNT(header), len);
		return;
	}

	rx_msg = kzalloc(sizeof(*rx_msg), GFP_KERNEL);
	if (!rx_msg)
		return;

	rx_msg->type = PD_MSG_HDR_TYPE(header);
	rx_msg->len = PD_MSG_HDR_COUNT(header);
	memcpy(&rx_msg->payload, buf, min(len, sizeof(rx_msg->payload)));

	spin_lock_irqsave(&pd->rx_lock, flags);
	list_add_tail(&rx_msg->entry, &pd->rx_q);
	spin_unlock_irqrestore(&pd->rx_lock, flags);

	usbpd_dbg(&pd->dev, "received message: type(%d) len(%d)\n",
			rx_msg->type, rx_msg->len);

	kick_sm(pd, 0);
}

static void phy_wait_vbus_settled_down(struct usbpd *pd, int mv,
							int itvl, int tmout)
{
	int rc;
	int cnt = 0;
	int usbin = mv;

	do {
		union power_supply_propval pval;

		msleep(itvl);
		rc = power_supply_get_property(pd->usb_psy,
				POWER_SUPPLY_PROP_VOLTAGE_NOW, &pval);
		if (IS_ERR_VALUE(rc))
			goto waitremain;
		usbin = pval.intval / 1000;
		cnt++;
	} while (usbin >= mv && tmout > (cnt * itvl));
waitremain:
	if (usbin >= mv && tmout > (cnt * itvl))
		msleep(tmout - (cnt * itvl));
}


static void phy_shutdown(struct usbpd *pd)
{
	usbpd_dbg(&pd->dev, "shutdown");

	if (regulator_is_enabled(pd->vbus)) {
		usbpd_info(&pd->dev, "turn off VBUS");
		regulator_disable(pd->vbus);
		phy_wait_vbus_settled_down(pd,
				USB_VBUS_WAIT_VOLT, USB_VBUS_WAIT_ITVL,
				USB_VBUS_WAIT_TMOUT);
	}
}

static enum hrtimer_restart pd_timeout(struct hrtimer *timer)
{
	struct usbpd *pd = container_of(timer, struct usbpd, timer);

	usbpd_dbg(&pd->dev, "timeout");
	queue_work(pd->wq, &pd->sm_work);

	return HRTIMER_NORESTART;
}

/* Enters new state and executes actions on entry */
static void usbpd_set_state(struct usbpd *pd, enum usbpd_state next_state)
{
	struct pd_phy_params phy_params = {
		.signal_cb		= phy_sig_received,
		.msg_rx_cb		= phy_msg_received,
		.shutdown_cb		= phy_shutdown,
		.frame_filter_val	= FRAME_FILTER_EN_SOP |
					  FRAME_FILTER_EN_HARD_RESET,
	};
	union power_supply_propval val = {0};
	unsigned long flags;
	int ret;

	usbpd_dbg(&pd->dev, "%s -> %s\n",
			usbpd_state_strings[pd->current_state],
			usbpd_state_strings[next_state]);

	pd->current_state = next_state;

	switch (next_state) {
	case PE_ERROR_RECOVERY: /* perform hard disconnect/reconnect */
		pd->in_pr_swap = false;
		pd->current_pr = PR_NONE;
		set_power_role(pd, PR_NONE);
		pd->typec_mode = POWER_SUPPLY_TYPEC_NONE;
		kick_sm(pd, 0);
		break;

	/* Source states */
	case PE_SRC_DISABLED:
		/* are we still connected? */
		if (pd->typec_mode == POWER_SUPPLY_TYPEC_NONE) {
			pd->current_pr = PR_NONE;
			kick_sm(pd, 0);
		}

		break;

	case PE_SRC_STARTUP:
		if (pd->current_dr == DR_NONE) {
			pd->current_dr = DR_DFP;
			/*
			 * Defer starting USB host mode until PE_SRC_READY or
			 * when PE_SRC_SEND_CAPABILITIES fails
			 */
		}

		dual_role_instance_changed(pd->dual_role);

		/* Set CC back to DRP toggle for the next disconnect */
		val.intval = POWER_SUPPLY_TYPEC_PR_DUAL;
		power_supply_set_property(pd->usb_psy,
				POWER_SUPPLY_PROP_TYPEC_POWER_ROLE, &val);

		pd_reset_protocol(pd);

		if (!pd->in_pr_swap) {
			if (pd->pd_phy_opened) {
				pd_phy_close();
				pd->pd_phy_opened = false;
			}

			phy_params.data_role = pd->current_dr;
			phy_params.power_role = pd->current_pr;

			ret = pd_phy_open(&phy_params);
			if (ret) {
				WARN_ON_ONCE(1);
				usbpd_err(&pd->dev, "error opening PD PHY %d\n",
						ret);
				pd->current_state = PE_UNKNOWN;
				return;
			}

			pd->pd_phy_opened = true;
		}

		if (pd->in_pr_swap) {
			pd->in_pr_swap = false;
			val.intval = 0;
			power_supply_set_property(pd->usb_psy,
					POWER_SUPPLY_PROP_PR_SWAP, &val);
		}

		/*
		 * A sink might remove its terminations (during some Type-C
		 * compliance tests or a sink attempting to do Try.SRC)
		 * at this point just after we enabled VBUS. Sending PD
		 * messages now would delay detecting the detach beyond the
		 * required timing. Instead, delay sending out the first
		 * source capabilities to allow for the other side to
		 * completely settle CC debounce and allow HW to detect detach
		 * sooner in the meantime. PD spec allows up to
		 * tFirstSourceCap (250ms).
		 */
		pd->current_state = PE_SRC_SEND_CAPABILITIES;
		kick_sm(pd, FIRST_SOURCE_CAP_TIME);
		break;

	case PE_SRC_SEND_CAPABILITIES:
		kick_sm(pd, 0);
		break;

	case PE_SRC_NEGOTIATE_CAPABILITY:
		if (PD_RDO_OBJ_POS(pd->rdo) != 1 ||
			PD_RDO_FIXED_CURR(pd->rdo) >
				PD_SRC_PDO_FIXED_MAX_CURR(*default_src_caps) ||
			PD_RDO_FIXED_CURR_MINMAX(pd->rdo) >
				PD_SRC_PDO_FIXED_MAX_CURR(*default_src_caps)) {
			/* send Reject */
			ret = pd_send_msg(pd, MSG_REJECT, NULL, 0, SOP_MSG);
			if (ret) {
				usbpd_err(&pd->dev, "Error sending Reject\n");
				usbpd_set_state(pd, PE_SRC_SEND_SOFT_RESET);
				break;
			}

			usbpd_err(&pd->dev, "Invalid request: %08x\n", pd->rdo);

			if (pd->in_explicit_contract)
				usbpd_set_state(pd, PE_SRC_READY);
			else
				/*
				 * bypass PE_SRC_Capability_Response and
				 * PE_SRC_Wait_New_Capabilities in this
				 * implementation for simplicity.
				 */
				usbpd_set_state(pd, PE_SRC_SEND_CAPABILITIES);
			break;
		}

		/* PE_SRC_TRANSITION_SUPPLY pseudo-state */
		ret = pd_send_msg(pd, MSG_ACCEPT, NULL, 0, SOP_MSG);
		if (ret) {
			usbpd_err(&pd->dev, "Error sending Accept\n");
			usbpd_set_state(pd, PE_SRC_SEND_SOFT_RESET);
			break;
		}

		/* tSrcTransition required after ACCEPT */
		usleep_range(SRC_TRANSITION_TIME * USEC_PER_MSEC,
				(SRC_TRANSITION_TIME + 5) * USEC_PER_MSEC);

		/*
		 * Normally a voltage change should occur within tSrcReady
		 * but since we only support VSafe5V there is nothing more to
		 * prepare from the power supply so send PS_RDY right away.
		 */
		ret = pd_send_msg(pd, MSG_PS_RDY, NULL, 0, SOP_MSG);
		if (ret) {
			usbpd_err(&pd->dev, "Error sending PS_RDY\n");
			usbpd_set_state(pd, PE_SRC_SEND_SOFT_RESET);
			break;
		}

		usbpd_set_state(pd, PE_SRC_READY);
		break;

	case PE_SRC_READY:
		pd->in_explicit_contract = true;
		if (pd->current_dr == DR_DFP) {
			/* don't start USB host until after SVDM discovery */
			if (pd->vdm_state == VDM_NONE)
				usbpd_send_svdm(pd, USBPD_SID,
						USBPD_SVDM_DISCOVER_IDENTITY,
						SVDM_CMD_TYPE_INITIATOR, 0,
						NULL, 0);
		}

		kobject_uevent(&pd->dev.kobj, KOBJ_CHANGE);
		complete(&pd->is_ready);
		dual_role_instance_changed(pd->dual_role);
		break;

	case PE_SRC_HARD_RESET:
	case PE_SNK_HARD_RESET:
		/* are we still connected? */
		if (pd->typec_mode == POWER_SUPPLY_TYPEC_NONE)
			pd->current_pr = PR_NONE;

		/* hard reset may sleep; handle it in the workqueue */
		kick_sm(pd, 0);
		break;

	case PE_SRC_SEND_SOFT_RESET:
	case PE_SNK_SEND_SOFT_RESET:
		pd_reset_protocol(pd);

		ret = pd_send_msg(pd, MSG_SOFT_RESET, NULL, 0, SOP_MSG);
		if (ret) {
			usbpd_err(&pd->dev, "Error sending Soft Reset, do Hard Reset\n");
			usbpd_set_state(pd, pd->current_pr == PR_SRC ?
					PE_SRC_HARD_RESET : PE_SNK_HARD_RESET);
			break;
		}

		/* wait for ACCEPT */
		kick_sm(pd, SENDER_RESPONSE_TIME);
		break;

	/* Sink states */
	case PE_SNK_STARTUP:
		if (pd->current_dr == DR_NONE || pd->current_dr == DR_UFP) {
			pd->current_dr = DR_UFP;

			if (pd->psy_type == POWER_SUPPLY_TYPE_USB ||
				pd->psy_type == POWER_SUPPLY_TYPE_USB_CDP ||
				pd->psy_type == POWER_SUPPLY_TYPE_USB_FLOAT ||
				usb_compliance_mode)
				start_usb_peripheral(pd);
		}

		dual_role_instance_changed(pd->dual_role);

		ret = power_supply_get_property(pd->usb_psy,
				POWER_SUPPLY_PROP_PD_ALLOWED, &val);
		if (ret) {
			usbpd_err(&pd->dev, "Unable to read USB PROP_PD_ALLOWED: %d\n",
					ret);
			break;
		}

		if (!val.intval || disable_usb_pd)
			break;

		pd_reset_protocol(pd);

		if (!pd->in_pr_swap) {
			if (pd->pd_phy_opened) {
				pd_phy_close();
				pd->pd_phy_opened = false;
			}

			phy_params.data_role = pd->current_dr;
			phy_params.power_role = pd->current_pr;

			ret = pd_phy_open(&phy_params);
			if (ret) {
				WARN_ON_ONCE(1);
				usbpd_err(&pd->dev, "error opening PD PHY %d\n",
						ret);
				pd->current_state = PE_UNKNOWN;
				return;
			}

			pd->pd_phy_opened = true;
		}

		pd->current_voltage = pd->requested_voltage = 5000000;
		val.intval = pd->requested_voltage; /* set max range to 5V */
		power_supply_set_property(pd->usb_psy,
				POWER_SUPPLY_PROP_PD_VOLTAGE_MAX, &val);

		if (!pd->vbus_present) {
			pd->current_state = PE_SNK_DISCOVERY;
			/* max time for hard reset to turn vbus back on */
			kick_sm(pd, SNK_HARD_RESET_VBUS_ON_TIME);
			break;
		}

		pd->current_state = PE_SNK_WAIT_FOR_CAPABILITIES;
		/* fall-through */

	case PE_SNK_WAIT_FOR_CAPABILITIES:
		spin_lock_irqsave(&pd->rx_lock, flags);
		if (list_empty(&pd->rx_q))
			kick_sm(pd, SINK_WAIT_CAP_TIME);
		spin_unlock_irqrestore(&pd->rx_lock, flags);
		break;

	case PE_SNK_EVALUATE_CAPABILITY:
		pd->pd_connected = true; /* we know peer is PD capable */
		pd->hard_reset_count = 0;

		/* evaluate PDOs and select one */
		ret = pd_eval_src_caps(pd);
		if (ret < 0) {
			usbpd_err(&pd->dev, "Invalid src_caps received. Skipping request\n");
			break;
		}
		pd->current_state = PE_SNK_SELECT_CAPABILITY;
		/* fall-through */

	case PE_SNK_SELECT_CAPABILITY:
		ret = pd_send_msg(pd, MSG_REQUEST, &pd->rdo, 1, SOP_MSG);
		if (ret) {
			usbpd_err(&pd->dev, "Error sending Request\n");
			usbpd_set_state(pd, PE_SNK_SEND_SOFT_RESET);
			break;
		}

		/* wait for ACCEPT */
		kick_sm(pd, SENDER_RESPONSE_TIME);
		break;

	case PE_SNK_TRANSITION_SINK:
		/* wait for PS_RDY */
		kick_sm(pd, PS_TRANSITION_TIME);
		break;

	case PE_SNK_READY:
		pd->in_explicit_contract = true;
		kobject_uevent(&pd->dev.kobj, KOBJ_CHANGE);
		complete(&pd->is_ready);
		dual_role_instance_changed(pd->dual_role);
		break;

	case PE_SNK_TRANSITION_TO_DEFAULT:
		if (pd->current_dr != DR_UFP) {
			stop_usb_host(pd);
			start_usb_peripheral(pd);
			pd->current_dr = DR_UFP;
			pd_phy_update_roles(pd->current_dr, pd->current_pr);
		}
		if (pd->vconn_enabled) {
			regulator_disable(pd->vconn);
			pd->vconn_enabled = false;
		}

		/* max time for hard reset to turn vbus off */
		kick_sm(pd, SNK_HARD_RESET_VBUS_OFF_TIME);
		break;

	case PE_PRS_SNK_SRC_TRANSITION_TO_OFF:
		val.intval = pd->requested_current = 0; /* suspend charging */
		power_supply_set_property(pd->usb_psy,
				POWER_SUPPLY_PROP_PD_CURRENT_MAX, &val);

		pd->in_explicit_contract = false;

		/*
		 * need to update PR bit in message header so that
		 * proper GoodCRC is sent when receiving next PS_RDY
		 */
		pd_phy_update_roles(pd->current_dr, PR_SRC);

		/* wait for PS_RDY */
		kick_sm(pd, PS_SOURCE_OFF);
		break;

	default:
		usbpd_dbg(&pd->dev, "No action for state %s\n",
				usbpd_state_strings[pd->current_state]);
		break;
	}
}

int usbpd_register_svid(struct usbpd *pd, struct usbpd_svid_handler *hdlr)
{
	if (find_svid_handler(pd, hdlr->svid)) {
		usbpd_err(&pd->dev, "SVID 0x%04x already registered\n",
				hdlr->svid);
		return -EINVAL;
	}

	/* require connect/disconnect callbacks be implemented */
	if (!hdlr->connect || !hdlr->disconnect) {
		usbpd_err(&pd->dev, "SVID 0x%04x connect/disconnect must be non-NULL\n",
				hdlr->svid);
		return -EINVAL;
	}

	usbpd_dbg(&pd->dev, "registered handler for SVID 0x%04x\n", hdlr->svid);

	list_add_tail(&hdlr->entry, &pd->svid_handlers);

	/* already connected with this SVID discovered? */
	if (pd->vdm_state >= DISCOVERED_SVIDS) {
		int i;

		for (i = 0; i < pd->num_svids; i++) {
			if (pd->discovered_svids[i] == hdlr->svid) {
				hdlr->connect(hdlr);
				hdlr->discovered = true;
				break;
			}
		}
	}

	return 0;
}
EXPORT_SYMBOL(usbpd_register_svid);

void usbpd_unregister_svid(struct usbpd *pd, struct usbpd_svid_handler *hdlr)
{
	list_del_init(&hdlr->entry);
}
EXPORT_SYMBOL(usbpd_unregister_svid);

int usbpd_send_vdm(struct usbpd *pd, u32 vdm_hdr, const u32 *vdos, int num_vdos)
{
	struct vdm_tx *vdm_tx;

	if (!pd->in_explicit_contract || pd->vdm_tx)
		return -EBUSY;

	vdm_tx = kzalloc(sizeof(*vdm_tx), GFP_KERNEL);
	if (!vdm_tx)
		return -ENOMEM;

	vdm_tx->data[0] = vdm_hdr;
	if (vdos && num_vdos)
		memcpy(&vdm_tx->data[1], vdos, num_vdos * sizeof(u32));
	vdm_tx->size = num_vdos + 1; /* include the header */

	/* VDM will get sent in PE_SRC/SNK_READY state handling */
	pd->vdm_tx = vdm_tx;

	/* slight delay before queuing to prioritize handling of incoming VDM */
	kick_sm(pd, 2);

	return 0;
}
EXPORT_SYMBOL(usbpd_send_vdm);

int usbpd_send_svdm(struct usbpd *pd, u16 svid, u8 cmd,
		enum usbpd_svdm_cmd_type cmd_type, int obj_pos,
		const u32 *vdos, int num_vdos)
{
	u32 svdm_hdr = SVDM_HDR(svid, 0, obj_pos, cmd_type, cmd);

	usbpd_dbg(&pd->dev, "VDM tx: svid:%x cmd:%x cmd_type:%x svdm_hdr:%x\n",
			svid, cmd, cmd_type, svdm_hdr);

	return usbpd_send_vdm(pd, svdm_hdr, vdos, num_vdos);
}
EXPORT_SYMBOL(usbpd_send_svdm);

static void handle_vdm_rx(struct usbpd *pd, struct rx_msg *rx_msg)
{
	u32 vdm_hdr = rx_msg->payload[0];
	u32 *vdos = &rx_msg->payload[1];
	u16 svid = VDM_HDR_SVID(vdm_hdr);
	u16 *psvid;
	u8 i, num_vdos = rx_msg->len - 1;	/* num objects minus header */
	u8 cmd = SVDM_HDR_CMD(vdm_hdr);
	u8 cmd_type = SVDM_HDR_CMD_TYPE(vdm_hdr);
	bool has_dp = false;
	struct usbpd_svid_handler *handler;

	usbpd_dbg(&pd->dev, "VDM rx: svid:%x cmd:%x cmd_type:%x vdm_hdr:%x\n",
			svid, cmd, cmd_type, vdm_hdr);

	/* if it's a supported SVID, pass the message to the handler */
	handler = find_svid_handler(pd, svid);

	/* Unstructured VDM */
	if (!VDM_IS_SVDM(vdm_hdr)) {
		if (handler && handler->vdm_received)
			handler->vdm_received(handler, vdm_hdr, vdos, num_vdos);
		return;
	}

	/* if this interrupts a previous exchange, abort queued response */
	if (cmd_type == SVDM_CMD_TYPE_INITIATOR && pd->vdm_tx) {
		usbpd_dbg(&pd->dev, "Discarding previously queued SVDM tx (SVID:0x%04x)\n",
				VDM_HDR_SVID(pd->vdm_tx->data[0]));

		kfree(pd->vdm_tx);
		pd->vdm_tx = NULL;
	}

	if (handler && handler->svdm_received) {
		handler->svdm_received(handler, cmd, cmd_type, vdos, num_vdos);
		return;
	}

	/* Standard Discovery or unhandled messages go here */
	switch (cmd_type) {
	case SVDM_CMD_TYPE_INITIATOR:
		if (svid == USBPD_SID && cmd == USBPD_SVDM_DISCOVER_IDENTITY) {
			u32 tx_vdos[3] = {
				ID_HDR_USB_HOST | ID_HDR_USB_DEVICE |
					ID_HDR_PRODUCT_PER_MASK | ID_HDR_VID,
				0x0, /* TBD: Cert Stat VDO */
				(PROD_VDO_PID << 16),
				/* TBD: Get these from gadget */
			};

			usbpd_send_svdm(pd, USBPD_SID, cmd,
					SVDM_CMD_TYPE_RESP_ACK, 0, tx_vdos, 3);
		} else if (cmd != USBPD_SVDM_ATTENTION) {
			usbpd_send_svdm(pd, svid, cmd, SVDM_CMD_TYPE_RESP_NAK,
					SVDM_HDR_OBJ_POS(vdm_hdr), NULL, 0);
		}
		break;

	case SVDM_CMD_TYPE_RESP_ACK:
		if (svid != USBPD_SID) {
			usbpd_err(&pd->dev, "unhandled ACK for SVID:0x%x\n",
					svid);
			break;
		}

		switch (cmd) {
		case USBPD_SVDM_DISCOVER_IDENTITY:
			kfree(pd->vdm_tx_retry);
			pd->vdm_tx_retry = NULL;

			pd->vdm_state = DISCOVERED_ID;
			usbpd_send_svdm(pd, USBPD_SID,
					USBPD_SVDM_DISCOVER_SVIDS,
					SVDM_CMD_TYPE_INITIATOR, 0, NULL, 0);
			break;

		case USBPD_SVDM_DISCOVER_SVIDS:
			pd->vdm_state = DISCOVERED_SVIDS;

			kfree(pd->vdm_tx_retry);
			pd->vdm_tx_retry = NULL;

			if (!pd->discovered_svids) {
				pd->num_svids = 2 * num_vdos;
				pd->discovered_svids = kcalloc(pd->num_svids,
								sizeof(u16),
								GFP_KERNEL);
				if (!pd->discovered_svids) {
					usbpd_err(&pd->dev, "unable to allocate SVIDs\n");
					break;
				}

				psvid = pd->discovered_svids;
			} else { /* handle > 12 SVIDs */
				void *ptr;
				size_t oldsize = pd->num_svids * sizeof(u16);
				size_t newsize = oldsize +
						(2 * num_vdos * sizeof(u16));

				ptr = krealloc(pd->discovered_svids, newsize,
						GFP_KERNEL);
				if (!ptr) {
					usbpd_err(&pd->dev, "unable to realloc SVIDs\n");
					break;
				}

				pd->discovered_svids = ptr;
				psvid = pd->discovered_svids + pd->num_svids;
				memset(psvid, 0, (2 * num_vdos));
				pd->num_svids += 2 * num_vdos;
			}

			/* convert 32-bit VDOs to list of 16-bit SVIDs */
			for (i = 0; i < num_vdos * 2; i++) {
				/*
				 * Within each 32-bit VDO,
				 *    SVID[i]: upper 16-bits
				 *    SVID[i+1]: lower 16-bits
				 * where i is even.
				 */
				if (!(i & 1))
					svid = vdos[i >> 1] >> 16;
				else
					svid = vdos[i >> 1] & 0xFFFF;

				/*
				 * There are some devices that incorrectly
				 * swap the order of SVIDs within a VDO. So in
				 * case of an odd-number of SVIDs it could end
				 * up with SVID[i] as 0 while SVID[i+1] is
				 * non-zero. Just skip over the zero ones.
				 */
				if (svid) {
					usbpd_dbg(&pd->dev, "Discovered SVID: 0x%04x\n",
							svid);
					*psvid++ = svid;
				}
			}

			/* if more than 12 SVIDs, resend the request */
			if (num_vdos == 6 && vdos[5] != 0) {
				usbpd_send_svdm(pd, USBPD_SID,
						USBPD_SVDM_DISCOVER_SVIDS,
						SVDM_CMD_TYPE_INITIATOR, 0,
						NULL, 0);
				break;
			}

			/* now that all SVIDs are discovered, notify handlers */
			for (i = 0; i < pd->num_svids; i++) {
				svid = pd->discovered_svids[i];
				if (svid) {
					handler = find_svid_handler(pd, svid);
					if (handler) {
						handler->connect(handler);
						handler->discovered = true;
					}
				}

				if (svid == 0xFF01)
					has_dp = true;
			}

			/*
			 * Finally start USB host now that we have determined
			 * if DisplayPort mode is present or not and limit USB
			 * to HS-only mode if so.
			 */
			start_usb_host(pd, !has_dp);

			break;

		default:
			usbpd_dbg(&pd->dev, "unhandled ACK for command:0x%x\n",
					cmd);
			break;
		}
		break;

	case SVDM_CMD_TYPE_RESP_NAK:
		usbpd_info(&pd->dev, "VDM NAK received for SVID:0x%04x command:0x%x\n",
				svid, cmd);

		switch (cmd) {
		case USBPD_SVDM_DISCOVER_IDENTITY:
		case USBPD_SVDM_DISCOVER_SVIDS:
			start_usb_host(pd, true);
			break;
		default:
			break;
		}

		break;

	case SVDM_CMD_TYPE_RESP_BUSY:
		switch (cmd) {
		case USBPD_SVDM_DISCOVER_IDENTITY:
		case USBPD_SVDM_DISCOVER_SVIDS:
			if (!pd->vdm_tx_retry) {
				usbpd_err(&pd->dev, "Discover command %d VDM was unexpectedly freed\n",
						cmd);
				break;
			}

			/* wait tVDMBusy, then retry */
			pd->vdm_tx = pd->vdm_tx_retry;
			pd->vdm_tx_retry = NULL;
			kick_sm(pd, VDM_BUSY_TIME);
			break;
		default:
			break;
		}
		break;
	}
}

static void handle_vdm_tx(struct usbpd *pd)
{
	int ret;
	unsigned long flags;

	/* only send one VDM at a time */
	if (pd->vdm_tx) {
		u32 vdm_hdr = pd->vdm_tx->data[0];

		/* bail out and try again later if a message just arrived */
		spin_lock_irqsave(&pd->rx_lock, flags);
		if (!list_empty(&pd->rx_q)) {
			spin_unlock_irqrestore(&pd->rx_lock, flags);
			return;
		}
		spin_unlock_irqrestore(&pd->rx_lock, flags);

		ret = pd_send_msg(pd, MSG_VDM, pd->vdm_tx->data,
				pd->vdm_tx->size, SOP_MSG);
		if (ret) {
			usbpd_err(&pd->dev, "Error (%d) sending VDM command %d\n",
					ret, SVDM_HDR_CMD(pd->vdm_tx->data[0]));

			/* retry when hitting PE_SRC/SNK_Ready again */
			if (ret != -EBUSY)
				usbpd_set_state(pd, pd->current_pr == PR_SRC ?
					PE_SRC_SEND_SOFT_RESET :
					PE_SNK_SEND_SOFT_RESET);

			return;
		}

		/*
		 * special case: keep initiated Discover ID/SVIDs
		 * around in case we need to re-try when receiving BUSY
		 */
		if (VDM_IS_SVDM(vdm_hdr) &&
			SVDM_HDR_CMD_TYPE(vdm_hdr) == SVDM_CMD_TYPE_INITIATOR &&
			SVDM_HDR_CMD(vdm_hdr) <= USBPD_SVDM_DISCOVER_SVIDS) {
			if (pd->vdm_tx_retry) {
				usbpd_dbg(&pd->dev, "Previous Discover VDM command %d not ACKed/NAKed\n",
					SVDM_HDR_CMD(
						pd->vdm_tx_retry->data[0]));
				kfree(pd->vdm_tx_retry);
			}
			pd->vdm_tx_retry = pd->vdm_tx;
		} else {
			kfree(pd->vdm_tx);
		}

		pd->vdm_tx = NULL;
	}
}

static void reset_vdm_state(struct usbpd *pd)
{
	struct usbpd_svid_handler *handler;

	list_for_each_entry(handler, &pd->svid_handlers, entry) {
		if (handler->discovered) {
			handler->disconnect(handler);
			handler->discovered = false;
		}
	}

	pd->vdm_state = VDM_NONE;
	kfree(pd->vdm_tx_retry);
	pd->vdm_tx_retry = NULL;
	kfree(pd->discovered_svids);
	pd->discovered_svids = NULL;
	pd->num_svids = 0;
	kfree(pd->vdm_tx);
	pd->vdm_tx = NULL;
}

static void dr_swap(struct usbpd *pd)
{
	reset_vdm_state(pd);

	if (pd->current_dr == DR_DFP) {
		stop_usb_host(pd);
		start_usb_peripheral(pd);
		pd->current_dr = DR_UFP;
	} else if (pd->current_dr == DR_UFP) {
		stop_usb_peripheral(pd);
		pd->current_dr = DR_DFP;

		/* don't start USB host until after SVDM discovery */
		usbpd_send_svdm(pd, USBPD_SID, USBPD_SVDM_DISCOVER_IDENTITY,
				SVDM_CMD_TYPE_INITIATOR, 0, NULL, 0);
	}

	pd_phy_update_roles(pd->current_dr, pd->current_pr);
	dual_role_instance_changed(pd->dual_role);
}


static void vconn_swap(struct usbpd *pd)
{
	int ret;

	if (pd->vconn_enabled) {
		pd->current_state = PE_VCS_WAIT_FOR_VCONN;
		kick_sm(pd, VCONN_ON_TIME);
	} else {
		ret = regulator_enable(pd->vconn);
		if (ret) {
			usbpd_err(&pd->dev, "Unable to enable vconn\n");
			return;
		}

		pd->vconn_enabled = true;

		/*
		 * Small delay to ensure Vconn has ramped up. This is well
		 * below tVCONNSourceOn (100ms) so we still send PS_RDY within
		 * the allowed time.
		 */
		usleep_range(5000, 10000);

		ret = pd_send_msg(pd, MSG_PS_RDY, NULL, 0, SOP_MSG);
		if (ret) {
			usbpd_err(&pd->dev, "Error sending PS_RDY\n");
			usbpd_set_state(pd, pd->current_pr == PR_SRC ?
					PE_SRC_SEND_SOFT_RESET :
					PE_SNK_SEND_SOFT_RESET);
			return;
		}
	}
}

static int enable_vbus(struct usbpd *pd)
{
	union power_supply_propval val = {0};
	int count = 100;
	int ret;

	if (!check_vsafe0v)
		goto enable_reg;

	/*
	 * Check to make sure there's no lingering charge on
	 * VBUS before enabling it as a source. If so poll here
	 * until it goes below VSafe0V (0.8V) before proceeding.
	 */
	while (count--) {
		ret = power_supply_get_property(pd->usb_psy,
				POWER_SUPPLY_PROP_VOLTAGE_NOW, &val);
		if (ret || val.intval <= 800000)
			break;
		usleep_range(20000, 30000);
	}

	if (count < 99)
		msleep(100);	/* need to wait an additional tCCDebounce */

enable_reg:
	ret = regulator_enable(pd->vbus);
	if (ret)
		usbpd_err(&pd->dev, "Unable to enable vbus (%d)\n", ret);
	else
		pd->vbus_enabled = true;

	return ret;
}

static inline void rx_msg_cleanup(struct usbpd *pd)
{
	struct rx_msg *msg, *tmp;
	unsigned long flags;

	spin_lock_irqsave(&pd->rx_lock, flags);
	list_for_each_entry_safe(msg, tmp, &pd->rx_q, entry) {
		list_del(&msg->entry);
		kfree(msg);
	}
	spin_unlock_irqrestore(&pd->rx_lock, flags);
}

/* For PD 3.0, check SinkTxOk before allowing initiating AMS */
static inline bool is_sink_tx_ok(struct usbpd *pd)
{
	if (pd->spec_rev == USBPD_REV_30)
		return pd->typec_mode == POWER_SUPPLY_TYPEC_SOURCE_HIGH;

	return true;
}

/* Handles current state and determines transitions */
static void usbpd_sm(struct work_struct *w)
{
	struct usbpd *pd = container_of(w, struct usbpd, sm_work);
	union power_supply_propval val = {0};
	int ret;
	struct rx_msg *rx_msg = NULL;
	unsigned long flags;

	usbpd_dbg(&pd->dev, "handle state %s\n",
			usbpd_state_strings[pd->current_state]);

	hrtimer_cancel(&pd->timer);
	pd->sm_queued = false;

	spin_lock_irqsave(&pd->rx_lock, flags);
	if (!list_empty(&pd->rx_q)) {
		rx_msg = list_first_entry(&pd->rx_q, struct rx_msg, entry);
		list_del(&rx_msg->entry);
	}
	spin_unlock_irqrestore(&pd->rx_lock, flags);

	/* Disconnect? */
	if (pd->current_pr == PR_NONE) {
		if (pd->current_state == PE_UNKNOWN)
			goto sm_done;

		if (pd->vconn_enabled) {
			regulator_disable(pd->vconn);
			pd->vconn_enabled = false;
		}

		usbpd_info(&pd->dev, "USB Type-C disconnect\n");

		if (pd->pd_phy_opened) {
			pd_phy_close();
			pd->pd_phy_opened = false;
		}

		pd->in_pr_swap = false;
		pd->pd_connected = false;
		pd->in_explicit_contract = false;
		pd->hard_reset_recvd = false;
		pd->caps_count = 0;
		pd->hard_reset_count = 0;
		pd->requested_voltage = 0;
		pd->requested_current = 0;
		pd->selected_pdo = pd->requested_pdo = 0;
		memset(&pd->received_pdos, 0, sizeof(pd->received_pdos));
#if defined(CONFIG_SOMC_CHARGER_EXTENSION)
		memset(&pd->org_received_pdos, 0,
					sizeof(pd->org_received_pdos));
#endif
		rx_msg_cleanup(pd);

		power_supply_set_property(pd->usb_psy,
				POWER_SUPPLY_PROP_PD_IN_HARD_RESET, &val);

		power_supply_set_property(pd->usb_psy,
				POWER_SUPPLY_PROP_PD_USB_SUSPEND_SUPPORTED,
				&val);

		power_supply_set_property(pd->usb_psy,
				POWER_SUPPLY_PROP_PD_ACTIVE, &val);

		if (pd->vbus_enabled) {
			regulator_disable(pd->vbus);
			pd->vbus_enabled = false;
		}

		if (pd->current_dr == DR_UFP)
			stop_usb_peripheral(pd);
		else if (pd->current_dr == DR_DFP)
			stop_usb_host(pd);

		pd->current_dr = DR_NONE;

		reset_vdm_state(pd);

		if (pd->current_state == PE_ERROR_RECOVERY)
			/* forced disconnect, wait before resetting to DRP */
			usleep_range(ERROR_RECOVERY_TIME * USEC_PER_MSEC,
				(ERROR_RECOVERY_TIME + 5) * USEC_PER_MSEC);

		val.intval = 0;
		power_supply_set_property(pd->usb_psy,
				POWER_SUPPLY_PROP_PR_SWAP, &val);

		/* set due to dual_role class "mode" change */
		if (pd->forced_pr != POWER_SUPPLY_TYPEC_PR_NONE)
			val.intval = pd->forced_pr;
		else
			/* Set CC back to DRP toggle */
			val.intval = POWER_SUPPLY_TYPEC_PR_DUAL;

#if defined(CONFIG_SOMC_CHARGER_EXTENSION)
		/* special prop with delay in case of SINK via syscall */
		if (val.intval == POWER_SUPPLY_TYPEC_PR_SINK)
			val.intval = POWER_SUPPLY_TYPEC_PR_SINK_DELAY;
#endif
		power_supply_set_property(pd->usb_psy,
				POWER_SUPPLY_PROP_TYPEC_POWER_ROLE, &val);
		pd->forced_pr = POWER_SUPPLY_TYPEC_PR_NONE;

		pd->current_state = PE_UNKNOWN;

		kobject_uevent(&pd->dev.kobj, KOBJ_CHANGE);
		dual_role_instance_changed(pd->dual_role);

		goto sm_done;
	}

	/* Hard reset? */
	if (pd->hard_reset_recvd) {
		pd->hard_reset_recvd = false;

		if (pd->requested_current) {
			val.intval = pd->requested_current = 0;
			power_supply_set_property(pd->usb_psy,
					POWER_SUPPLY_PROP_PD_CURRENT_MAX, &val);
		}

		pd->requested_voltage = 5000000;
		val.intval = pd->requested_voltage;
		power_supply_set_property(pd->usb_psy,
				POWER_SUPPLY_PROP_PD_VOLTAGE_MIN, &val);

		pd->in_pr_swap = false;
		val.intval = 0;
		power_supply_set_property(pd->usb_psy,
				POWER_SUPPLY_PROP_PR_SWAP, &val);

		pd->in_explicit_contract = false;
		pd->selected_pdo = pd->requested_pdo = 0;
		pd->rdo = 0;
		rx_msg_cleanup(pd);
		reset_vdm_state(pd);
		kobject_uevent(&pd->dev.kobj, KOBJ_CHANGE);

		if (pd->current_pr == PR_SINK) {
			usbpd_set_state(pd, PE_SNK_TRANSITION_TO_DEFAULT);
		} else {
			pd->current_state = PE_SRC_TRANSITION_TO_DEFAULT;
			kick_sm(pd, PS_HARD_RESET_TIME);
		}

		goto sm_done;
	}

	/* Soft reset? */
	if (IS_CTRL(rx_msg, MSG_SOFT_RESET)) {
		usbpd_dbg(&pd->dev, "Handle soft reset\n");

		if (pd->current_pr == PR_SRC)
			pd->current_state = PE_SRC_SOFT_RESET;
		else if (pd->current_pr == PR_SINK)
			pd->current_state = PE_SNK_SOFT_RESET;
	}

	switch (pd->current_state) {
	case PE_UNKNOWN:
		if (pd->current_pr == PR_SINK) {
			usbpd_set_state(pd, PE_SNK_STARTUP);
		} else if (pd->current_pr == PR_SRC) {
			if (!pd->vconn_enabled &&
					pd->typec_mode ==
					POWER_SUPPLY_TYPEC_SINK_POWERED_CABLE) {
				ret = regulator_enable(pd->vconn);
				if (ret)
					usbpd_err(&pd->dev, "Unable to enable vconn\n");
				else
					pd->vconn_enabled = true;
			}
			enable_vbus(pd);

			usbpd_set_state(pd, PE_SRC_STARTUP);
		}
		break;

	case PE_SRC_STARTUP:
		usbpd_set_state(pd, PE_SRC_STARTUP);
		break;

	case PE_SRC_SEND_CAPABILITIES:
		ret = pd_send_msg(pd, MSG_SOURCE_CAPABILITIES, default_src_caps,
				ARRAY_SIZE(default_src_caps), SOP_MSG);
		if (ret) {
			pd->caps_count++;

			if (pd->caps_count == 10 && pd->current_dr == DR_DFP) {
				/* Likely not PD-capable, start host now */
				start_usb_host(pd, true);
			} else if (pd->caps_count >= PD_CAPS_COUNT) {
				usbpd_dbg(&pd->dev, "Src CapsCounter exceeded, disabling PD\n");
				usbpd_set_state(pd, PE_SRC_DISABLED);

				val.intval = 0;
				power_supply_set_property(pd->usb_psy,
						POWER_SUPPLY_PROP_PD_ACTIVE,
						&val);
				break;
			}

			kick_sm(pd, SRC_CAP_TIME);
			break;
		}

		/* transmit was successful if GoodCRC was received */
		pd->caps_count = 0;
		pd->hard_reset_count = 0;
		pd->pd_connected = true; /* we know peer is PD capable */

		/* wait for REQUEST */
		pd->current_state = PE_SRC_SEND_CAPABILITIES_WAIT;
		kick_sm(pd, SENDER_RESPONSE_TIME);

		val.intval = 1;
		power_supply_set_property(pd->usb_psy,
				POWER_SUPPLY_PROP_PD_ACTIVE, &val);
		break;

	case PE_SRC_SEND_CAPABILITIES_WAIT:
		if (IS_DATA(rx_msg, MSG_REQUEST)) {
			pd->rdo = rx_msg->payload[0];
			usbpd_set_state(pd, PE_SRC_NEGOTIATE_CAPABILITY);
		} else if (rx_msg) {
			usbpd_err(&pd->dev, "Unexpected message received\n");
			usbpd_set_state(pd, PE_SRC_SEND_SOFT_RESET);
		} else {
			usbpd_set_state(pd, PE_SRC_HARD_RESET);
		}
		break;

	case PE_SRC_READY:
		if (IS_CTRL(rx_msg, MSG_GET_SOURCE_CAP)) {
			pd->current_state = PE_SRC_SEND_CAPABILITIES;
			kick_sm(pd, 0);
		} else if (IS_CTRL(rx_msg, MSG_GET_SINK_CAP)) {
			ret = pd_send_msg(pd, MSG_SINK_CAPABILITIES,
					pd->sink_caps, pd->num_sink_caps,
					SOP_MSG);
			if (ret) {
				usbpd_err(&pd->dev, "Error sending Sink Caps\n");
				usbpd_set_state(pd, PE_SRC_SEND_SOFT_RESET);
			}
		} else if (IS_DATA(rx_msg, MSG_REQUEST)) {
			pd->rdo = rx_msg->payload[0];
			usbpd_set_state(pd, PE_SRC_NEGOTIATE_CAPABILITY);
		} else if (IS_CTRL(rx_msg, MSG_DR_SWAP)) {
			if (pd->vdm_state == MODE_ENTERED) {
				usbpd_set_state(pd, PE_SRC_HARD_RESET);
				break;
			}

			ret = pd_send_msg(pd, MSG_ACCEPT, NULL, 0, SOP_MSG);
			if (ret) {
				usbpd_err(&pd->dev, "Error sending Accept\n");
				usbpd_set_state(pd, PE_SRC_SEND_SOFT_RESET);
				break;
			}

			dr_swap(pd);
		} else if (IS_CTRL(rx_msg, MSG_PR_SWAP)) {
			/* lock in current mode */
			set_power_role(pd, pd->current_pr);

			/* we'll happily accept Src->Sink requests anytime */
			ret = pd_send_msg(pd, MSG_ACCEPT, NULL, 0, SOP_MSG);
			if (ret) {
				usbpd_err(&pd->dev, "Error sending Accept\n");
				usbpd_set_state(pd, PE_SRC_SEND_SOFT_RESET);
				break;
			}

			pd->current_state = PE_PRS_SRC_SNK_TRANSITION_TO_OFF;
			kick_sm(pd, SRC_TRANSITION_TIME);
			break;
		} else if (IS_CTRL(rx_msg, MSG_VCONN_SWAP)) {
			ret = pd_send_msg(pd, MSG_ACCEPT, NULL, 0, SOP_MSG);
			if (ret) {
				usbpd_err(&pd->dev, "Error sending Accept\n");
				usbpd_set_state(pd, PE_SRC_SEND_SOFT_RESET);
				break;
			}

			vconn_swap(pd);
		} else if (IS_DATA(rx_msg, MSG_VDM)) {
			handle_vdm_rx(pd, rx_msg);
		} else if (pd->send_pr_swap) {
			pd->send_pr_swap = false;
			ret = pd_send_msg(pd, MSG_PR_SWAP, NULL, 0, SOP_MSG);
			if (ret) {
				dev_err(&pd->dev, "Error sending PR Swap\n");
				usbpd_set_state(pd, PE_SRC_SEND_SOFT_RESET);
				break;
			}

			pd->current_state = PE_PRS_SRC_SNK_SEND_SWAP;
			kick_sm(pd, SENDER_RESPONSE_TIME);
		} else if (pd->send_dr_swap) {
			pd->send_dr_swap = false;
			ret = pd_send_msg(pd, MSG_DR_SWAP, NULL, 0, SOP_MSG);
			if (ret) {
				dev_err(&pd->dev, "Error sending DR Swap\n");
				usbpd_set_state(pd, PE_SRC_SEND_SOFT_RESET);
				break;
			}

			pd->current_state = PE_DRS_SEND_DR_SWAP;
			kick_sm(pd, SENDER_RESPONSE_TIME);
		} else {
			handle_vdm_tx(pd);
		}
		break;

	case PE_SRC_TRANSITION_TO_DEFAULT:
		if (pd->vconn_enabled)
			regulator_disable(pd->vconn);
		if (pd->vbus_enabled)
			regulator_disable(pd->vbus);

		if (pd->current_dr != DR_DFP) {
			extcon_set_cable_state_(pd->extcon, EXTCON_USB, 0);
			pd->current_dr = DR_DFP;
			pd_phy_update_roles(pd->current_dr, pd->current_pr);
		}

		msleep(SRC_RECOVER_TIME);

		pd->vbus_enabled = false;
		enable_vbus(pd);

		if (pd->vconn_enabled) {
			ret = regulator_enable(pd->vconn);
			if (ret) {
				usbpd_err(&pd->dev, "Unable to enable vconn\n");
				pd->vconn_enabled = false;
			}
		}

		val.intval = 0;
		power_supply_set_property(pd->usb_psy,
				POWER_SUPPLY_PROP_PD_IN_HARD_RESET, &val);

		usbpd_set_state(pd, PE_SRC_STARTUP);
		break;

	case PE_SRC_HARD_RESET:
		val.intval = 1;
		power_supply_set_property(pd->usb_psy,
				POWER_SUPPLY_PROP_PD_IN_HARD_RESET, &val);

		pd_send_hard_reset(pd);
		pd->in_explicit_contract = false;
		pd->rdo = 0;
		rx_msg_cleanup(pd);
		reset_vdm_state(pd);
		kobject_uevent(&pd->dev.kobj, KOBJ_CHANGE);

		pd->current_state = PE_SRC_TRANSITION_TO_DEFAULT;
		kick_sm(pd, PS_HARD_RESET_TIME);
		break;

	case PE_SNK_STARTUP:
		usbpd_set_state(pd, PE_SNK_STARTUP);
		break;

	case PE_SNK_DISCOVERY:
		if (!rx_msg) {
			if (pd->vbus_present)
				usbpd_set_state(pd,
						PE_SNK_WAIT_FOR_CAPABILITIES);

			/*
			 * Handle disconnection in the middle of PR_Swap.
			 * Since in psy_changed() if pd->in_pr_swap is true
			 * we ignore the typec_mode==NONE change since that is
			 * expected to happen. However if the cable really did
			 * get disconnected we need to check for it here after
			 * waiting for VBUS presence times out.
			 */
			if (!pd->typec_mode) {
				pd->current_pr = PR_NONE;
				kick_sm(pd, 0);
			}

			break;
		}
		/* else fall-through */

	case PE_SNK_WAIT_FOR_CAPABILITIES:
		pd->in_pr_swap = false;
		val.intval = 0;
		power_supply_set_property(pd->usb_psy,
				POWER_SUPPLY_PROP_PR_SWAP, &val);

		if (IS_DATA(rx_msg, MSG_SOURCE_CAPABILITIES)) {
			val.intval = 0;
			power_supply_set_property(pd->usb_psy,
					POWER_SUPPLY_PROP_PD_IN_HARD_RESET,
					&val);

			/* save the PDOs so userspace can further evaluate */
			memcpy(&pd->received_pdos, rx_msg->payload,
					sizeof(pd->received_pdos));
			pd->src_cap_id++;

			usbpd_set_state(pd, PE_SNK_EVALUATE_CAPABILITY);

			val.intval = 1;
			power_supply_set_property(pd->usb_psy,
					POWER_SUPPLY_PROP_PD_ACTIVE, &val);
		} else if (pd->hard_reset_count < 3) {
			usbpd_set_state(pd, PE_SNK_HARD_RESET);
		} else {
			usbpd_dbg(&pd->dev, "Sink hard reset count exceeded, disabling PD\n");

			val.intval = 0;
			power_supply_set_property(pd->usb_psy,
					POWER_SUPPLY_PROP_PD_IN_HARD_RESET,
					&val);

			val.intval = 0;
			power_supply_set_property(pd->usb_psy,
					POWER_SUPPLY_PROP_PD_ACTIVE, &val);

			pd_phy_close();
			pd->pd_phy_opened = false;
		}
		break;

	case PE_SNK_SELECT_CAPABILITY:
		if (IS_CTRL(rx_msg, MSG_ACCEPT)) {
			u32 pdo = pd->received_pdos[pd->requested_pdo - 1];
			bool same_pps = (pd->selected_pdo == pd->requested_pdo)
				&& (PD_SRC_PDO_TYPE(pdo) ==
						PD_SRC_PDO_TYPE_AUGMENTED);

			usbpd_set_state(pd, PE_SNK_TRANSITION_SINK);

			/* prepare for voltage increase/decrease */
			val.intval = pd->requested_voltage;
			power_supply_set_property(pd->usb_psy,
				pd->requested_voltage >= pd->current_voltage ?
					POWER_SUPPLY_PROP_PD_VOLTAGE_MAX :
					POWER_SUPPLY_PROP_PD_VOLTAGE_MIN,
					&val);

			/*
			 * if changing voltages (not within the same PPS PDO),
			 * we must lower input current to pSnkStdby (2.5W).
			 * Calculate it and set PD_CURRENT_MAX accordingly.
			 */
			if (!same_pps &&
				pd->requested_voltage != pd->current_voltage) {
				int mv = max(pd->requested_voltage,
						pd->current_voltage) / 1000;
				val.intval = (2500000 / mv) * 1000;
				power_supply_set_property(pd->usb_psy,
					POWER_SUPPLY_PROP_PD_CURRENT_MAX, &val);
			} else {
				/* decreasing current? */
				ret = power_supply_get_property(pd->usb_psy,
					POWER_SUPPLY_PROP_PD_CURRENT_MAX, &val);
				if (!ret &&
					pd->requested_current < val.intval) {
					val.intval =
						pd->requested_current * 1000;
					power_supply_set_property(pd->usb_psy,
					     POWER_SUPPLY_PROP_PD_CURRENT_MAX,
					     &val);
				}
			}

			pd->selected_pdo = pd->requested_pdo;
		} else if (IS_CTRL(rx_msg, MSG_REJECT) ||
				IS_CTRL(rx_msg, MSG_WAIT)) {
			if (pd->in_explicit_contract)
				usbpd_set_state(pd, PE_SNK_READY);
			else
				usbpd_set_state(pd,
						PE_SNK_WAIT_FOR_CAPABILITIES);
		} else if (rx_msg) {
			usbpd_err(&pd->dev, "Invalid response to sink request\n");
			usbpd_set_state(pd, PE_SNK_SEND_SOFT_RESET);
		} else {
			/* timed out; go to hard reset */
			usbpd_set_state(pd, PE_SNK_HARD_RESET);
		}
		break;

	case PE_SNK_TRANSITION_SINK:
		if (IS_CTRL(rx_msg, MSG_PS_RDY)) {
			val.intval = pd->requested_voltage;
			power_supply_set_property(pd->usb_psy,
				pd->requested_voltage >= pd->current_voltage ?
					POWER_SUPPLY_PROP_PD_VOLTAGE_MIN :
					POWER_SUPPLY_PROP_PD_VOLTAGE_MAX, &val);
			pd->current_voltage = pd->requested_voltage;

			/* resume charging */
			val.intval = pd->requested_current * 1000; /* mA->uA */
			power_supply_set_property(pd->usb_psy,
					POWER_SUPPLY_PROP_PD_CURRENT_MAX, &val);

			usbpd_set_state(pd, PE_SNK_READY);
		} else {
			/* timed out; go to hard reset */
			usbpd_set_state(pd, PE_SNK_HARD_RESET);
		}
		break;

	case PE_SNK_READY:
		if (IS_DATA(rx_msg, MSG_SOURCE_CAPABILITIES)) {
			/* save the PDOs so userspace can further evaluate */
			memcpy(&pd->received_pdos, rx_msg->payload,
					sizeof(pd->received_pdos));
			pd->src_cap_id++;

			usbpd_set_state(pd, PE_SNK_EVALUATE_CAPABILITY);
		} else if (IS_CTRL(rx_msg, MSG_GET_SINK_CAP)) {
			ret = pd_send_msg(pd, MSG_SINK_CAPABILITIES,
					pd->sink_caps, pd->num_sink_caps,
					SOP_MSG);
			if (ret) {
				usbpd_err(&pd->dev, "Error sending Sink Caps\n");
				usbpd_set_state(pd, PE_SNK_SEND_SOFT_RESET);
			}
		} else if (IS_CTRL(rx_msg, MSG_GET_SOURCE_CAP)) {
			ret = pd_send_msg(pd, MSG_SOURCE_CAPABILITIES,
					default_src_caps,
					ARRAY_SIZE(default_src_caps), SOP_MSG);
			if (ret) {
				usbpd_err(&pd->dev, "Error sending SRC CAPs\n");
				usbpd_set_state(pd, PE_SNK_SEND_SOFT_RESET);
				break;
			}
		} else if (IS_CTRL(rx_msg, MSG_DR_SWAP)) {
			if (pd->vdm_state == MODE_ENTERED) {
				usbpd_set_state(pd, PE_SNK_HARD_RESET);
				break;
			}

			ret = pd_send_msg(pd, MSG_ACCEPT, NULL, 0, SOP_MSG);
			if (ret) {
				usbpd_err(&pd->dev, "Error sending Accept\n");
				usbpd_set_state(pd, PE_SRC_SEND_SOFT_RESET);
				break;
			}

			dr_swap(pd);
		} else if (IS_CTRL(rx_msg, MSG_PR_SWAP)) {
			/* lock in current mode */
			set_power_role(pd, pd->current_pr);

			/* TODO: should we Reject in certain circumstances? */
			ret = pd_send_msg(pd, MSG_ACCEPT, NULL, 0, SOP_MSG);
			if (ret) {
				usbpd_err(&pd->dev, "Error sending Accept\n");
				usbpd_set_state(pd, PE_SNK_SEND_SOFT_RESET);
				break;
			}

			pd->in_pr_swap = true;
			val.intval = 1;
			power_supply_set_property(pd->usb_psy,
					POWER_SUPPLY_PROP_PR_SWAP, &val);
			usbpd_set_state(pd, PE_PRS_SNK_SRC_TRANSITION_TO_OFF);
			break;
		} else if (IS_CTRL(rx_msg, MSG_VCONN_SWAP)) {
			/*
			 * if VCONN is connected to VBUS, make sure we are
			 * not in high voltage contract, otherwise reject.
			 */
			if (!pd->vconn_is_external &&
					(pd->requested_voltage > 5000000)) {
				ret = pd_send_msg(pd, MSG_REJECT, NULL, 0,
						SOP_MSG);
				if (ret) {
					usbpd_err(&pd->dev, "Error sending Reject\n");
					usbpd_set_state(pd,
							PE_SNK_SEND_SOFT_RESET);
				}

				break;
			}

			ret = pd_send_msg(pd, MSG_ACCEPT, NULL, 0, SOP_MSG);
			if (ret) {
				usbpd_err(&pd->dev, "Error sending Accept\n");
				usbpd_set_state(pd, PE_SNK_SEND_SOFT_RESET);
				break;
			}

			vconn_swap(pd);
		} else if (IS_DATA(rx_msg, MSG_VDM)) {
			handle_vdm_rx(pd, rx_msg);
		} else if (pd->send_request) {
			pd->send_request = false;
			usbpd_set_state(pd, PE_SNK_SELECT_CAPABILITY);
		} else if (pd->send_pr_swap && is_sink_tx_ok(pd)) {
			pd->send_pr_swap = false;
			ret = pd_send_msg(pd, MSG_PR_SWAP, NULL, 0, SOP_MSG);
			if (ret) {
				dev_err(&pd->dev, "Error sending PR Swap\n");
				usbpd_set_state(pd, PE_SNK_SEND_SOFT_RESET);
				break;
			}

			pd->current_state = PE_PRS_SNK_SRC_SEND_SWAP;
			kick_sm(pd, SENDER_RESPONSE_TIME);
		} else if (pd->send_dr_swap && is_sink_tx_ok(pd)) {
			pd->send_dr_swap = false;
			ret = pd_send_msg(pd, MSG_DR_SWAP, NULL, 0, SOP_MSG);
			if (ret) {
				dev_err(&pd->dev, "Error sending DR Swap\n");
				usbpd_set_state(pd, PE_SNK_SEND_SOFT_RESET);
				break;
			}

			pd->current_state = PE_DRS_SEND_DR_SWAP;
			kick_sm(pd, SENDER_RESPONSE_TIME);
		} else if (is_sink_tx_ok(pd)) {
			handle_vdm_tx(pd);
		}
		break;

	case PE_SNK_TRANSITION_TO_DEFAULT:
		usbpd_set_state(pd, PE_SNK_STARTUP);
		break;

	case PE_SRC_SOFT_RESET:
	case PE_SNK_SOFT_RESET:
		pd_reset_protocol(pd);

		ret = pd_send_msg(pd, MSG_ACCEPT, NULL, 0, SOP_MSG);
		if (ret) {
			usbpd_err(&pd->dev, "%s: Error sending Accept, do Hard Reset\n",
					usbpd_state_strings[pd->current_state]);
			usbpd_set_state(pd, pd->current_pr == PR_SRC ?
					PE_SRC_HARD_RESET : PE_SNK_HARD_RESET);
			break;
		}

		usbpd_set_state(pd, pd->current_pr == PR_SRC ?
				PE_SRC_SEND_CAPABILITIES :
				PE_SNK_WAIT_FOR_CAPABILITIES);
		break;

	case PE_SRC_SEND_SOFT_RESET:
	case PE_SNK_SEND_SOFT_RESET:
		if (IS_CTRL(rx_msg, MSG_ACCEPT)) {
			usbpd_set_state(pd, pd->current_pr == PR_SRC ?
					PE_SRC_SEND_CAPABILITIES :
					PE_SNK_WAIT_FOR_CAPABILITIES);
		} else {
			usbpd_err(&pd->dev, "%s: Did not see Accept, do Hard Reset\n",
					usbpd_state_strings[pd->current_state]);
			usbpd_set_state(pd, pd->current_pr == PR_SRC ?
					PE_SRC_HARD_RESET : PE_SNK_HARD_RESET);
		}
		break;

	case PE_SNK_HARD_RESET:
		/* prepare charger for VBUS change */
		val.intval = 1;
		power_supply_set_property(pd->usb_psy,
				POWER_SUPPLY_PROP_PD_IN_HARD_RESET, &val);

		pd->requested_voltage = 5000000;

		if (pd->requested_current) {
			val.intval = pd->requested_current = 0;
			power_supply_set_property(pd->usb_psy,
					POWER_SUPPLY_PROP_PD_CURRENT_MAX, &val);
		}

		val.intval = pd->requested_voltage;
		power_supply_set_property(pd->usb_psy,
				POWER_SUPPLY_PROP_PD_VOLTAGE_MIN, &val);

		pd_send_hard_reset(pd);
		pd->in_explicit_contract = false;
		pd->selected_pdo = pd->requested_pdo = 0;
		pd->rdo = 0;
		reset_vdm_state(pd);
		kobject_uevent(&pd->dev.kobj, KOBJ_CHANGE);
		usbpd_set_state(pd, PE_SNK_TRANSITION_TO_DEFAULT);
		break;

	case PE_DRS_SEND_DR_SWAP:
		if (IS_CTRL(rx_msg, MSG_ACCEPT))
			dr_swap(pd);

		usbpd_set_state(pd, pd->current_pr == PR_SRC ?
				PE_SRC_READY : PE_SNK_READY);
		break;

	case PE_PRS_SRC_SNK_SEND_SWAP:
		if (!IS_CTRL(rx_msg, MSG_ACCEPT)) {
			pd->current_state = PE_SRC_READY;
			break;
		}

		pd->current_state = PE_PRS_SRC_SNK_TRANSITION_TO_OFF;
		kick_sm(pd, SRC_TRANSITION_TIME);
		break;

	case PE_PRS_SRC_SNK_TRANSITION_TO_OFF:
		pd->in_pr_swap = true;
		val.intval = 1;
		power_supply_set_property(pd->usb_psy,
				POWER_SUPPLY_PROP_PR_SWAP, &val);
		pd->in_explicit_contract = false;

		if (pd->vbus_enabled) {
			regulator_disable(pd->vbus);
			pd->vbus_enabled = false;
		}

		/* PE_PRS_SRC_SNK_Assert_Rd */
		pd->current_pr = PR_SINK;
		set_power_role(pd, pd->current_pr);
		pd_phy_update_roles(pd->current_dr, pd->current_pr);

		/* allow time for Vbus discharge, must be < tSrcSwapStdby */
		msleep(500);

		ret = pd_send_msg(pd, MSG_PS_RDY, NULL, 0, SOP_MSG);
		if (ret) {
			usbpd_err(&pd->dev, "Error sending PS_RDY\n");
			usbpd_set_state(pd, PE_ERROR_RECOVERY);
			break;
		}

		pd->current_state = PE_PRS_SRC_SNK_WAIT_SOURCE_ON;
		kick_sm(pd, PS_SOURCE_ON);
		break;

	case PE_PRS_SRC_SNK_WAIT_SOURCE_ON:
		if (IS_CTRL(rx_msg, MSG_PS_RDY))
			usbpd_set_state(pd, PE_SNK_STARTUP);
		else
			usbpd_set_state(pd, PE_ERROR_RECOVERY);
		break;

	case PE_PRS_SNK_SRC_SEND_SWAP:
		if (!IS_CTRL(rx_msg, MSG_ACCEPT)) {
			pd->current_state = PE_SNK_READY;
			break;
		}

		pd->in_pr_swap = true;
		val.intval = 1;
		power_supply_set_property(pd->usb_psy,
				POWER_SUPPLY_PROP_PR_SWAP, &val);
		usbpd_set_state(pd, PE_PRS_SNK_SRC_TRANSITION_TO_OFF);
		break;

	case PE_PRS_SNK_SRC_TRANSITION_TO_OFF:
		if (!IS_CTRL(rx_msg, MSG_PS_RDY)) {
			usbpd_set_state(pd, PE_ERROR_RECOVERY);
			break;
		}

		/* PE_PRS_SNK_SRC_Assert_Rp */
		pd->current_pr = PR_SRC;
		set_power_role(pd, pd->current_pr);
		pd->current_state = PE_PRS_SNK_SRC_SOURCE_ON;

		/* fall-through */

	case PE_PRS_SNK_SRC_SOURCE_ON:
		enable_vbus(pd);
		msleep(200); /* allow time VBUS ramp-up, must be < tNewSrc */

		ret = pd_send_msg(pd, MSG_PS_RDY, NULL, 0, SOP_MSG);
		if (ret) {
			usbpd_err(&pd->dev, "Error sending PS_RDY\n");
			usbpd_set_state(pd, PE_ERROR_RECOVERY);
			break;
		}

		usbpd_set_state(pd, PE_SRC_STARTUP);
		break;

	case PE_VCS_WAIT_FOR_VCONN:
		if (IS_CTRL(rx_msg, MSG_PS_RDY)) {
			/*
			 * hopefully redundant check but in case not enabled
			 * avoids unbalanced regulator disable count
			 */
			if (pd->vconn_enabled)
				regulator_disable(pd->vconn);
			pd->vconn_enabled = false;

			pd->current_state = pd->current_pr == PR_SRC ?
				PE_SRC_READY : PE_SNK_READY;
		} else {
			/* timed out; go to hard reset */
			usbpd_set_state(pd, pd->current_pr == PR_SRC ?
					PE_SRC_HARD_RESET : PE_SNK_HARD_RESET);
		}

		break;

	default:
		usbpd_err(&pd->dev, "Unhandled state %s\n",
				usbpd_state_strings[pd->current_state]);
		break;
	}

sm_done:
	kfree(rx_msg);

	spin_lock_irqsave(&pd->rx_lock, flags);
	ret = list_empty(&pd->rx_q);
	spin_unlock_irqrestore(&pd->rx_lock, flags);

	/* requeue if there are any new/pending RX messages */
	if (!ret)
		kick_sm(pd, 0);

	if (!pd->sm_queued)
		pm_relax(&pd->dev);
}

static inline const char *src_current(enum power_supply_typec_mode typec_mode)
{
	switch (typec_mode) {
	case POWER_SUPPLY_TYPEC_SOURCE_DEFAULT:
		return "default";
	case POWER_SUPPLY_TYPEC_SOURCE_MEDIUM:
		return "medium - 1.5A";
	case POWER_SUPPLY_TYPEC_SOURCE_HIGH:
		return "high - 3.0A";
	default:
		return "";
	}
}

static int psy_changed(struct notifier_block *nb, unsigned long evt, void *ptr)
{
	struct usbpd *pd = container_of(nb, struct usbpd, psy_nb);
	union power_supply_propval val;
	enum power_supply_typec_mode typec_mode;
	int ret;

	if (ptr != pd->usb_psy || evt != PSY_EVENT_PROP_CHANGED)
		return 0;

	ret = power_supply_get_property(pd->usb_psy,
			POWER_SUPPLY_PROP_TYPEC_MODE, &val);
	if (ret) {
		usbpd_err(&pd->dev, "Unable to read USB TYPEC_MODE: %d\n", ret);
		return ret;
	}

	typec_mode = val.intval;

	ret = power_supply_get_property(pd->usb_psy,
			POWER_SUPPLY_PROP_PE_START, &val);
	if (ret) {
		usbpd_err(&pd->dev, "Unable to read USB PROP_PE_START: %d\n",
				ret);
		return ret;
	}

	/* Don't proceed if PE_START=0 as other props may still change */
	if (!val.intval && !pd->pd_connected &&
			typec_mode != POWER_SUPPLY_TYPEC_NONE)
		return 0;

	ret = power_supply_get_property(pd->usb_psy,
			POWER_SUPPLY_PROP_PRESENT, &val);
	if (ret) {
		usbpd_err(&pd->dev, "Unable to read USB PRESENT: %d\n", ret);
		return ret;
	}

	pd->vbus_present = val.intval;

	ret = power_supply_get_property(pd->usb_psy,
			POWER_SUPPLY_PROP_REAL_TYPE, &val);
	if (ret) {
		usbpd_err(&pd->dev, "Unable to read USB TYPE: %d\n", ret);
		return ret;
	}

	pd->psy_type = val.intval;

	/*
	 * For sink hard reset, state machine needs to know when VBUS changes
	 *   - when in PE_SNK_TRANSITION_TO_DEFAULT, notify when VBUS falls
	 *   - when in PE_SNK_DISCOVERY, notify when VBUS rises
	 */
	if (typec_mode && ((!pd->vbus_present &&
			pd->current_state == PE_SNK_TRANSITION_TO_DEFAULT) ||
		(pd->vbus_present && pd->current_state == PE_SNK_DISCOVERY))) {
		usbpd_dbg(&pd->dev, "hard reset: typec mode:%d present:%d\n",
			typec_mode, pd->vbus_present);
		pd->typec_mode = typec_mode;
		kick_sm(pd, 0);
		return 0;
	}

	if (pd->typec_mode == typec_mode)
		return 0;

	pd->typec_mode = typec_mode;

	usbpd_dbg(&pd->dev, "typec mode:%d present:%d type:%d orientation:%d\n",
			typec_mode, pd->vbus_present, pd->psy_type,
			usbpd_get_plug_orientation(pd));

	switch (typec_mode) {
	/* Disconnect */
	case POWER_SUPPLY_TYPEC_NONE:
		if (pd->in_pr_swap) {
			usbpd_dbg(&pd->dev, "Ignoring disconnect due to PR swap\n");
			return 0;
		}

		pd->current_pr = PR_NONE;
		break;

	/* Sink states */
	case POWER_SUPPLY_TYPEC_SOURCE_DEFAULT:
	case POWER_SUPPLY_TYPEC_SOURCE_MEDIUM:
	case POWER_SUPPLY_TYPEC_SOURCE_HIGH:
		usbpd_info(&pd->dev, "Type-C Source (%s) connected\n",
				src_current(typec_mode));

		/* if waiting for SinkTxOk to start an AMS */
		if (pd->spec_rev == USBPD_REV_30 &&
			typec_mode == POWER_SUPPLY_TYPEC_SOURCE_HIGH &&
			(pd->send_pr_swap || pd->send_dr_swap || pd->vdm_tx))
			break;

		if (pd->current_pr == PR_SINK)
			return 0;

		/*
		 * Unexpected if not in PR swap; need to force disconnect from
		 * source so we can turn off VBUS, Vconn, PD PHY etc.
		 */
		if (pd->current_pr == PR_SRC) {
			usbpd_info(&pd->dev, "Forcing disconnect from source mode\n");
			pd->current_pr = PR_NONE;
			break;
		}

		pd->current_pr = PR_SINK;
		break;

	/* Source states */
	case POWER_SUPPLY_TYPEC_SINK_POWERED_CABLE:
	case POWER_SUPPLY_TYPEC_SINK:
		usbpd_info(&pd->dev, "Type-C Sink%s connected\n",
				typec_mode == POWER_SUPPLY_TYPEC_SINK ?
					"" : " (powered)");

		if (pd->current_pr == PR_SRC)
			return 0;

		pd->current_pr = PR_SRC;
		break;

	case POWER_SUPPLY_TYPEC_SINK_DEBUG_ACCESSORY:
		usbpd_info(&pd->dev, "Type-C Debug Accessory connected\n");
		break;
	case POWER_SUPPLY_TYPEC_SINK_AUDIO_ADAPTER:
		usbpd_info(&pd->dev, "Type-C Analog Audio Adapter connected\n");
		break;
	default:
		usbpd_warn(&pd->dev, "Unsupported typec mode:%d\n",
				typec_mode);
		break;
	}

	/* queue state machine due to CC state change */
	kick_sm(pd, 0);
	return 0;
}

static enum dual_role_property usbpd_dr_properties[] = {
	DUAL_ROLE_PROP_SUPPORTED_MODES,
	DUAL_ROLE_PROP_MODE,
	DUAL_ROLE_PROP_PR,
	DUAL_ROLE_PROP_DR,
};

static int usbpd_dr_get_property(struct dual_role_phy_instance *dual_role,
		enum dual_role_property prop, unsigned int *val)
{
	struct usbpd *pd = dual_role_get_drvdata(dual_role);

	if (!pd)
		return -ENODEV;

	switch (prop) {
	case DUAL_ROLE_PROP_MODE:
		/* For now associate UFP/DFP with data role only */
		if (pd->current_dr == DR_UFP)
			*val = DUAL_ROLE_PROP_MODE_UFP;
		else if (pd->current_dr == DR_DFP)
			*val = DUAL_ROLE_PROP_MODE_DFP;
		else
			*val = DUAL_ROLE_PROP_MODE_NONE;
		break;
	case DUAL_ROLE_PROP_PR:
		if (pd->current_pr == PR_SRC)
			*val = DUAL_ROLE_PROP_PR_SRC;
		else if (pd->current_pr == PR_SINK)
			*val = DUAL_ROLE_PROP_PR_SNK;
		else
			*val = DUAL_ROLE_PROP_PR_NONE;
		break;
	case DUAL_ROLE_PROP_DR:
		if (pd->current_dr == DR_UFP)
			*val = DUAL_ROLE_PROP_DR_DEVICE;
		else if (pd->current_dr == DR_DFP)
			*val = DUAL_ROLE_PROP_DR_HOST;
		else
			*val = DUAL_ROLE_PROP_DR_NONE;
		break;
	default:
		usbpd_warn(&pd->dev, "unsupported property %d\n", prop);
		return -ENODATA;
	}

	return 0;
}

static int usbpd_dr_set_property(struct dual_role_phy_instance *dual_role,
		enum dual_role_property prop, const unsigned int *val)
{
	struct usbpd *pd = dual_role_get_drvdata(dual_role);
	bool do_swap = false;
	int wait_count = 5;

	if (!pd)
		return -ENODEV;

	switch (prop) {
	case DUAL_ROLE_PROP_MODE:
		usbpd_dbg(&pd->dev, "Setting mode to %d\n", *val);

		if (pd->current_state == PE_UNKNOWN) {
			usbpd_warn(&pd->dev, "No active connection. Don't allow MODE change\n");
			return -EAGAIN;
		}

		/*
		 * Forces disconnect on CC and re-establishes connection.
		 * This does not use PD-based PR/DR swap
		 */
		if (*val == DUAL_ROLE_PROP_MODE_UFP)
			pd->forced_pr = POWER_SUPPLY_TYPEC_PR_SINK;
		else if (*val == DUAL_ROLE_PROP_MODE_DFP)
			pd->forced_pr = POWER_SUPPLY_TYPEC_PR_SOURCE;

		/* new mode will be applied in disconnect handler */
		set_power_role(pd, PR_NONE);

		/* wait until it takes effect */
		while (pd->forced_pr != POWER_SUPPLY_TYPEC_PR_NONE &&
							--wait_count)
			msleep(20);

		if (!wait_count) {
			usbpd_err(&pd->dev, "setting mode timed out\n");
			return -ETIMEDOUT;
		}

		break;

	case DUAL_ROLE_PROP_DR:
		usbpd_dbg(&pd->dev, "Setting data_role to %d\n", *val);

		if (*val == DUAL_ROLE_PROP_DR_HOST) {
			if (pd->current_dr == DR_UFP)
				do_swap = true;
		} else if (*val == DUAL_ROLE_PROP_DR_DEVICE) {
			if (pd->current_dr == DR_DFP)
				do_swap = true;
		} else {
			usbpd_warn(&pd->dev, "setting data_role to 'none' unsupported\n");
			return -ENOTSUPP;
		}

		if (do_swap) {
			if (pd->current_state != PE_SRC_READY &&
					pd->current_state != PE_SNK_READY) {
				usbpd_err(&pd->dev, "data_role swap not allowed: PD not in Ready state\n");
				return -EAGAIN;
			}

			if (pd->current_state == PE_SNK_READY &&
					!is_sink_tx_ok(pd)) {
				usbpd_err(&pd->dev, "Rp indicates SinkTxNG\n");
				return -EAGAIN;
			}

			mutex_lock(&pd->swap_lock);
			reinit_completion(&pd->is_ready);
			pd->send_dr_swap = true;
			kick_sm(pd, 0);

			/* wait for operation to complete */
			if (!wait_for_completion_timeout(&pd->is_ready,
					msecs_to_jiffies(100))) {
				usbpd_err(&pd->dev, "data_role swap timed out\n");
				mutex_unlock(&pd->swap_lock);
				return -ETIMEDOUT;
			}

			mutex_unlock(&pd->swap_lock);

			if ((*val == DUAL_ROLE_PROP_DR_HOST &&
					pd->current_dr != DR_DFP) ||
				(*val == DUAL_ROLE_PROP_DR_DEVICE &&
					 pd->current_dr != DR_UFP)) {
				usbpd_err(&pd->dev, "incorrect state (%s) after data_role swap\n",
						pd->current_dr == DR_DFP ?
						"dfp" : "ufp");
				return -EPROTO;
			}
		}

		break;

	case DUAL_ROLE_PROP_PR:
		usbpd_dbg(&pd->dev, "Setting power_role to %d\n", *val);

		if (*val == DUAL_ROLE_PROP_PR_SRC) {
			if (pd->current_pr == PR_SINK)
				do_swap = true;
		} else if (*val == DUAL_ROLE_PROP_PR_SNK) {
			if (pd->current_pr == PR_SRC)
				do_swap = true;
		} else {
			usbpd_warn(&pd->dev, "setting power_role to 'none' unsupported\n");
			return -ENOTSUPP;
		}

		if (do_swap) {
			if (pd->current_state != PE_SRC_READY &&
					pd->current_state != PE_SNK_READY) {
				usbpd_err(&pd->dev, "power_role swap not allowed: PD not in Ready state\n");
				return -EAGAIN;
			}

			if (pd->current_state == PE_SNK_READY &&
					!is_sink_tx_ok(pd)) {
				usbpd_err(&pd->dev, "Rp indicates SinkTxNG\n");
				return -EAGAIN;
			}

			mutex_lock(&pd->swap_lock);
			reinit_completion(&pd->is_ready);
			pd->send_pr_swap = true;
			kick_sm(pd, 0);

			/* wait for operation to complete */
			if (!wait_for_completion_timeout(&pd->is_ready,
					msecs_to_jiffies(2000))) {
				usbpd_err(&pd->dev, "power_role swap timed out\n");
				mutex_unlock(&pd->swap_lock);
				return -ETIMEDOUT;
			}

			mutex_unlock(&pd->swap_lock);

			if ((*val == DUAL_ROLE_PROP_PR_SRC &&
					pd->current_pr != PR_SRC) ||
				(*val == DUAL_ROLE_PROP_PR_SNK &&
					 pd->current_pr != PR_SINK)) {
				usbpd_err(&pd->dev, "incorrect state (%s) after power_role swap\n",
						pd->current_pr == PR_SRC ?
						"source" : "sink");
				return -EPROTO;
			}
		}
		break;

	default:
		usbpd_warn(&pd->dev, "unsupported property %d\n", prop);
		return -ENOTSUPP;
	}

	return 0;
}

static int usbpd_dr_prop_writeable(struct dual_role_phy_instance *dual_role,
		enum dual_role_property prop)
{
	struct usbpd *pd = dual_role_get_drvdata(dual_role);

	switch (prop) {
	case DUAL_ROLE_PROP_MODE:
		return 1;
	case DUAL_ROLE_PROP_DR:
	case DUAL_ROLE_PROP_PR:
		if (pd)
			return pd->current_state == PE_SNK_READY ||
				pd->current_state == PE_SRC_READY;
		break;
	default:
		break;
	}

	return 0;
}

static int usbpd_uevent(struct device *dev, struct kobj_uevent_env *env)
{
	struct usbpd *pd = dev_get_drvdata(dev);
	int i;

	add_uevent_var(env, "DATA_ROLE=%s", pd->current_dr == DR_DFP ?
			"dfp" : "ufp");

	if (pd->current_pr == PR_SINK) {
		add_uevent_var(env, "POWER_ROLE=sink");
		add_uevent_var(env, "SRC_CAP_ID=%d", pd->src_cap_id);

		for (i = 0; i < ARRAY_SIZE(pd->received_pdos); i++)
			add_uevent_var(env, "PDO%d=%08x", i,
					pd->received_pdos[i]);

		add_uevent_var(env, "REQUESTED_PDO=%d", pd->requested_pdo);
		add_uevent_var(env, "SELECTED_PDO=%d", pd->selected_pdo);
	} else {
		add_uevent_var(env, "POWER_ROLE=source");
		for (i = 0; i < ARRAY_SIZE(default_src_caps); i++)
			add_uevent_var(env, "PDO%d=%08x", i,
					default_src_caps[i]);
	}

	add_uevent_var(env, "RDO=%08x", pd->rdo);
	add_uevent_var(env, "CONTRACT=%s", pd->in_explicit_contract ?
				"explicit" : "implicit");
	add_uevent_var(env, "ALT_MODE=%d", pd->vdm_state == MODE_ENTERED);

	return 0;
}

static ssize_t contract_show(struct device *dev, struct device_attribute *attr,
		char *buf)
{
	struct usbpd *pd = dev_get_drvdata(dev);

	return snprintf(buf, PAGE_SIZE, "%s\n",
			pd->in_explicit_contract ?  "explicit" : "implicit");
}
static DEVICE_ATTR_RO(contract);

static ssize_t current_pr_show(struct device *dev,
		struct device_attribute *attr, char *buf)
{
	struct usbpd *pd = dev_get_drvdata(dev);
	const char *pr = "none";

	if (pd->current_pr == PR_SINK)
		pr = "sink";
	else if (pd->current_pr == PR_SRC)
		pr = "source";

	return snprintf(buf, PAGE_SIZE, "%s\n", pr);
}
static DEVICE_ATTR_RO(current_pr);

static ssize_t initial_pr_show(struct device *dev,
		struct device_attribute *attr, char *buf)
{
	struct usbpd *pd = dev_get_drvdata(dev);
	const char *pr = "none";

	if (pd->typec_mode >= POWER_SUPPLY_TYPEC_SOURCE_DEFAULT)
		pr = "sink";
	else if (pd->typec_mode >= POWER_SUPPLY_TYPEC_SINK)
		pr = "source";

	return snprintf(buf, PAGE_SIZE, "%s\n", pr);
}
static DEVICE_ATTR_RO(initial_pr);

static ssize_t current_dr_show(struct device *dev,
		struct device_attribute *attr, char *buf)
{
	struct usbpd *pd = dev_get_drvdata(dev);
	const char *dr = "none";

	if (pd->current_dr == DR_UFP)
		dr = "ufp";
	else if (pd->current_dr == DR_DFP)
		dr = "dfp";

	return snprintf(buf, PAGE_SIZE, "%s\n", dr);
}
static DEVICE_ATTR_RO(current_dr);

static ssize_t initial_dr_show(struct device *dev,
		struct device_attribute *attr, char *buf)
{
	struct usbpd *pd = dev_get_drvdata(dev);
	const char *dr = "none";

	if (pd->typec_mode >= POWER_SUPPLY_TYPEC_SOURCE_DEFAULT)
		dr = "ufp";
	else if (pd->typec_mode >= POWER_SUPPLY_TYPEC_SINK)
		dr = "dfp";

	return snprintf(buf, PAGE_SIZE, "%s\n", dr);
}
static DEVICE_ATTR_RO(initial_dr);

static ssize_t src_cap_id_show(struct device *dev,
		struct device_attribute *attr, char *buf)
{
	struct usbpd *pd = dev_get_drvdata(dev);

	return snprintf(buf, PAGE_SIZE, "%d\n", pd->src_cap_id);
}
static DEVICE_ATTR_RO(src_cap_id);

/* Dump received source PDOs in human-readable format */
static ssize_t pdo_h_show(struct device *dev, struct device_attribute *attr,
		char *buf)
{
	struct usbpd *pd = dev_get_drvdata(dev);
	int i;
	ssize_t cnt = 0;

	for (i = 0; i < ARRAY_SIZE(pd->received_pdos); i++) {
		u32 pdo = pd->received_pdos[i];

		if (pdo == 0)
			break;

		cnt += scnprintf(&buf[cnt], PAGE_SIZE - cnt, "PDO %d\n", i + 1);

		if (PD_SRC_PDO_TYPE(pdo) == PD_SRC_PDO_TYPE_FIXED) {
			cnt += scnprintf(&buf[cnt], PAGE_SIZE - cnt,
					"\tFixed supply\n"
					"\tDual-Role Power:%d\n"
					"\tUSB Suspend Supported:%d\n"
					"\tExternally Powered:%d\n"
					"\tUSB Communications Capable:%d\n"
					"\tData Role Swap:%d\n"
					"\tPeak Current:%d\n"
					"\tVoltage:%d (mV)\n"
					"\tMax Current:%d (mA)\n",
					PD_SRC_PDO_FIXED_PR_SWAP(pdo),
					PD_SRC_PDO_FIXED_USB_SUSP(pdo),
					PD_SRC_PDO_FIXED_EXT_POWERED(pdo),
					PD_SRC_PDO_FIXED_USB_COMM(pdo),
					PD_SRC_PDO_FIXED_DR_SWAP(pdo),
					PD_SRC_PDO_FIXED_PEAK_CURR(pdo),
					PD_SRC_PDO_FIXED_VOLTAGE(pdo) * 50,
					PD_SRC_PDO_FIXED_MAX_CURR(pdo) * 10);
		} else if (PD_SRC_PDO_TYPE(pdo) == PD_SRC_PDO_TYPE_BATTERY) {
			cnt += scnprintf(&buf[cnt], PAGE_SIZE - cnt,
					"\tBattery supply\n"
					"\tMax Voltage:%d (mV)\n"
					"\tMin Voltage:%d (mV)\n"
					"\tMax Power:%d (mW)\n",
					PD_SRC_PDO_VAR_BATT_MAX_VOLT(pdo) * 50,
					PD_SRC_PDO_VAR_BATT_MIN_VOLT(pdo) * 50,
					PD_SRC_PDO_VAR_BATT_MAX(pdo) * 250);
		} else if (PD_SRC_PDO_TYPE(pdo) == PD_SRC_PDO_TYPE_VARIABLE) {
			cnt += scnprintf(&buf[cnt], PAGE_SIZE - cnt,
					"\tVariable supply\n"
					"\tMax Voltage:%d (mV)\n"
					"\tMin Voltage:%d (mV)\n"
					"\tMax Current:%d (mA)\n",
					PD_SRC_PDO_VAR_BATT_MAX_VOLT(pdo) * 50,
					PD_SRC_PDO_VAR_BATT_MIN_VOLT(pdo) * 50,
					PD_SRC_PDO_VAR_BATT_MAX(pdo) * 10);
		} else if (PD_SRC_PDO_TYPE(pdo) == PD_SRC_PDO_TYPE_AUGMENTED) {
			cnt += scnprintf(&buf[cnt], PAGE_SIZE - cnt,
					"\tProgrammable Power supply\n"
					"\tMax Voltage:%d (mV)\n"
					"\tMin Voltage:%d (mV)\n"
					"\tMax Current:%d (mA)\n",
					PD_APDO_MAX_VOLT(pdo) * 100,
					PD_APDO_MIN_VOLT(pdo) * 100,
					PD_APDO_MAX_CURR(pdo) * 50);
		} else {
			cnt += scnprintf(&buf[cnt], PAGE_SIZE - cnt,
					"Invalid PDO\n");
		}

		buf[cnt++] = '\n';
	}

	return cnt;
}
static DEVICE_ATTR_RO(pdo_h);

static ssize_t pdo_n_show(struct device *dev, struct device_attribute *attr,
		char *buf);

#define PDO_ATTR(n) {					\
	.attr	= { .name = __stringify(pdo##n), .mode = S_IRUGO },	\
	.show	= pdo_n_show,				\
}
static struct device_attribute dev_attr_pdos[] = {
	PDO_ATTR(1),
	PDO_ATTR(2),
	PDO_ATTR(3),
	PDO_ATTR(4),
	PDO_ATTR(5),
	PDO_ATTR(6),
	PDO_ATTR(7),
};

static ssize_t pdo_n_show(struct device *dev, struct device_attribute *attr,
		char *buf)
{
	struct usbpd *pd = dev_get_drvdata(dev);
	int i;

	for (i = 0; i < ARRAY_SIZE(dev_attr_pdos); i++)
		if (attr == &dev_attr_pdos[i])
			/* dump the PDO as a hex string */
			return snprintf(buf, PAGE_SIZE, "%08x\n",
					pd->received_pdos[i]);

	usbpd_err(&pd->dev, "Invalid PDO index\n");
	return -EINVAL;
}

static ssize_t select_pdo_store(struct device *dev,
		struct device_attribute *attr, const char *buf, size_t size)
{
	struct usbpd *pd = dev_get_drvdata(dev);
	int src_cap_id;
	int pdo, uv = 0, ua = 0;
	int ret;

	mutex_lock(&pd->swap_lock);

	/* Only allowed if we are already in explicit sink contract */
	if (pd->current_state != PE_SNK_READY || !is_sink_tx_ok(pd)) {
		usbpd_err(&pd->dev, "select_pdo: Cannot select new PDO yet\n");
		ret = -EBUSY;
		goto out;
	}

	ret = sscanf(buf, "%d %d %d %d", &src_cap_id, &pdo, &uv, &ua);
	if (ret != 2 && ret != 4) {
		usbpd_err(&pd->dev, "select_pdo: Must specify <src cap id> <PDO> [<uV> <uA>]\n");
		ret = -EINVAL;
		goto out;
	}

	if (src_cap_id != pd->src_cap_id) {
		usbpd_err(&pd->dev, "select_pdo: src_cap_id mismatch.  Requested:%d, current:%d\n",
				src_cap_id, pd->src_cap_id);
		ret = -EINVAL;
		goto out;
	}

	if (pdo < 1 || pdo > 7) {
		usbpd_err(&pd->dev, "select_pdo: invalid PDO:%d\n", pdo);
		ret = -EINVAL;
		goto out;
	}

	ret = pd_select_pdo(pd, pdo, uv, ua);
	if (ret)
		goto out;

	reinit_completion(&pd->is_ready);
	pd->send_request = true;
	kick_sm(pd, 0);

	/* wait for operation to complete */
	if (!wait_for_completion_timeout(&pd->is_ready,
			msecs_to_jiffies(1000))) {
		usbpd_err(&pd->dev, "select_pdo: request timed out\n");
		ret = -ETIMEDOUT;
		goto out;
	}

	/* determine if request was accepted/rejected */
	if (pd->selected_pdo != pd->requested_pdo ||
			pd->current_voltage != pd->requested_voltage) {
		usbpd_err(&pd->dev, "select_pdo: request rejected\n");
		ret = -EINVAL;
	}

out:
	pd->send_request = false;
	mutex_unlock(&pd->swap_lock);
	return ret ? ret : size;
}

static ssize_t select_pdo_show(struct device *dev,
		struct device_attribute *attr, char *buf)
{
	struct usbpd *pd = dev_get_drvdata(dev);

	return snprintf(buf, PAGE_SIZE, "%d\n", pd->selected_pdo);
}
static DEVICE_ATTR_RW(select_pdo);

static ssize_t rdo_show(struct device *dev, struct device_attribute *attr,
		char *buf)
{
	struct usbpd *pd = dev_get_drvdata(dev);

	/* dump the RDO as a hex string */
	return snprintf(buf, PAGE_SIZE, "%08x\n", pd->rdo);
}
static DEVICE_ATTR_RO(rdo);

static ssize_t rdo_h_show(struct device *dev, struct device_attribute *attr,
		char *buf)
{
	struct usbpd *pd = dev_get_drvdata(dev);
	int pos = PD_RDO_OBJ_POS(pd->rdo);
	int type = PD_SRC_PDO_TYPE(pd->received_pdos[pos]);
	int len;

	len = scnprintf(buf, PAGE_SIZE, "Request Data Object\n"
			"\tObj Pos:%d\n"
			"\tGiveback:%d\n"
			"\tCapability Mismatch:%d\n"
			"\tUSB Communications Capable:%d\n"
			"\tNo USB Suspend:%d\n",
			PD_RDO_OBJ_POS(pd->rdo),
			PD_RDO_GIVEBACK(pd->rdo),
			PD_RDO_MISMATCH(pd->rdo),
			PD_RDO_USB_COMM(pd->rdo),
			PD_RDO_NO_USB_SUSP(pd->rdo));

	switch (type) {
	case PD_SRC_PDO_TYPE_FIXED:
	case PD_SRC_PDO_TYPE_VARIABLE:
		len += scnprintf(buf + len, PAGE_SIZE - len,
				"(Fixed/Variable)\n"
				"\tOperating Current:%d (mA)\n"
				"\t%s Current:%d (mA)\n",
				PD_RDO_FIXED_CURR(pd->rdo) * 10,
				PD_RDO_GIVEBACK(pd->rdo) ? "Min" : "Max",
				PD_RDO_FIXED_CURR_MINMAX(pd->rdo) * 10);
		break;

	case PD_SRC_PDO_TYPE_BATTERY:
		len += scnprintf(buf + len, PAGE_SIZE - len,
				"(Battery)\n"
				"\tOperating Power:%d (mW)\n"
				"\t%s Power:%d (mW)\n",
				PD_RDO_FIXED_CURR(pd->rdo) * 250,
				PD_RDO_GIVEBACK(pd->rdo) ? "Min" : "Max",
				PD_RDO_FIXED_CURR_MINMAX(pd->rdo) * 250);
		break;

	case PD_SRC_PDO_TYPE_AUGMENTED:
		len += scnprintf(buf + len, PAGE_SIZE - len,
				"(Programmable)\n"
				"\tOutput Voltage:%d (mV)\n"
				"\tOperating Current:%d (mA)\n",
				PD_RDO_PROG_VOLTAGE(pd->rdo) * 20,
				PD_RDO_PROG_CURR(pd->rdo) * 50);
		break;
	}

	return len;
}
static DEVICE_ATTR_RO(rdo_h);

static ssize_t hard_reset_store(struct device *dev,
		struct device_attribute *attr, const char *buf, size_t size)
{
	struct usbpd *pd = dev_get_drvdata(dev);
	int val = 0;

	if (sscanf(buf, "%d\n", &val) != 1)
		return -EINVAL;

	if (val)
		usbpd_set_state(pd, pd->current_pr == PR_SRC ?
				PE_SRC_HARD_RESET : PE_SNK_HARD_RESET);

	return size;
}
static DEVICE_ATTR_WO(hard_reset);

#if defined(CONFIG_SOMC_CHARGER_EXTENSION)
static ssize_t org_pdo_h_show(struct device *dev, struct device_attribute *attr,
		char *buf)
{
	struct usbpd *pd = dev_get_drvdata(dev);
	int i;
	ssize_t cnt = 0;

	for (i = 0; i < ARRAY_SIZE(pd->org_received_pdos); i++) {
		u32 pdo = pd->org_received_pdos[i];

		if (pdo == 0)
			break;

		cnt += scnprintf(&buf[cnt], PAGE_SIZE - cnt, "PDO %d\n", i + 1);

		if (PD_SRC_PDO_TYPE(pdo) == PD_SRC_PDO_TYPE_FIXED) {
			cnt += scnprintf(&buf[cnt], PAGE_SIZE - cnt,
					"\tFixed supply\n"
					"\tDual-Role Power:%d\n"
					"\tUSB Suspend Supported:%d\n"
					"\tExternally Powered:%d\n"
					"\tUSB Communications Capable:%d\n"
					"\tData Role Swap:%d\n"
					"\tPeak Current:%d\n"
					"\tVoltage:%d (mV)\n"
					"\tMax Current:%d (mA)\n",
					PD_SRC_PDO_FIXED_PR_SWAP(pdo),
					PD_SRC_PDO_FIXED_USB_SUSP(pdo),
					PD_SRC_PDO_FIXED_EXT_POWERED(pdo),
					PD_SRC_PDO_FIXED_USB_COMM(pdo),
					PD_SRC_PDO_FIXED_DR_SWAP(pdo),
					PD_SRC_PDO_FIXED_PEAK_CURR(pdo),
					PD_SRC_PDO_FIXED_VOLTAGE(pdo) * 50,
					PD_SRC_PDO_FIXED_MAX_CURR(pdo) * 10);
		} else if (PD_SRC_PDO_TYPE(pdo) == PD_SRC_PDO_TYPE_BATTERY) {
			cnt += scnprintf(&buf[cnt], PAGE_SIZE - cnt,
					"\tBattery supply\n"
					"\tMax Voltage:%d (mV)\n"
					"\tMin Voltage:%d (mV)\n"
					"\tMax Power:%d (mW)\n",
					PD_SRC_PDO_VAR_BATT_MAX_VOLT(pdo) * 50,
					PD_SRC_PDO_VAR_BATT_MIN_VOLT(pdo) * 50,
					PD_SRC_PDO_VAR_BATT_MAX(pdo) * 250);
		} else if (PD_SRC_PDO_TYPE(pdo) == PD_SRC_PDO_TYPE_VARIABLE) {
			cnt += scnprintf(&buf[cnt], PAGE_SIZE - cnt,
					"\tVariable supply\n"
					"\tMax Voltage:%d (mV)\n"
					"\tMin Voltage:%d (mV)\n"
					"\tMax Current:%d (mA)\n",
					PD_SRC_PDO_VAR_BATT_MAX_VOLT(pdo) * 50,
					PD_SRC_PDO_VAR_BATT_MIN_VOLT(pdo) * 50,
					PD_SRC_PDO_VAR_BATT_MAX(pdo) * 10);
		} else if (PD_SRC_PDO_TYPE(pdo) == PD_SRC_PDO_TYPE_AUGMENTED) {
			cnt += scnprintf(&buf[cnt], PAGE_SIZE - cnt,
					"\tProgrammable Power supply\n"
					"\tMax Voltage:%d (mV)\n"
					"\tMin Voltage:%d (mV)\n"
					"\tMax Current:%d (mA)\n",
					PD_APDO_MAX_VOLT(pdo) * 100,
					PD_APDO_MIN_VOLT(pdo) * 100,
					PD_APDO_MAX_CURR(pdo) * 50);
		} else {
			cnt += scnprintf(&buf[cnt], PAGE_SIZE - cnt,
					"Invalid PDO\n");
		}

		buf[cnt++] = '\n';
	}

	return cnt;
}
static DEVICE_ATTR_RO(org_pdo_h);

#endif
static struct attribute *usbpd_attrs[] = {
	&dev_attr_contract.attr,
	&dev_attr_initial_pr.attr,
	&dev_attr_current_pr.attr,
	&dev_attr_initial_dr.attr,
	&dev_attr_current_dr.attr,
	&dev_attr_src_cap_id.attr,
	&dev_attr_pdo_h.attr,
	&dev_attr_pdos[0].attr,
	&dev_attr_pdos[1].attr,
	&dev_attr_pdos[2].attr,
	&dev_attr_pdos[3].attr,
	&dev_attr_pdos[4].attr,
	&dev_attr_pdos[5].attr,
	&dev_attr_pdos[6].attr,
	&dev_attr_select_pdo.attr,
	&dev_attr_rdo.attr,
	&dev_attr_rdo_h.attr,
	&dev_attr_hard_reset.attr,
#if defined(CONFIG_SOMC_CHARGER_EXTENSION)
	&dev_attr_org_pdo_h.attr,
#endif
	NULL,
};
ATTRIBUTE_GROUPS(usbpd);

static struct class usbpd_class = {
	.name = "usbpd",
	.owner = THIS_MODULE,
	.dev_uevent = usbpd_uevent,
	.dev_groups = usbpd_groups,
};

static int match_usbpd_device(struct device *dev, const void *data)
{
	return dev->parent == data;
}

static void devm_usbpd_put(struct device *dev, void *res)
{
	struct usbpd **ppd = res;

	put_device(&(*ppd)->dev);
}

struct usbpd *devm_usbpd_get_by_phandle(struct device *dev, const char *phandle)
{
	struct usbpd **ptr, *pd = NULL;
	struct device_node *pd_np;
	struct platform_device *pdev;
	struct device *pd_dev;

	if (!usbpd_class.p) /* usbpd_init() not yet called */
		return ERR_PTR(-EAGAIN);

	if (!dev->of_node)
		return ERR_PTR(-EINVAL);

	pd_np = of_parse_phandle(dev->of_node, phandle, 0);
	if (!pd_np)
		return ERR_PTR(-ENXIO);

	pdev = of_find_device_by_node(pd_np);
	if (!pdev)
		return ERR_PTR(-ENODEV);

	pd_dev = class_find_device(&usbpd_class, NULL, &pdev->dev,
			match_usbpd_device);
	if (!pd_dev) {
		platform_device_put(pdev);
		/* device was found but maybe hadn't probed yet, so defer */
		return ERR_PTR(-EPROBE_DEFER);
	}

	ptr = devres_alloc(devm_usbpd_put, sizeof(*ptr), GFP_KERNEL);
	if (!ptr) {
		put_device(pd_dev);
		platform_device_put(pdev);
		return ERR_PTR(-ENOMEM);
	}

	pd = dev_get_drvdata(pd_dev);
	if (!pd)
		return ERR_PTR(-EPROBE_DEFER);

	*ptr = pd;
	devres_add(dev, ptr);

	return pd;
}
EXPORT_SYMBOL(devm_usbpd_get_by_phandle);

static int num_pd_instances;

/**
 * usbpd_create - Create a new instance of USB PD protocol/policy engine
 * @parent - parent device to associate with
 *
 * This creates a new usbpd class device which manages the state of a
 * USB PD-capable port. The parent device that is passed in should be
 * associated with the physical device port, e.g. a PD PHY.
 *
 * Return: struct usbpd pointer, or an ERR_PTR value
 */
struct usbpd *usbpd_create(struct device *parent)
{
	int ret;
	struct usbpd *pd;
	struct regulator_ocp_notification ocp_ntf;

	pd = kzalloc(sizeof(*pd), GFP_KERNEL);
	if (!pd)
		return ERR_PTR(-ENOMEM);

	device_initialize(&pd->dev);
	pd->dev.class = &usbpd_class;
	pd->dev.parent = parent;
	dev_set_drvdata(&pd->dev, pd);

	ret = dev_set_name(&pd->dev, "usbpd%d", num_pd_instances++);
	if (ret)
		goto free_pd;

	ret = device_init_wakeup(&pd->dev, true);
	if (ret)
		goto free_pd;

	ret = device_add(&pd->dev);
	if (ret)
		goto free_pd;

	pd->wq = alloc_ordered_workqueue("usbpd_wq", WQ_FREEZABLE | WQ_HIGHPRI);
	if (!pd->wq) {
		ret = -ENOMEM;
		goto del_pd;
	}
	INIT_WORK(&pd->sm_work, usbpd_sm);
	hrtimer_init(&pd->timer, CLOCK_MONOTONIC, HRTIMER_MODE_REL);
	pd->timer.function = pd_timeout;
	mutex_init(&pd->swap_lock);

	pd->usb_psy = power_supply_get_by_name("usb");
	if (!pd->usb_psy) {
		usbpd_dbg(&pd->dev, "Could not get USB power_supply, deferring probe\n");
		ret = -EPROBE_DEFER;
		goto destroy_wq;
	}

	/*
	 * associate extcon with the parent dev as it could have a DT
	 * node which will be useful for extcon_get_edev_by_phandle()
	 */
	pd->extcon = devm_extcon_dev_allocate(parent, usbpd_extcon_cable);
	if (IS_ERR(pd->extcon)) {
		usbpd_err(&pd->dev, "failed to allocate extcon device\n");
		ret = PTR_ERR(pd->extcon);
		goto put_psy;
	}

	pd->extcon->mutually_exclusive = usbpd_extcon_exclusive;
	ret = devm_extcon_dev_register(parent, pd->extcon);
	if (ret) {
		usbpd_err(&pd->dev, "failed to register extcon device\n");
		goto put_psy;
	}

	pd->vbus = devm_regulator_get(parent, "vbus");
	if (IS_ERR(pd->vbus)) {
		ret = PTR_ERR(pd->vbus);
		goto put_psy;
	}

	ocp_ntf.notify = usbpd_ocp_notification;
	ocp_ntf.ctxt = pd;
	ret = regulator_register_ocp_notification(pd->vbus, &ocp_ntf);


	pd->vconn = devm_regulator_get(parent, "vconn");
	if (IS_ERR(pd->vconn)) {
		ret = PTR_ERR(pd->vconn);
		goto put_psy;
	}

	pd->vconn_is_external = device_property_present(parent,
					"qcom,vconn-uses-external-source");

	pd->num_sink_caps = device_property_read_u32_array(parent,
			"qcom,default-sink-caps", NULL, 0);
	if (pd->num_sink_caps > 0) {
		int i;
		u32 sink_caps[14];

		if (pd->num_sink_caps % 2 || pd->num_sink_caps > 14) {
			ret = -EINVAL;
			usbpd_err(&pd->dev, "default-sink-caps must be be specified as voltage/current, max 7 pairs\n");
			goto put_psy;
		}

		ret = device_property_read_u32_array(parent,
				"qcom,default-sink-caps", sink_caps,
				pd->num_sink_caps);
		if (ret) {
			usbpd_err(&pd->dev, "Error reading default-sink-caps\n");
			goto put_psy;
		}

		pd->num_sink_caps /= 2;

		for (i = 0; i < pd->num_sink_caps; i++) {
			int v = sink_caps[i * 2] / 50;
			int c = sink_caps[i * 2 + 1] / 10;

			pd->sink_caps[i] =
				PD_SNK_PDO_FIXED(0, 0, 0, 0, 0, v, c);
		}

		/* First PDO includes additional capabilities */
		pd->sink_caps[0] |= PD_SNK_PDO_FIXED(1, 0, 0, 1, 1, 0, 0);
	} else {
		memcpy(pd->sink_caps, default_snk_caps,
				sizeof(default_snk_caps));
		pd->num_sink_caps = ARRAY_SIZE(default_snk_caps);
	}

	/*
	 * Register the Android dual-role class (/sys/class/dual_role_usb/).
	 * The first instance should be named "otg_default" as that's what
	 * Android expects.
	 * Note this is different than the /sys/class/usbpd/ created above.
	 */
	pd->dr_desc.name = (num_pd_instances == 1) ?
				"otg_default" : dev_name(&pd->dev);
	pd->dr_desc.supported_modes = DUAL_ROLE_SUPPORTED_MODES_DFP_AND_UFP;
	pd->dr_desc.properties = usbpd_dr_properties;
	pd->dr_desc.num_properties = ARRAY_SIZE(usbpd_dr_properties);
	pd->dr_desc.get_property = usbpd_dr_get_property;
	pd->dr_desc.set_property = usbpd_dr_set_property;
	pd->dr_desc.property_is_writeable = usbpd_dr_prop_writeable;

	pd->dual_role = devm_dual_role_instance_register(&pd->dev,
			&pd->dr_desc);
	if (IS_ERR(pd->dual_role)) {
		usbpd_err(&pd->dev, "could not register dual_role instance\n");
		goto put_psy;
	} else {
		pd->dual_role->drv_data = pd;
	}

	/* default support as PD 2.0 source or sink */
	pd->spec_rev = USBPD_REV_20;
	pd->current_pr = PR_NONE;
	pd->current_dr = DR_NONE;
	list_add_tail(&pd->instance, &_usbpd);

	spin_lock_init(&pd->rx_lock);
	INIT_LIST_HEAD(&pd->rx_q);
	INIT_LIST_HEAD(&pd->svid_handlers);
	init_completion(&pd->is_ready);

	pd->psy_nb.notifier_call = psy_changed;
	ret = power_supply_reg_notifier(&pd->psy_nb);
	if (ret)
		goto del_inst;

	/* force read initial power_supply values */
	psy_changed(&pd->psy_nb, PSY_EVENT_PROP_CHANGED, pd->usb_psy);

	return pd;

del_inst:
	list_del(&pd->instance);
put_psy:
	power_supply_put(pd->usb_psy);
destroy_wq:
	destroy_workqueue(pd->wq);
del_pd:
	device_del(&pd->dev);
free_pd:
	num_pd_instances--;
	kfree(pd);
	return ERR_PTR(ret);
}
EXPORT_SYMBOL(usbpd_create);

/**
 * usbpd_destroy - Removes and frees a usbpd instance
 * @pd: the instance to destroy
 */
void usbpd_destroy(struct usbpd *pd)
{
	if (!pd)
		return;

	list_del(&pd->instance);
	power_supply_unreg_notifier(&pd->psy_nb);
	power_supply_put(pd->usb_psy);
	destroy_workqueue(pd->wq);
	device_del(&pd->dev);
	kfree(pd);
}
EXPORT_SYMBOL(usbpd_destroy);

static int __init usbpd_init(void)
{
	usbpd_ipc_log = ipc_log_context_create(NUM_LOG_PAGES, "usb_pd", 0);
	return class_register(&usbpd_class);
}
module_init(usbpd_init);

static void __exit usbpd_exit(void)
{
	class_unregister(&usbpd_class);
}
module_exit(usbpd_exit);

MODULE_DESCRIPTION("USB Power Delivery Policy Engine");
MODULE_LICENSE("GPL v2");<|MERGE_RESOLUTION|>--- conflicted
+++ resolved
@@ -409,11 +409,8 @@
 	EXTCON_USB_HOST,
 	EXTCON_USB_CC,
 	EXTCON_USB_SPEED,
-<<<<<<< HEAD
 	EXTCON_VBUS_DROP,
-=======
 	EXTCON_USB_TYPEC_MED_HIGH_CURRENT,
->>>>>>> 252dba5a
 	EXTCON_NONE,
 };
 
