--- conflicted
+++ resolved
@@ -4602,7 +4602,9 @@
 	case POWER_SUPPLY_PROP_CC_STEP_SEL:
 		pval->intval = chip->ttf.cc_step.sel;
 		break;
-<<<<<<< HEAD
+	case POWER_SUPPLY_PROP_FG_RESET_CLOCK:
+		pval->intval = 0;
+		break;
 #if defined(CONFIG_SOMC_CHARGER_EXTENSION)
 	case POWER_SUPPLY_PROP_CHARGE_FULL_RAW:
 		pval->intval = chip->charge_full_raw;
@@ -4614,11 +4616,6 @@
 		rc = fg_get_msoc(chip, &pval->intval);
 		break;
 #endif
-=======
-	case POWER_SUPPLY_PROP_FG_RESET_CLOCK:
-		pval->intval = 0;
-		break;
->>>>>>> f917e762
 	default:
 		pr_err("unsupported property %d\n", psp);
 		rc = -EINVAL;
@@ -4917,15 +4914,12 @@
 	POWER_SUPPLY_PROP_CONSTANT_CHARGE_VOLTAGE,
 	POWER_SUPPLY_PROP_CC_STEP,
 	POWER_SUPPLY_PROP_CC_STEP_SEL,
-<<<<<<< HEAD
+	POWER_SUPPLY_PROP_FG_RESET_CLOCK,
 #if defined(CONFIG_SOMC_CHARGER_EXTENSION)
 	POWER_SUPPLY_PROP_CHARGE_FULL_RAW,
 	POWER_SUPPLY_PROP_TIME_TO_CAP_LEARNING,
 	POWER_SUPPLY_PROP_MONOTONIC_SOC,
 #endif
-=======
-	POWER_SUPPLY_PROP_FG_RESET_CLOCK,
->>>>>>> f917e762
 };
 
 static const struct power_supply_desc fg_psy_desc = {
