--- conflicted
+++ resolved
@@ -162,19 +162,9 @@
 		return IRQ_NONE;
 
 	count = tty_prepare_flip_string(&qtty->port, &buf, count);
-<<<<<<< HEAD
 	goldfish_tty_rw(qtty, buf, count, 0);
 
-	tty_schedule_flip(&qtty->port);
-=======
-	spin_lock_irqsave(&qtty->lock, irq_flags);
-	gf_write_ptr(buf, base + GOLDFISH_TTY_DATA_PTR,
-				base + GOLDFISH_TTY_DATA_PTR_HIGH);
-	writel(count, base + GOLDFISH_TTY_DATA_LEN);
-	writel(GOLDFISH_TTY_CMD_READ_BUFFER, base + GOLDFISH_TTY_CMD);
-	spin_unlock_irqrestore(&qtty->lock, irq_flags);
 	tty_flip_buffer_push(&qtty->port);
->>>>>>> 272ee995
 	return IRQ_HANDLED;
 }
 
