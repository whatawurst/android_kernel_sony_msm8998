/*
 * Universal Flash Storage Host controller driver Core
 *
 * This code is based on drivers/scsi/ufs/ufshcd.c
 * Copyright (C) 2011-2013 Samsung India Software Operations
 * Copyright (c) 2013-2020, The Linux Foundation. All rights reserved.
 *
 * Authors:
 *	Santosh Yaraganavi <santosh.sy@samsung.com>
 *	Vinayak Holikatti <h.vinayak@samsung.com>
 *
 * This program is free software; you can redistribute it and/or
 * modify it under the terms of the GNU General Public License
 * as published by the Free Software Foundation; either version 2
 * of the License, or (at your option) any later version.
 * See the COPYING file in the top-level directory or visit
 * <http://www.gnu.org/licenses/gpl-2.0.html>
 *
 * This program is distributed in the hope that it will be useful,
 * but WITHOUT ANY WARRANTY; without even the implied warranty of
 * MERCHANTABILITY or FITNESS FOR A PARTICULAR PURPOSE.  See the
 * GNU General Public License for more details.
 *
 * This program is provided "AS IS" and "WITH ALL FAULTS" and
 * without warranty of any kind. You are solely responsible for
 * determining the appropriateness of using and distributing
 * the program and assume all risks associated with your exercise
 * of rights with respect to the program, including but not limited
 * to infringement of third party rights, the risks and costs of
 * program errors, damage to or loss of data, programs or equipment,
 * and unavailability or interruption of operations. Under no
 * circumstances will the contributor of this Program be liable for
 * any damages of any kind arising from your use or distribution of
 * this program.
 *
 * The Linux Foundation chooses to take subject only to the GPLv2
 * license terms, and distributes only under these terms.
 */
/*
 * NOTE: This file has been modified by Sony Mobile Communications Inc.
 * Modifications are Copyright (c) 2015 Sony Mobile Communications Inc,
 * and licensed under the license of the file.
 */

#include <linux/async.h>
#include <scsi/ufs/ioctl.h>
#include <linux/devfreq.h>
#include <linux/nls.h>
#include <linux/of.h>
#include <linux/blkdev.h>
#include <asm/unaligned.h>
#include <linux/fs.h>
#include <linux/firmware.h>

#include "ufshcd.h"
#include "ufshci.h"
#include "ufs_quirks.h"
#include "ufs-debugfs.h"
#include "ufs-qcom.h"

#define CREATE_TRACE_POINTS
#include <trace/events/ufs.h>

#ifdef CONFIG_DEBUG_FS

static int ufshcd_tag_req_type(struct request *rq)
{
	int rq_type = TS_WRITE;

	if (!rq || !(rq->cmd_type & REQ_TYPE_FS))
		rq_type = TS_NOT_SUPPORTED;
	else if (rq->cmd_flags & REQ_FLUSH)
		rq_type = TS_FLUSH;
	else if (rq_data_dir(rq) == READ)
		rq_type = (rq->cmd_flags & REQ_URGENT) ?
			TS_URGENT_READ : TS_READ;
	else if (rq->cmd_flags & REQ_URGENT)
		rq_type = TS_URGENT_WRITE;

	return rq_type;
}

static void ufshcd_update_error_stats(struct ufs_hba *hba, int type)
{
	ufsdbg_set_err_state(hba);
	if (type < UFS_ERR_MAX)
		hba->ufs_stats.err_stats[type]++;
}

static void ufshcd_update_tag_stats(struct ufs_hba *hba, int tag)
{
	struct request *rq =
		hba->lrb[tag].cmd ? hba->lrb[tag].cmd->request : NULL;
	u64 **tag_stats = hba->ufs_stats.tag_stats;
	int rq_type;

	if (!hba->ufs_stats.enabled)
		return;

	tag_stats[tag][TS_TAG]++;
	if (!rq || !(rq->cmd_type & REQ_TYPE_FS))
		return;

	WARN_ON(hba->ufs_stats.q_depth > hba->nutrs);
	rq_type = ufshcd_tag_req_type(rq);
	if (!(rq_type < 0 || rq_type > TS_NUM_STATS))
		tag_stats[hba->ufs_stats.q_depth++][rq_type]++;
}

static void ufshcd_update_tag_stats_completion(struct ufs_hba *hba,
		struct scsi_cmnd *cmd)
{
	struct request *rq = cmd ? cmd->request : NULL;

	if (rq && rq->cmd_type & REQ_TYPE_FS)
		hba->ufs_stats.q_depth--;
}

static void update_req_stats(struct ufs_hba *hba, struct ufshcd_lrb *lrbp)
{
	int rq_type;
	struct request *rq = lrbp->cmd ? lrbp->cmd->request : NULL;
	s64 delta = ktime_us_delta(lrbp->complete_time_stamp,
		lrbp->issue_time_stamp);

	/* update general request statistics */
	if (hba->ufs_stats.req_stats[TS_TAG].count == 0)
		hba->ufs_stats.req_stats[TS_TAG].min = delta;
	hba->ufs_stats.req_stats[TS_TAG].count++;
	hba->ufs_stats.req_stats[TS_TAG].sum += delta;
	if (delta > hba->ufs_stats.req_stats[TS_TAG].max)
		hba->ufs_stats.req_stats[TS_TAG].max = delta;
	if (delta < hba->ufs_stats.req_stats[TS_TAG].min)
			hba->ufs_stats.req_stats[TS_TAG].min = delta;

	rq_type = ufshcd_tag_req_type(rq);
	if (rq_type == TS_NOT_SUPPORTED)
		return;

	/* update request type specific statistics */
	if (hba->ufs_stats.req_stats[rq_type].count == 0)
		hba->ufs_stats.req_stats[rq_type].min = delta;
	hba->ufs_stats.req_stats[rq_type].count++;
	hba->ufs_stats.req_stats[rq_type].sum += delta;
	if (delta > hba->ufs_stats.req_stats[rq_type].max)
		hba->ufs_stats.req_stats[rq_type].max = delta;
	if (delta < hba->ufs_stats.req_stats[rq_type].min)
			hba->ufs_stats.req_stats[rq_type].min = delta;
}

static void
ufshcd_update_query_stats(struct ufs_hba *hba, enum query_opcode opcode, u8 idn)
{
	if (opcode < UPIU_QUERY_OPCODE_MAX && idn < MAX_QUERY_IDN)
		hba->ufs_stats.query_stats_arr[opcode][idn]++;
}

#else
static inline void ufshcd_update_tag_stats(struct ufs_hba *hba, int tag)
{
}

static inline void ufshcd_update_tag_stats_completion(struct ufs_hba *hba,
		struct scsi_cmnd *cmd)
{
}

static inline void ufshcd_update_error_stats(struct ufs_hba *hba, int type)
{
}

static inline
void update_req_stats(struct ufs_hba *hba, struct ufshcd_lrb *lrbp)
{
}

static inline
void ufshcd_update_query_stats(struct ufs_hba *hba,
			       enum query_opcode opcode, u8 idn)
{
}
#endif

#define PWR_INFO_MASK	0xF
#define PWR_RX_OFFSET	4

#define UFSHCD_REQ_SENSE_SIZE	18

#define UFSHCD_ENABLE_INTRS	(UTP_TRANSFER_REQ_COMPL |\
				 UTP_TASK_REQ_COMPL |\
				 UFSHCD_ERROR_MASK)
/* UIC command timeout, unit: ms */
#define UIC_CMD_TIMEOUT	500

/* NOP OUT retries waiting for NOP IN response */
#define NOP_OUT_RETRIES    10
/* Timeout after 30 msecs if NOP OUT hangs without response */
#define NOP_OUT_TIMEOUT    30 /* msecs */

/* Query request retries */
#define QUERY_REQ_RETRIES 3
/* Query request timeout */
#define QUERY_REQ_TIMEOUT 1500 /* 1.5 seconds */

/* Task management command timeout */
#define TM_CMD_TIMEOUT	100 /* msecs */

/* maximum number of retries for a general UIC command  */
#define UFS_UIC_COMMAND_RETRIES 3

/* maximum number of link-startup retries */
#define DME_LINKSTARTUP_RETRIES 3

/* Maximum retries for Hibern8 enter */
#define UIC_HIBERN8_ENTER_RETRIES 3

/* maximum number of reset retries before giving up */
#define MAX_HOST_RESET_RETRIES 5

/* Expose the flag value from utp_upiu_query.value */
#define MASK_QUERY_UPIU_FLAG_LOC 0xFF

/* Interrupt aggregation default timeout, unit: 40us */
#define INT_AGGR_DEF_TO	0x02

/* default value of auto suspend is 3 seconds */
#define UFSHCD_AUTO_SUSPEND_DELAY_MS 3000 /* millisecs */

#define UFSHCD_CLK_GATING_DELAY_MS_PWR_SAVE	10
#define UFSHCD_CLK_GATING_DELAY_MS_PERF		50

/* IOCTL opcode for command - ufs set device read only */
#define UFS_IOCTL_BLKROSET      BLKROSET

#define UFSHCD_DEFAULT_LANES_PER_DIRECTION		2

#define ufshcd_toggle_vreg(_dev, _vreg, _on)				\
	({                                                              \
		int _ret;                                               \
		if (_on)                                                \
			_ret = ufshcd_enable_vreg(_dev, _vreg);         \
		else                                                    \
			_ret = ufshcd_disable_vreg(_dev, _vreg);        \
		_ret;                                                   \
	})

#define ufshcd_hex_dump(prefix_str, buf, len) \
print_hex_dump(KERN_ERR, prefix_str, DUMP_PREFIX_OFFSET, 16, 4, buf, len, false)

static u32 ufs_query_desc_max_size[] = {
	QUERY_DESC_DEVICE_MAX_SIZE,
	QUERY_DESC_CONFIGURAION_MAX_SIZE,
	QUERY_DESC_UNIT_MAX_SIZE,
	QUERY_DESC_RFU_MAX_SIZE,
	QUERY_DESC_INTERCONNECT_MAX_SIZE,
	QUERY_DESC_STRING_MAX_SIZE,
	QUERY_DESC_RFU_MAX_SIZE,
	QUERY_DESC_GEOMETRY_MAZ_SIZE,
	QUERY_DESC_POWER_MAX_SIZE,
	QUERY_DESC_HEALTH_MAX_SIZE,
	QUERY_DESC_DEVICE_HEALTH_MAX_SIZE,
};

enum {
	UFSHCD_MAX_CHANNEL	= 0,
	UFSHCD_MAX_ID		= 1,
	UFSHCD_CMD_PER_LUN	= 32,
	UFSHCD_CAN_QUEUE	= 32,
};

/* UFSHCD states */
enum {
	UFSHCD_STATE_RESET,
	UFSHCD_STATE_ERROR,
	UFSHCD_STATE_OPERATIONAL,
};

/* UFSHCD error handling flags */
enum {
	UFSHCD_EH_IN_PROGRESS = (1 << 0),
};

/* UFSHCD UIC layer error flags */
enum {
	UFSHCD_UIC_DL_PA_INIT_ERROR = (1 << 0), /* Data link layer error */
	UFSHCD_UIC_DL_NAC_RECEIVED_ERROR = (1 << 1), /* Data link layer error */
	UFSHCD_UIC_DL_TCx_REPLAY_ERROR = (1 << 2), /* Data link layer error */
	UFSHCD_UIC_NL_ERROR = (1 << 3), /* Network layer error */
	UFSHCD_UIC_TL_ERROR = (1 << 4), /* Transport Layer error */
	UFSHCD_UIC_DME_ERROR = (1 << 5), /* DME error */
};

/* Interrupt configuration options */
enum {
	UFSHCD_INT_DISABLE,
	UFSHCD_INT_ENABLE,
	UFSHCD_INT_CLEAR,
};

#define DEFAULT_UFSHCD_DBG_PRINT_EN	UFSHCD_DBG_PRINT_ALL

#define ufshcd_set_eh_in_progress(h) \
	(h->eh_flags |= UFSHCD_EH_IN_PROGRESS)
#define ufshcd_eh_in_progress(h) \
	(h->eh_flags & UFSHCD_EH_IN_PROGRESS)
#define ufshcd_clear_eh_in_progress(h) \
	(h->eh_flags &= ~UFSHCD_EH_IN_PROGRESS)

#define ufshcd_set_ufs_dev_active(h) \
	((h)->curr_dev_pwr_mode = UFS_ACTIVE_PWR_MODE)
#define ufshcd_set_ufs_dev_sleep(h) \
	((h)->curr_dev_pwr_mode = UFS_SLEEP_PWR_MODE)
#define ufshcd_set_ufs_dev_poweroff(h) \
	((h)->curr_dev_pwr_mode = UFS_POWERDOWN_PWR_MODE)
#define ufshcd_is_ufs_dev_active(h) \
	((h)->curr_dev_pwr_mode == UFS_ACTIVE_PWR_MODE)
#define ufshcd_is_ufs_dev_sleep(h) \
	((h)->curr_dev_pwr_mode == UFS_SLEEP_PWR_MODE)
#define ufshcd_is_ufs_dev_poweroff(h) \
	((h)->curr_dev_pwr_mode == UFS_POWERDOWN_PWR_MODE)

static struct ufs_pm_lvl_states ufs_pm_lvl_states[] = {
	{UFS_ACTIVE_PWR_MODE, UIC_LINK_ACTIVE_STATE},
	{UFS_ACTIVE_PWR_MODE, UIC_LINK_HIBERN8_STATE},
	{UFS_SLEEP_PWR_MODE, UIC_LINK_ACTIVE_STATE},
	{UFS_SLEEP_PWR_MODE, UIC_LINK_HIBERN8_STATE},
	{UFS_POWERDOWN_PWR_MODE, UIC_LINK_HIBERN8_STATE},
	{UFS_POWERDOWN_PWR_MODE, UIC_LINK_OFF_STATE},
};

static inline enum ufs_dev_pwr_mode
ufs_get_pm_lvl_to_dev_pwr_mode(enum ufs_pm_level lvl)
{
	return ufs_pm_lvl_states[lvl].dev_state;
}

static inline enum uic_link_state
ufs_get_pm_lvl_to_link_pwr_state(enum ufs_pm_level lvl)
{
	return ufs_pm_lvl_states[lvl].link_state;
}

static inline enum ufs_pm_level
ufs_get_desired_pm_lvl_for_dev_link_state(enum ufs_dev_pwr_mode dev_state,
					enum uic_link_state link_state)
{
	enum ufs_pm_level lvl;

	for (lvl = UFS_PM_LVL_0; lvl < UFS_PM_LVL_MAX; lvl++) {
		if ((ufs_pm_lvl_states[lvl].dev_state == dev_state) &&
			(ufs_pm_lvl_states[lvl].link_state == link_state))
			return lvl;
	}

	/* if no match found, return the level 0 */
	return UFS_PM_LVL_0;
}

static inline bool ufshcd_is_valid_pm_lvl(int lvl)
{
	if (lvl >= 0 && lvl < ARRAY_SIZE(ufs_pm_lvl_states))
		return true;
	else
		return false;
}

static irqreturn_t ufshcd_intr(int irq, void *__hba);
static irqreturn_t ufshcd_tmc_handler(struct ufs_hba *hba);
static void ufshcd_async_scan(void *data, async_cookie_t cookie);
static int ufshcd_reset_and_restore(struct ufs_hba *hba);
static int ufshcd_eh_host_reset_handler(struct scsi_cmnd *cmd);
static int ufshcd_clear_tm_cmd(struct ufs_hba *hba, int tag);
static void ufshcd_hba_exit(struct ufs_hba *hba);
static int ufshcd_probe_hba(struct ufs_hba *hba);
static int ufshcd_enable_clocks(struct ufs_hba *hba);
static int ufshcd_disable_clocks(struct ufs_hba *hba,
				 bool is_gating_context);
static int ufshcd_disable_clocks_skip_ref_clk(struct ufs_hba *hba,
					      bool is_gating_context);
static void ufshcd_hold_all(struct ufs_hba *hba);
static void ufshcd_release_all(struct ufs_hba *hba);
static int ufshcd_set_vccq_rail_unused(struct ufs_hba *hba, bool unused);
static inline void ufshcd_add_delay_before_dme_cmd(struct ufs_hba *hba);
static inline void ufshcd_save_tstamp_of_last_dme_cmd(struct ufs_hba *hba);
static int ufshcd_host_reset_and_restore(struct ufs_hba *hba);
static void ufshcd_resume_clkscaling(struct ufs_hba *hba);
static void ufshcd_suspend_clkscaling(struct ufs_hba *hba);
static void __ufshcd_suspend_clkscaling(struct ufs_hba *hba);
static void ufshcd_release_all(struct ufs_hba *hba);
static void ufshcd_hba_vreg_set_lpm(struct ufs_hba *hba);
static void ufshcd_hba_vreg_set_hpm(struct ufs_hba *hba);
static int ufshcd_devfreq_target(struct device *dev,
				unsigned long *freq, u32 flags);
static int ufshcd_devfreq_get_dev_status(struct device *dev,
		struct devfreq_dev_status *stat);

#if IS_ENABLED(CONFIG_DEVFREQ_GOV_SIMPLE_ONDEMAND)
static struct devfreq_simple_ondemand_data ufshcd_ondemand_data = {
	.upthreshold = 70,
	.downdifferential = 65,
	.simple_scaling = 1,
};

static void *gov_data = &ufshcd_ondemand_data;
#else
static void *gov_data;
#endif

static struct devfreq_dev_profile ufs_devfreq_profile = {
	.polling_ms	= 60,
	.target		= ufshcd_devfreq_target,
	.get_dev_status	= ufshcd_devfreq_get_dev_status,
};

static inline bool ufshcd_valid_tag(struct ufs_hba *hba, int tag)
{
	return tag >= 0 && tag < hba->nutrs;
}

static inline void ufshcd_enable_irq(struct ufs_hba *hba)
{
	if (!hba->is_irq_enabled) {
		enable_irq(hba->irq);
		hba->is_irq_enabled = true;
	}
}

static inline void ufshcd_disable_irq(struct ufs_hba *hba)
{
	if (hba->is_irq_enabled) {
		disable_irq(hba->irq);
		hba->is_irq_enabled = false;
	}
}

void ufshcd_scsi_unblock_requests(struct ufs_hba *hba)
{
	unsigned long flags;
	bool unblock = false;

	spin_lock_irqsave(hba->host->host_lock, flags);
	hba->scsi_block_reqs_cnt--;
	unblock = !hba->scsi_block_reqs_cnt;
	spin_unlock_irqrestore(hba->host->host_lock, flags);
	if (unblock)
		scsi_unblock_requests(hba->host);
}
EXPORT_SYMBOL(ufshcd_scsi_unblock_requests);

static inline void __ufshcd_scsi_block_requests(struct ufs_hba *hba)
{
	if (!hba->scsi_block_reqs_cnt++)
		scsi_block_requests(hba->host);
}

void ufshcd_scsi_block_requests(struct ufs_hba *hba)
{
	unsigned long flags;

	spin_lock_irqsave(hba->host->host_lock, flags);
	__ufshcd_scsi_block_requests(hba);
	spin_unlock_irqrestore(hba->host->host_lock, flags);
}
EXPORT_SYMBOL(ufshcd_scsi_block_requests);

static int ufshcd_device_reset_ctrl(struct ufs_hba *hba, bool ctrl)
{
	int ret = 0;

	if (!hba->pctrl)
		return 0;

	/* Assert reset if ctrl == true */
	if (ctrl)
		ret = pinctrl_select_state(hba->pctrl,
			pinctrl_lookup_state(hba->pctrl, "dev-reset-assert"));
	else
		ret = pinctrl_select_state(hba->pctrl,
			pinctrl_lookup_state(hba->pctrl, "dev-reset-deassert"));

	if (ret < 0)
		dev_err(hba->dev, "%s: %s failed with err %d\n",
			__func__, ctrl ? "Assert" : "Deassert", ret);

	return ret;
}

static inline int ufshcd_assert_device_reset(struct ufs_hba *hba)
{
	return ufshcd_device_reset_ctrl(hba, true);
}

static inline int ufshcd_deassert_device_reset(struct ufs_hba *hba)
{
	return ufshcd_device_reset_ctrl(hba, false);
}

static int ufshcd_reset_device(struct ufs_hba *hba)
{
	int ret;

	/* reset the connected UFS device */
	ret = ufshcd_assert_device_reset(hba);
	if (ret)
		goto out;
	/*
	 * The reset signal is active low.
	 * The UFS device shall detect more than or equal to 1us of positive
	 * or negative RST_n pulse width.
	 * To be on safe side, keep the reset low for atleast 10us.
	 */
	usleep_range(10, 15);

	ret = ufshcd_deassert_device_reset(hba);
	if (ret)
		goto out;
	/* same as assert, wait for atleast 10us after deassert */
	usleep_range(10, 15);
out:
	return ret;
}

/* replace non-printable or non-ASCII characters with spaces */
static inline void ufshcd_remove_non_printable(char *val)
{
	if (!val || !*val)
		return;

	if (*val < 0x20 || *val > 0x7e)
		*val = ' ';
}

#define UFSHCD_MAX_CMD_LOGGING	200

#ifdef CONFIG_TRACEPOINTS
static inline void ufshcd_add_command_trace(struct ufs_hba *hba,
			struct ufshcd_cmd_log_entry *entry, u8 opcode)
{
	if (trace_ufshcd_command_enabled()) {
		u32 intr = ufshcd_readl(hba, REG_INTERRUPT_STATUS);

		trace_ufshcd_command(dev_name(hba->dev), entry->str, entry->tag,
				     entry->doorbell, entry->transfer_len, intr,
				     entry->lba, opcode);
	}
}
#else
static inline void ufshcd_add_command_trace(struct ufs_hba *hba,
			struct ufshcd_cmd_log_entry *entry, u8 opcode)
{
}
#endif

#ifdef CONFIG_SCSI_UFSHCD_CMD_LOGGING
static void ufshcd_cmd_log_init(struct ufs_hba *hba)
{
	/* Allocate log entries */
	if (!hba->cmd_log.entries) {
		hba->cmd_log.entries = kzalloc(UFSHCD_MAX_CMD_LOGGING *
			sizeof(struct ufshcd_cmd_log_entry), GFP_KERNEL);
		if (!hba->cmd_log.entries)
			return;
		dev_dbg(hba->dev, "%s: cmd_log.entries initialized\n",
				__func__);
	}
}

static void __ufshcd_cmd_log(struct ufs_hba *hba, char *str, char *cmd_type,
			     unsigned int tag, u8 cmd_id, u8 idn, u8 lun,
			     sector_t lba, int transfer_len, u8 opcode)
{
	struct ufshcd_cmd_log_entry *entry;

	if (!hba->cmd_log.entries)
		return;

	entry = &hba->cmd_log.entries[hba->cmd_log.pos];
	entry->lun = lun;
	entry->str = str;
	entry->cmd_type = cmd_type;
	entry->cmd_id = cmd_id;
	entry->lba = lba;
	entry->transfer_len = transfer_len;
	entry->idn = idn;
	entry->doorbell = ufshcd_readl(hba, REG_UTP_TRANSFER_REQ_DOOR_BELL);
	entry->tag = tag;
	entry->tstamp = ktime_get();
	entry->outstanding_reqs = hba->outstanding_reqs;
	entry->seq_num = hba->cmd_log.seq_num;
	hba->cmd_log.seq_num++;
	hba->cmd_log.pos =
			(hba->cmd_log.pos + 1) % UFSHCD_MAX_CMD_LOGGING;

	ufshcd_add_command_trace(hba, entry, opcode);
}

static void ufshcd_cmd_log(struct ufs_hba *hba, char *str, char *cmd_type,
	unsigned int tag, u8 cmd_id, u8 idn)
{
	__ufshcd_cmd_log(hba, str, cmd_type, tag, cmd_id, idn,
			 0xff, (sector_t)-1, -1, -1);
}

static void ufshcd_dme_cmd_log(struct ufs_hba *hba, char *str, u8 cmd_id)
{
	ufshcd_cmd_log(hba, str, "dme", 0xff, cmd_id, 0xff);
}

static void ufshcd_print_cmd_log(struct ufs_hba *hba)
{
	int i;
	int pos;
	struct ufshcd_cmd_log_entry *p;

	if (!hba->cmd_log.entries)
		return;

	pos = hba->cmd_log.pos;
	for (i = 0; i < UFSHCD_MAX_CMD_LOGGING; i++) {
		p = &hba->cmd_log.entries[pos];
		pos = (pos + 1) % UFSHCD_MAX_CMD_LOGGING;

		if (ktime_to_us(p->tstamp)) {
			pr_err("%s: %s: seq_no=%u lun=0x%x cmd_id=0x%02x lba=0x%llx txfer_len=%d tag=%u, doorbell=0x%x outstanding=0x%x idn=%d time=%lld us\n",
				p->cmd_type, p->str, p->seq_num,
				p->lun, p->cmd_id, (unsigned long long)p->lba,
				p->transfer_len, p->tag, p->doorbell,
				p->outstanding_reqs, p->idn,
				ktime_to_us(p->tstamp));
				usleep_range(1000, 1100);
		}
	}
}
#else
static void ufshcd_cmd_log_init(struct ufs_hba *hba)
{
}

static void __ufshcd_cmd_log(struct ufs_hba *hba, char *str, char *cmd_type,
			     unsigned int tag, u8 cmd_id, u8 idn, u8 lun,
			     sector_t lba, int transfer_len, u8 opcode)
{
	struct ufshcd_cmd_log_entry entry;

	entry.str = str;
	entry.lba = lba;
	entry.cmd_id = cmd_id;
	entry.transfer_len = transfer_len;
	entry.doorbell = ufshcd_readl(hba, REG_UTP_TRANSFER_REQ_DOOR_BELL);
	entry.tag = tag;

	ufshcd_add_command_trace(hba, &entry, opcode);
}

static void ufshcd_dme_cmd_log(struct ufs_hba *hba, char *str, u8 cmd_id)
{
}

static void ufshcd_print_cmd_log(struct ufs_hba *hba)
{
}
#endif

#ifdef CONFIG_TRACEPOINTS
static inline void ufshcd_cond_add_cmd_trace(struct ufs_hba *hba,
					unsigned int tag, const char *str)
{
	struct ufshcd_lrb *lrbp;
	char *cmd_type = NULL;
	u8 opcode = 0;
	u8 cmd_id = 0, idn = 0;
	sector_t lba = -1;
	int transfer_len = -1;

	lrbp = &hba->lrb[tag];

	if (lrbp->cmd) { /* data phase exists */
		opcode = (u8)(*lrbp->cmd->cmnd);
		if ((opcode == READ_10) || (opcode == WRITE_10)) {
			/*
			 * Currently we only fully trace read(10) and write(10)
			 * commands
			 */
			if (lrbp->cmd->request && lrbp->cmd->request->bio)
				lba =
				lrbp->cmd->request->bio->bi_iter.bi_sector;
			transfer_len = be32_to_cpu(
				lrbp->ucd_req_ptr->sc.exp_data_transfer_len);
		}
	}

	if (lrbp->cmd && (lrbp->command_type == UTP_CMD_TYPE_SCSI)) {
		cmd_type = "scsi";
		cmd_id = (u8)(*lrbp->cmd->cmnd);
	} else if (lrbp->command_type == UTP_CMD_TYPE_DEV_MANAGE) {
		if (hba->dev_cmd.type == DEV_CMD_TYPE_NOP) {
			cmd_type = "nop";
			cmd_id = 0;
		} else if (hba->dev_cmd.type == DEV_CMD_TYPE_QUERY) {
			cmd_type = "query";
			cmd_id = hba->dev_cmd.query.request.upiu_req.opcode;
			idn = hba->dev_cmd.query.request.upiu_req.idn;
		}
	}

	__ufshcd_cmd_log(hba, (char *) str, cmd_type, tag, cmd_id, idn,
			 lrbp->lun, lba, transfer_len, opcode);
}
#else
static inline void ufshcd_cond_add_cmd_trace(struct ufs_hba *hba,
					unsigned int tag, const char *str)
{
}
#endif

static void ufshcd_print_clk_freqs(struct ufs_hba *hba)
{
	struct ufs_clk_info *clki;
	struct list_head *head = &hba->clk_list_head;

	if (!(hba->ufshcd_dbg_print & UFSHCD_DBG_PRINT_CLK_FREQ_EN))
		return;

	if (!head || list_empty(head))
		return;

	list_for_each_entry(clki, head, list) {
		if (!IS_ERR_OR_NULL(clki->clk) && clki->min_freq &&
				clki->max_freq)
			dev_err(hba->dev, "clk: %s, rate: %u\n",
					clki->name, clki->curr_freq);
	}
}

static void ufshcd_print_uic_err_hist(struct ufs_hba *hba,
		struct ufs_uic_err_reg_hist *err_hist, char *err_name)
{
	int i;

	if (!(hba->ufshcd_dbg_print & UFSHCD_DBG_PRINT_UIC_ERR_HIST_EN))
		return;

	for (i = 0; i < UIC_ERR_REG_HIST_LENGTH; i++) {
		int p = (i + err_hist->pos - 1) % UIC_ERR_REG_HIST_LENGTH;

		if (err_hist->reg[p] == 0)
			continue;
		dev_err(hba->dev, "%s[%d] = 0x%x at %lld us", err_name, i,
			err_hist->reg[p], ktime_to_us(err_hist->tstamp[p]));
	}
}

static inline void __ufshcd_print_host_regs(struct ufs_hba *hba, bool no_sleep)
{
	if (!(hba->ufshcd_dbg_print & UFSHCD_DBG_PRINT_HOST_REGS_EN))
		return;

	/*
	 * hex_dump reads its data without the readl macro. This might
	 * cause inconsistency issues on some platform, as the printed
	 * values may be from cache and not the most recent value.
	 * To know whether you are looking at an un-cached version verify
	 * that IORESOURCE_MEM flag is on when xxx_get_resource() is invoked
	 * during platform/pci probe function.
	 */
	ufshcd_hex_dump("host regs: ", hba->mmio_base, UFSHCI_REG_SPACE_SIZE);
	dev_err(hba->dev, "hba->ufs_version = 0x%x, hba->capabilities = 0x%x",
		hba->ufs_version, hba->capabilities);
	dev_err(hba->dev,
		"hba->outstanding_reqs = 0x%x, hba->outstanding_tasks = 0x%x",
		(u32)hba->outstanding_reqs, (u32)hba->outstanding_tasks);
	dev_err(hba->dev,
		"last_hibern8_exit_tstamp at %lld us, hibern8_exit_cnt = %d",
		ktime_to_us(hba->ufs_stats.last_hibern8_exit_tstamp),
		hba->ufs_stats.hibern8_exit_cnt);

	ufshcd_print_uic_err_hist(hba, &hba->ufs_stats.pa_err, "pa_err");
	ufshcd_print_uic_err_hist(hba, &hba->ufs_stats.dl_err, "dl_err");
	ufshcd_print_uic_err_hist(hba, &hba->ufs_stats.nl_err, "nl_err");
	ufshcd_print_uic_err_hist(hba, &hba->ufs_stats.tl_err, "tl_err");
	ufshcd_print_uic_err_hist(hba, &hba->ufs_stats.dme_err, "dme_err");

	ufshcd_print_clk_freqs(hba);

	ufshcd_vops_dbg_register_dump(hba, no_sleep);
}

static void ufshcd_print_host_regs(struct ufs_hba *hba)
{
	__ufshcd_print_host_regs(hba, false);
}

static
void ufshcd_print_trs(struct ufs_hba *hba, unsigned long bitmap, bool pr_prdt)
{
	struct ufshcd_lrb *lrbp;
	int prdt_length;
	int tag;

	if (!(hba->ufshcd_dbg_print & UFSHCD_DBG_PRINT_TRS_EN))
		return;

	for_each_set_bit(tag, &bitmap, hba->nutrs) {
		lrbp = &hba->lrb[tag];

		dev_err(hba->dev, "UPIU[%d] - issue time %lld us",
				tag, ktime_to_us(lrbp->issue_time_stamp));
		dev_err(hba->dev,
			"UPIU[%d] - Transfer Request Descriptor phys@0x%llx",
			tag, (u64)lrbp->utrd_dma_addr);
		ufshcd_hex_dump("UPIU TRD: ", lrbp->utr_descriptor_ptr,
				sizeof(struct utp_transfer_req_desc));
		dev_err(hba->dev, "UPIU[%d] - Request UPIU phys@0x%llx", tag,
			(u64)lrbp->ucd_req_dma_addr);
		ufshcd_hex_dump("UPIU REQ: ", lrbp->ucd_req_ptr,
				sizeof(struct utp_upiu_req));
		dev_err(hba->dev, "UPIU[%d] - Response UPIU phys@0x%llx", tag,
			(u64)lrbp->ucd_rsp_dma_addr);
		ufshcd_hex_dump("UPIU RSP: ", lrbp->ucd_rsp_ptr,
				sizeof(struct utp_upiu_rsp));
		prdt_length =
			le16_to_cpu(lrbp->utr_descriptor_ptr->prd_table_length);
		dev_err(hba->dev, "UPIU[%d] - PRDT - %d entries  phys@0x%llx",
			tag, prdt_length, (u64)lrbp->ucd_prdt_dma_addr);
		if (pr_prdt)
			ufshcd_hex_dump("UPIU PRDT: ", lrbp->ucd_prdt_ptr,
				sizeof(struct ufshcd_sg_entry) * prdt_length);
	}
}

static void ufshcd_print_tmrs(struct ufs_hba *hba, unsigned long bitmap)
{
	struct utp_task_req_desc *tmrdp;
	int tag;

	if (!(hba->ufshcd_dbg_print & UFSHCD_DBG_PRINT_TMRS_EN))
		return;

	for_each_set_bit(tag, &bitmap, hba->nutmrs) {
		tmrdp = &hba->utmrdl_base_addr[tag];
		dev_err(hba->dev, "TM[%d] - Task Management Header", tag);
		ufshcd_hex_dump("TM TRD: ", &tmrdp->header,
				sizeof(struct request_desc_header));
		dev_err(hba->dev, "TM[%d] - Task Management Request UPIU",
				tag);
		ufshcd_hex_dump("TM REQ: ", tmrdp->task_req_upiu,
				sizeof(struct utp_upiu_req));
		dev_err(hba->dev, "TM[%d] - Task Management Response UPIU",
				tag);
		ufshcd_hex_dump("TM RSP: ", tmrdp->task_rsp_upiu,
				sizeof(struct utp_task_req_desc));
	}
}

static void ufshcd_print_fsm_state(struct ufs_hba *hba)
{
	int err = 0, tx_fsm_val = 0, rx_fsm_val = 0;

	err = ufshcd_dme_get(hba,
			UIC_ARG_MIB_SEL(MPHY_TX_FSM_STATE,
			UIC_ARG_MPHY_TX_GEN_SEL_INDEX(0)),
			&tx_fsm_val);
	dev_err(hba->dev, "%s: TX_FSM_STATE = %u, err = %d\n", __func__,
			tx_fsm_val, err);
	err = ufshcd_dme_get(hba,
			UIC_ARG_MIB_SEL(MPHY_RX_FSM_STATE,
			UIC_ARG_MPHY_RX_GEN_SEL_INDEX(0)),
			&rx_fsm_val);
	dev_err(hba->dev, "%s: RX_FSM_STATE = %u, err = %d\n", __func__,
			rx_fsm_val, err);
}

static void ufshcd_print_host_state(struct ufs_hba *hba)
{
	if (!(hba->ufshcd_dbg_print & UFSHCD_DBG_PRINT_HOST_STATE_EN))
		return;

	dev_err(hba->dev, "UFS Host state=%d\n", hba->ufshcd_state);
	dev_err(hba->dev, "lrb in use=0x%lx, outstanding reqs=0x%lx tasks=0x%lx\n",
		hba->lrb_in_use, hba->outstanding_tasks, hba->outstanding_reqs);
	dev_err(hba->dev, "saved_err=0x%x, saved_uic_err=0x%x, saved_ce_err=0x%x\n",
		hba->saved_err, hba->saved_uic_err, hba->saved_ce_err);
	dev_err(hba->dev, "Device power mode=%d, UIC link state=%d\n",
		hba->curr_dev_pwr_mode, hba->uic_link_state);
	dev_err(hba->dev, "PM in progress=%d, sys. suspended=%d\n",
		hba->pm_op_in_progress, hba->is_sys_suspended);
	dev_err(hba->dev, "Auto BKOPS=%d, Host self-block=%d\n",
		hba->auto_bkops_enabled, hba->host->host_self_blocked);
	dev_err(hba->dev, "Clk gate=%d, hibern8 on idle=%d\n",
		hba->clk_gating.state, hba->hibern8_on_idle.state);
	dev_err(hba->dev, "error handling flags=0x%x, req. abort count=%d\n",
		hba->eh_flags, hba->req_abort_count);
	dev_err(hba->dev, "Host capabilities=0x%x, caps=0x%x\n",
		hba->capabilities, hba->caps);
	dev_err(hba->dev, "quirks=0x%x, dev. quirks=0x%x\n", hba->quirks,
		hba->dev_quirks);
}

/**
 * ufshcd_print_pwr_info - print power params as saved in hba
 * power info
 * @hba: per-adapter instance
 */
static void ufshcd_print_pwr_info(struct ufs_hba *hba)
{
	char *names[] = {
		"INVALID MODE",
		"FAST MODE",
		"SLOW_MODE",
		"INVALID MODE",
		"FASTAUTO_MODE",
		"SLOWAUTO_MODE",
		"INVALID MODE",
	};

	if (!(hba->ufshcd_dbg_print & UFSHCD_DBG_PRINT_PWR_EN))
		return;

	dev_err(hba->dev, "%s:[RX, TX]: gear=[%d, %d], lane[%d, %d], pwr[%s, %s], rate = %d\n",
		 __func__,
		 hba->pwr_info.gear_rx, hba->pwr_info.gear_tx,
		 hba->pwr_info.lane_rx, hba->pwr_info.lane_tx,
		 names[hba->pwr_info.pwr_rx],
		 names[hba->pwr_info.pwr_tx],
		 hba->pwr_info.hs_rate);
}

/*
 * ufshcd_wait_for_register - wait for register value to change
 * @hba - per-adapter interface
 * @reg - mmio register offset
 * @mask - mask to apply to read register value
 * @val - wait condition
 * @interval_us - polling interval in microsecs
 * @timeout_ms - timeout in millisecs
 * @can_sleep - perform sleep or just spin
 * Returns -ETIMEDOUT on error, zero on success
 */
int ufshcd_wait_for_register(struct ufs_hba *hba, u32 reg, u32 mask,
				u32 val, unsigned long interval_us,
				unsigned long timeout_ms, bool can_sleep)
{
	int err = 0;
	unsigned long timeout = jiffies + msecs_to_jiffies(timeout_ms);

	/* ignore bits that we don't intend to wait on */
	val = val & mask;

	while ((ufshcd_readl(hba, reg) & mask) != val) {
		if (can_sleep)
			usleep_range(interval_us, interval_us + 50);
		else
			udelay(interval_us);
		if (time_after(jiffies, timeout)) {
			if ((ufshcd_readl(hba, reg) & mask) != val)
				err = -ETIMEDOUT;
			break;
		}
	}

	return err;
}

/**
 * ufshcd_get_intr_mask - Get the interrupt bit mask
 * @hba - Pointer to adapter instance
 *
 * Returns interrupt bit mask per version
 */
static inline u32 ufshcd_get_intr_mask(struct ufs_hba *hba)
{
	u32 intr_mask = 0;

	switch (hba->ufs_version) {
	case UFSHCI_VERSION_10:
		intr_mask = INTERRUPT_MASK_ALL_VER_10;
		break;
	/* allow fall through */
	case UFSHCI_VERSION_11:
	case UFSHCI_VERSION_20:
		intr_mask = INTERRUPT_MASK_ALL_VER_11;
		break;
	/* allow fall through */
	case UFSHCI_VERSION_21:
	default:
		intr_mask = INTERRUPT_MASK_ALL_VER_21;
	}

	if (!ufshcd_is_crypto_supported(hba))
		intr_mask &= ~CRYPTO_ENGINE_FATAL_ERROR;

	return intr_mask;
}

/**
 * ufshcd_get_ufs_version - Get the UFS version supported by the HBA
 * @hba - Pointer to adapter instance
 *
 * Returns UFSHCI version supported by the controller
 */
static inline u32 ufshcd_get_ufs_version(struct ufs_hba *hba)
{
	if (hba->quirks & UFSHCD_QUIRK_BROKEN_UFS_HCI_VERSION)
		return ufshcd_vops_get_ufs_hci_version(hba);

	return ufshcd_readl(hba, REG_UFS_VERSION);
}

/**
 * ufshcd_is_device_present - Check if any device connected to
 *			      the host controller
 * @hba: pointer to adapter instance
 *
 * Returns 1 if device present, 0 if no device detected
 */
static inline int ufshcd_is_device_present(struct ufs_hba *hba)
{
	return (ufshcd_readl(hba, REG_CONTROLLER_STATUS) &
						DEVICE_PRESENT) ? 1 : 0;
}

/**
 * ufshcd_get_tr_ocs - Get the UTRD Overall Command Status
 * @lrb: pointer to local command reference block
 *
 * This function is used to get the OCS field from UTRD
 * Returns the OCS field in the UTRD
 */
static inline int ufshcd_get_tr_ocs(struct ufshcd_lrb *lrbp)
{
	return le32_to_cpu(lrbp->utr_descriptor_ptr->header.dword_2) & MASK_OCS;
}

/**
 * ufshcd_get_tmr_ocs - Get the UTMRD Overall Command Status
 * @task_req_descp: pointer to utp_task_req_desc structure
 *
 * This function is used to get the OCS field from UTMRD
 * Returns the OCS field in the UTMRD
 */
static inline int
ufshcd_get_tmr_ocs(struct utp_task_req_desc *task_req_descp)
{
	return le32_to_cpu(task_req_descp->header.dword_2) & MASK_OCS;
}

/**
 * ufshcd_get_tm_free_slot - get a free slot for task management request
 * @hba: per adapter instance
 * @free_slot: pointer to variable with available slot value
 *
 * Get a free tag and lock it until ufshcd_put_tm_slot() is called.
 * Returns 0 if free slot is not available, else return 1 with tag value
 * in @free_slot.
 */
static bool ufshcd_get_tm_free_slot(struct ufs_hba *hba, int *free_slot)
{
	int tag;
	bool ret = false;

	if (!free_slot)
		goto out;

	do {
		tag = find_first_zero_bit(&hba->tm_slots_in_use, hba->nutmrs);
		if (tag >= hba->nutmrs)
			goto out;
	} while (test_and_set_bit_lock(tag, &hba->tm_slots_in_use));

	*free_slot = tag;
	ret = true;
out:
	return ret;
}

static inline void ufshcd_put_tm_slot(struct ufs_hba *hba, int slot)
{
	clear_bit_unlock(slot, &hba->tm_slots_in_use);
}

/**
 * ufshcd_utrl_clear - Clear a bit in UTRLCLR register
 * @hba: per adapter instance
 * @pos: position of the bit to be cleared
 */
static inline void ufshcd_utrl_clear(struct ufs_hba *hba, u32 pos)
{
	ufshcd_writel(hba, ~(1 << pos), REG_UTP_TRANSFER_REQ_LIST_CLEAR);
}

/**
 * ufshcd_outstanding_req_clear - Clear a bit in outstanding request field
 * @hba: per adapter instance
 * @tag: position of the bit to be cleared
 */
static inline void ufshcd_outstanding_req_clear(struct ufs_hba *hba, int tag)
{
	__clear_bit(tag, &hba->outstanding_reqs);
}

/**
 * ufshcd_get_lists_status - Check UCRDY, UTRLRDY and UTMRLRDY
 * @reg: Register value of host controller status
 *
 * Returns integer, 0 on Success and positive value if failed
 */
static inline int ufshcd_get_lists_status(u32 reg)
{
	/*
	 * The mask 0xFF is for the following HCS register bits
	 * Bit		Description
	 *  0		Device Present
	 *  1		UTRLRDY
	 *  2		UTMRLRDY
	 *  3		UCRDY
	 * 4-7		reserved
	 */
	return ((reg & 0xFF) >> 1) ^ 0x07;
}

/**
 * ufshcd_get_uic_cmd_result - Get the UIC command result
 * @hba: Pointer to adapter instance
 *
 * This function gets the result of UIC command completion
 * Returns 0 on success, non zero value on error
 */
static inline int ufshcd_get_uic_cmd_result(struct ufs_hba *hba)
{
	return ufshcd_readl(hba, REG_UIC_COMMAND_ARG_2) &
	       MASK_UIC_COMMAND_RESULT;
}

/**
 * ufshcd_get_dme_attr_val - Get the value of attribute returned by UIC command
 * @hba: Pointer to adapter instance
 *
 * This function gets UIC command argument3
 * Returns 0 on success, non zero value on error
 */
static inline u32 ufshcd_get_dme_attr_val(struct ufs_hba *hba)
{
	return ufshcd_readl(hba, REG_UIC_COMMAND_ARG_3);
}

/**
 * ufshcd_get_req_rsp - returns the TR response transaction type
 * @ucd_rsp_ptr: pointer to response UPIU
 */
static inline int
ufshcd_get_req_rsp(struct utp_upiu_rsp *ucd_rsp_ptr)
{
	return be32_to_cpu(ucd_rsp_ptr->header.dword_0) >> 24;
}

/**
 * ufshcd_get_rsp_upiu_result - Get the result from response UPIU
 * @ucd_rsp_ptr: pointer to response UPIU
 *
 * This function gets the response status and scsi_status from response UPIU
 * Returns the response result code.
 */
static inline int
ufshcd_get_rsp_upiu_result(struct utp_upiu_rsp *ucd_rsp_ptr)
{
	return be32_to_cpu(ucd_rsp_ptr->header.dword_1) & MASK_RSP_UPIU_RESULT;
}

/*
 * ufshcd_get_rsp_upiu_data_seg_len - Get the data segment length
 *				from response UPIU
 * @ucd_rsp_ptr: pointer to response UPIU
 *
 * Return the data segment length.
 */
static inline unsigned int
ufshcd_get_rsp_upiu_data_seg_len(struct utp_upiu_rsp *ucd_rsp_ptr)
{
	return be32_to_cpu(ucd_rsp_ptr->header.dword_2) &
		MASK_RSP_UPIU_DATA_SEG_LEN;
}

/**
 * ufshcd_is_exception_event - Check if the device raised an exception event
 * @ucd_rsp_ptr: pointer to response UPIU
 *
 * The function checks if the device raised an exception event indicated in
 * the Device Information field of response UPIU.
 *
 * Returns true if exception is raised, false otherwise.
 */
static inline bool ufshcd_is_exception_event(struct utp_upiu_rsp *ucd_rsp_ptr)
{
	return be32_to_cpu(ucd_rsp_ptr->header.dword_2) &
			MASK_RSP_EXCEPTION_EVENT ? true : false;
}

/**
 * ufshcd_reset_intr_aggr - Reset interrupt aggregation values.
 * @hba: per adapter instance
 */
static inline void
ufshcd_reset_intr_aggr(struct ufs_hba *hba)
{
	ufshcd_writel(hba, INT_AGGR_ENABLE |
		      INT_AGGR_COUNTER_AND_TIMER_RESET,
		      REG_UTP_TRANSFER_REQ_INT_AGG_CONTROL);
}

/**
 * ufshcd_config_intr_aggr - Configure interrupt aggregation values.
 * @hba: per adapter instance
 * @cnt: Interrupt aggregation counter threshold
 * @tmout: Interrupt aggregation timeout value
 */
static inline void
ufshcd_config_intr_aggr(struct ufs_hba *hba, u8 cnt, u8 tmout)
{
	ufshcd_writel(hba, INT_AGGR_ENABLE | INT_AGGR_PARAM_WRITE |
		      INT_AGGR_COUNTER_THLD_VAL(cnt) |
		      INT_AGGR_TIMEOUT_VAL(tmout),
		      REG_UTP_TRANSFER_REQ_INT_AGG_CONTROL);
}

/**
 * ufshcd_disable_intr_aggr - Disables interrupt aggregation.
 * @hba: per adapter instance
 */
static inline void ufshcd_disable_intr_aggr(struct ufs_hba *hba)
{
	ufshcd_writel(hba, 0, REG_UTP_TRANSFER_REQ_INT_AGG_CONTROL);
}

/**
 * ufshcd_enable_run_stop_reg - Enable run-stop registers,
 *			When run-stop registers are set to 1, it indicates the
 *			host controller that it can process the requests
 * @hba: per adapter instance
 */
static void ufshcd_enable_run_stop_reg(struct ufs_hba *hba)
{
	ufshcd_writel(hba, UTP_TASK_REQ_LIST_RUN_STOP_BIT,
		      REG_UTP_TASK_REQ_LIST_RUN_STOP);
	ufshcd_writel(hba, UTP_TRANSFER_REQ_LIST_RUN_STOP_BIT,
		      REG_UTP_TRANSFER_REQ_LIST_RUN_STOP);
}

/**
 * ufshcd_hba_start - Start controller initialization sequence
 * @hba: per adapter instance
 */
static inline void ufshcd_hba_start(struct ufs_hba *hba)
{
	u32 val = CONTROLLER_ENABLE;

	if (ufshcd_is_crypto_supported(hba))
		val |= CRYPTO_GENERAL_ENABLE;
	ufshcd_writel(hba, val, REG_CONTROLLER_ENABLE);
}

/**
 * ufshcd_is_hba_active - Get controller state
 * @hba: per adapter instance
 *
 * Returns zero if controller is active, 1 otherwise
 */
static inline int ufshcd_is_hba_active(struct ufs_hba *hba)
{
	return (ufshcd_readl(hba, REG_CONTROLLER_ENABLE) & 0x1) ? 0 : 1;
}

static const char *ufschd_uic_link_state_to_string(
			enum uic_link_state state)
{
	switch (state) {
	case UIC_LINK_OFF_STATE:	return "OFF";
	case UIC_LINK_ACTIVE_STATE:	return "ACTIVE";
	case UIC_LINK_HIBERN8_STATE:	return "HIBERN8";
	default:			return "UNKNOWN";
	}
}

static const char *ufschd_ufs_dev_pwr_mode_to_string(
			enum ufs_dev_pwr_mode state)
{
	switch (state) {
	case UFS_ACTIVE_PWR_MODE:	return "ACTIVE";
	case UFS_SLEEP_PWR_MODE:	return "SLEEP";
	case UFS_POWERDOWN_PWR_MODE:	return "POWERDOWN";
	default:			return "UNKNOWN";
	}
}

u32 ufshcd_get_local_unipro_ver(struct ufs_hba *hba)
{
	/* HCI version 1.0 and 1.1 supports UniPro 1.41 */
	if ((hba->ufs_version == UFSHCI_VERSION_10) ||
	    (hba->ufs_version == UFSHCI_VERSION_11))
		return UFS_UNIPRO_VER_1_41;
	else
		return UFS_UNIPRO_VER_1_6;
}
EXPORT_SYMBOL(ufshcd_get_local_unipro_ver);

static bool ufshcd_is_unipro_pa_params_tuning_req(struct ufs_hba *hba)
{
	/*
	 * If both host and device support UniPro ver1.6 or later, PA layer
	 * parameters tuning happens during link startup itself.
	 *
	 * We can manually tune PA layer parameters if either host or device
	 * doesn't support UniPro ver 1.6 or later. But to keep manual tuning
	 * logic simple, we will only do manual tuning if local unipro version
	 * doesn't support ver1.6 or later.
	 */
	if (ufshcd_get_local_unipro_ver(hba) < UFS_UNIPRO_VER_1_6)
		return true;
	else
		return false;
}

/**
 * ufshcd_set_clk_freq - set UFS controller clock frequencies
 * @hba: per adapter instance
 * @scale_up: If True, set max possible frequency othewise set low frequency
 *
 * Returns 0 if successful
 * Returns < 0 for any other errors
 */
static int ufshcd_set_clk_freq(struct ufs_hba *hba, bool scale_up)
{
	int ret = 0;
	struct ufs_clk_info *clki;
	struct list_head *head = &hba->clk_list_head;

	if (!head || list_empty(head))
		goto out;

	list_for_each_entry(clki, head, list) {
		if (!IS_ERR_OR_NULL(clki->clk)) {
			if (scale_up && clki->max_freq) {
				if (clki->curr_freq == clki->max_freq)
					continue;

				ret = clk_set_rate(clki->clk, clki->max_freq);
				if (ret) {
					dev_err(hba->dev, "%s: %s clk set rate(%dHz) failed, %d\n",
						__func__, clki->name,
						clki->max_freq, ret);
					break;
				}
				trace_ufshcd_clk_scaling(dev_name(hba->dev),
						"scaled up", clki->name,
						clki->curr_freq,
						clki->max_freq);
				clki->curr_freq = clki->max_freq;

			} else if (!scale_up && clki->min_freq) {
				if (clki->curr_freq == clki->min_freq)
					continue;

				ret = clk_set_rate(clki->clk, clki->min_freq);
				if (ret) {
					dev_err(hba->dev, "%s: %s clk set rate(%dHz) failed, %d\n",
						__func__, clki->name,
						clki->min_freq, ret);
					break;
				}
				trace_ufshcd_clk_scaling(dev_name(hba->dev),
						"scaled down", clki->name,
						clki->curr_freq,
						clki->min_freq);
				clki->curr_freq = clki->min_freq;
			}
		}
		dev_dbg(hba->dev, "%s: clk: %s, rate: %lu\n", __func__,
				clki->name, clk_get_rate(clki->clk));
	}

out:
	return ret;
}

/**
 * ufshcd_scale_clks - scale up or scale down UFS controller clocks
 * @hba: per adapter instance
 * @scale_up: True if scaling up and false if scaling down
 *
 * Returns 0 if successful
 * Returns < 0 for any other errors
 */
static int ufshcd_scale_clks(struct ufs_hba *hba, bool scale_up)
{
	int ret = 0;

	ret = ufshcd_vops_clk_scale_notify(hba, scale_up, PRE_CHANGE);
	if (ret)
		return ret;

	ret = ufshcd_set_clk_freq(hba, scale_up);
	if (ret)
		return ret;

	ret = ufshcd_vops_clk_scale_notify(hba, scale_up, POST_CHANGE);
	if (ret) {
		ufshcd_set_clk_freq(hba, !scale_up);
		return ret;
	}

	return ret;
}

static inline void ufshcd_cancel_gate_work(struct ufs_hba *hba)
{
	hrtimer_cancel(&hba->clk_gating.gate_hrtimer);
	cancel_work_sync(&hba->clk_gating.gate_work);
}

static void ufshcd_ungate_work(struct work_struct *work)
{
	int ret;
	unsigned long flags;
	struct ufs_hba *hba = container_of(work, struct ufs_hba,
			clk_gating.ungate_work);

	ufshcd_cancel_gate_work(hba);

	spin_lock_irqsave(hba->host->host_lock, flags);
	if (hba->clk_gating.state == CLKS_ON) {
		spin_unlock_irqrestore(hba->host->host_lock, flags);
		goto unblock_reqs;
	}

	spin_unlock_irqrestore(hba->host->host_lock, flags);
	ufshcd_hba_vreg_set_hpm(hba);
	ufshcd_enable_clocks(hba);

	/* Exit from hibern8 */
	if (ufshcd_can_hibern8_during_gating(hba)) {
		/* Prevent gating in this path */
		hba->clk_gating.is_suspended = true;
		if (ufshcd_is_link_hibern8(hba)) {
			ret = ufshcd_uic_hibern8_exit(hba);
			if (ret)
				dev_err(hba->dev, "%s: hibern8 exit failed %d\n",
					__func__, ret);
			else
				ufshcd_set_link_active(hba);
		}
		hba->clk_gating.is_suspended = false;
	}
unblock_reqs:
	ufshcd_scsi_unblock_requests(hba);
}

/**
 * ufshcd_hold - Enable clocks that were gated earlier due to ufshcd_release.
 * Also, exit from hibern8 mode and set the link as active.
 * @hba: per adapter instance
 * @async: This indicates whether caller should ungate clocks asynchronously.
 */
int ufshcd_hold(struct ufs_hba *hba, bool async)
{
	int rc = 0;
	bool flush_result;
	unsigned long flags;

	if (!ufshcd_is_clkgating_allowed(hba))
		goto out;
	spin_lock_irqsave(hba->host->host_lock, flags);
	hba->clk_gating.active_reqs++;

	if (ufshcd_eh_in_progress(hba)) {
		spin_unlock_irqrestore(hba->host->host_lock, flags);
		return 0;
	}

start:
	switch (hba->clk_gating.state) {
	case CLKS_ON:
		/*
		 * Wait for the ungate work to complete if in progress.
		 * Though the clocks may be in ON state, the link could
		 * still be in hibner8 state if hibern8 is allowed
		 * during clock gating.
		 * Make sure we exit hibern8 state also in addition to
		 * clocks being ON.
		 */
		if (ufshcd_can_hibern8_during_gating(hba) &&
		    ufshcd_is_link_hibern8(hba)) {
			if (async) {
				rc = -EAGAIN;
				hba->clk_gating.active_reqs--;
				break;
			}
			spin_unlock_irqrestore(hba->host->host_lock, flags);
			flush_result = flush_work(&hba->clk_gating.ungate_work);
			if (hba->clk_gating.is_suspended && !flush_result)
				goto out;
			spin_lock_irqsave(hba->host->host_lock, flags);
			goto start;
		}
		break;
	case REQ_CLKS_OFF:
		/*
		 * If the timer was active but the callback was not running
		 * we have nothing to do, just change state and return.
		 */
		if (hrtimer_try_to_cancel(&hba->clk_gating.gate_hrtimer) == 1) {
			hba->clk_gating.state = CLKS_ON;
			trace_ufshcd_clk_gating(dev_name(hba->dev),
				hba->clk_gating.state);
			break;
		}
		/*
		 * If we are here, it means gating work is either done or
		 * currently running. Hence, fall through to cancel gating
		 * work and to enable clocks.
		 */
	case CLKS_OFF:
		__ufshcd_scsi_block_requests(hba);
		hba->clk_gating.state = REQ_CLKS_ON;
		trace_ufshcd_clk_gating(dev_name(hba->dev),
			hba->clk_gating.state);
		queue_work(hba->clk_gating.clk_gating_workq,
				&hba->clk_gating.ungate_work);
		/*
		 * fall through to check if we should wait for this
		 * work to be done or not.
		 */
	case REQ_CLKS_ON:
		if (async) {
			rc = -EAGAIN;
			hba->clk_gating.active_reqs--;
			break;
		}

		spin_unlock_irqrestore(hba->host->host_lock, flags);
		flush_work(&hba->clk_gating.ungate_work);
		/* Make sure state is CLKS_ON before returning */
		spin_lock_irqsave(hba->host->host_lock, flags);
		goto start;
	default:
		dev_err(hba->dev, "%s: clk gating is in invalid state %d\n",
				__func__, hba->clk_gating.state);
		break;
	}
	spin_unlock_irqrestore(hba->host->host_lock, flags);
out:
	hba->ufs_stats.clk_hold.ts = ktime_get();
	return rc;
}
EXPORT_SYMBOL_GPL(ufshcd_hold);

static void ufshcd_gate_work(struct work_struct *work)
{
	struct ufs_hba *hba = container_of(work, struct ufs_hba,
						clk_gating.gate_work);
	unsigned long flags;

	spin_lock_irqsave(hba->host->host_lock, flags);
	/*
	 * In case you are here to cancel this work the gating state
	 * would be marked as REQ_CLKS_ON. In this case save time by
	 * skipping the gating work and exit after changing the clock
	 * state to CLKS_ON.
	 */
	if (hba->clk_gating.is_suspended ||
		(hba->clk_gating.state != REQ_CLKS_OFF)) {
		hba->clk_gating.state = CLKS_ON;
		trace_ufshcd_clk_gating(dev_name(hba->dev),
			hba->clk_gating.state);
		goto rel_lock;
	}

	if (hba->clk_gating.active_reqs
		|| hba->ufshcd_state != UFSHCD_STATE_OPERATIONAL
		|| hba->lrb_in_use || hba->outstanding_tasks
		|| hba->active_uic_cmd || hba->uic_async_done)
		goto rel_lock;

	spin_unlock_irqrestore(hba->host->host_lock, flags);

	if (ufshcd_is_hibern8_on_idle_allowed(hba) &&
	    hba->hibern8_on_idle.is_enabled)
		/*
		 * Hibern8 enter work (on Idle) needs clocks to be ON hence
		 * make sure that it is flushed before turning off the clocks.
		 */
		flush_delayed_work(&hba->hibern8_on_idle.enter_work);

	/* put the link into hibern8 mode before turning off clocks */
	if (ufshcd_can_hibern8_during_gating(hba)) {
		if (ufshcd_uic_hibern8_enter(hba)) {
			hba->clk_gating.state = CLKS_ON;
			trace_ufshcd_clk_gating(dev_name(hba->dev),
				hba->clk_gating.state);
			goto out;
		}
		ufshcd_set_link_hibern8(hba);
	}

	/*
	 * If auto hibern8 is supported then the link will already
	 * be in hibern8 state and the ref clock can be gated.
	 */
	if ((ufshcd_is_auto_hibern8_supported(hba) ||
	     !ufshcd_is_link_active(hba)) && !hba->no_ref_clk_gating)
		ufshcd_disable_clocks(hba, true);
	else
		/* If link is active, device ref_clk can't be switched off */
		ufshcd_disable_clocks_skip_ref_clk(hba, true);

	/* Put the host controller in low power mode if possible */
	ufshcd_hba_vreg_set_lpm(hba);

	/*
	 * In case you are here to cancel this work the gating state
	 * would be marked as REQ_CLKS_ON. In this case keep the state
	 * as REQ_CLKS_ON which would anyway imply that clocks are off
	 * and a request to turn them on is pending. By doing this way,
	 * we keep the state machine in tact and this would ultimately
	 * prevent from doing cancel work multiple times when there are
	 * new requests arriving before the current cancel work is done.
	 */
	spin_lock_irqsave(hba->host->host_lock, flags);
	if (hba->clk_gating.state == REQ_CLKS_OFF) {
		hba->clk_gating.state = CLKS_OFF;
		trace_ufshcd_clk_gating(dev_name(hba->dev),
			hba->clk_gating.state);
	}
rel_lock:
	spin_unlock_irqrestore(hba->host->host_lock, flags);
out:
	return;
}

/* host lock must be held before calling this variant */
static void __ufshcd_release(struct ufs_hba *hba, bool no_sched)
{
	if (!ufshcd_is_clkgating_allowed(hba))
		return;

	hba->clk_gating.active_reqs--;

	if (hba->clk_gating.active_reqs || hba->clk_gating.is_suspended
		|| hba->ufshcd_state != UFSHCD_STATE_OPERATIONAL
		|| hba->lrb_in_use || hba->outstanding_tasks
		|| hba->active_uic_cmd || hba->uic_async_done
		|| ufshcd_eh_in_progress(hba) || no_sched)
		return;

	hba->clk_gating.state = REQ_CLKS_OFF;
	trace_ufshcd_clk_gating(dev_name(hba->dev), hba->clk_gating.state);
	hba->ufs_stats.clk_rel.ts = ktime_get();

	hrtimer_start(&hba->clk_gating.gate_hrtimer,
			ms_to_ktime(hba->clk_gating.delay_ms),
			HRTIMER_MODE_REL);
}

void ufshcd_release(struct ufs_hba *hba, bool no_sched)
{
	unsigned long flags;

	spin_lock_irqsave(hba->host->host_lock, flags);
	__ufshcd_release(hba, no_sched);
	spin_unlock_irqrestore(hba->host->host_lock, flags);
}
EXPORT_SYMBOL_GPL(ufshcd_release);

static ssize_t ufshcd_clkgate_delay_show(struct device *dev,
		struct device_attribute *attr, char *buf)
{
	struct ufs_hba *hba = dev_get_drvdata(dev);

	return snprintf(buf, PAGE_SIZE, "%lu\n", hba->clk_gating.delay_ms);
}

static ssize_t ufshcd_clkgate_delay_store(struct device *dev,
		struct device_attribute *attr, const char *buf, size_t count)
{
	struct ufs_hba *hba = dev_get_drvdata(dev);
	unsigned long flags, value;

	if (kstrtoul(buf, 0, &value))
		return -EINVAL;

	spin_lock_irqsave(hba->host->host_lock, flags);
	hba->clk_gating.delay_ms = value;
	spin_unlock_irqrestore(hba->host->host_lock, flags);
	return count;
}

static ssize_t ufshcd_clkgate_delay_pwr_save_show(struct device *dev,
		struct device_attribute *attr, char *buf)
{
	struct ufs_hba *hba = dev_get_drvdata(dev);

	return snprintf(buf, PAGE_SIZE, "%lu\n",
			hba->clk_gating.delay_ms_pwr_save);
}

static ssize_t ufshcd_clkgate_delay_pwr_save_store(struct device *dev,
		struct device_attribute *attr, const char *buf, size_t count)
{
	struct ufs_hba *hba = dev_get_drvdata(dev);
	unsigned long flags, value;

	if (kstrtoul(buf, 0, &value))
		return -EINVAL;

	spin_lock_irqsave(hba->host->host_lock, flags);

	hba->clk_gating.delay_ms_pwr_save = value;
	if (ufshcd_is_clkscaling_supported(hba) &&
	    !hba->clk_scaling.is_scaled_up)
		hba->clk_gating.delay_ms = hba->clk_gating.delay_ms_pwr_save;

	spin_unlock_irqrestore(hba->host->host_lock, flags);
	return count;
}

static ssize_t ufshcd_clkgate_delay_perf_show(struct device *dev,
		struct device_attribute *attr, char *buf)
{
	struct ufs_hba *hba = dev_get_drvdata(dev);

	return snprintf(buf, PAGE_SIZE, "%lu\n", hba->clk_gating.delay_ms_perf);
}

static ssize_t ufshcd_clkgate_delay_perf_store(struct device *dev,
		struct device_attribute *attr, const char *buf, size_t count)
{
	struct ufs_hba *hba = dev_get_drvdata(dev);
	unsigned long flags, value;

	if (kstrtoul(buf, 0, &value))
		return -EINVAL;

	spin_lock_irqsave(hba->host->host_lock, flags);

	hba->clk_gating.delay_ms_perf = value;
	if (ufshcd_is_clkscaling_supported(hba) &&
	    hba->clk_scaling.is_scaled_up)
		hba->clk_gating.delay_ms = hba->clk_gating.delay_ms_perf;

	spin_unlock_irqrestore(hba->host->host_lock, flags);
	return count;
}

static ssize_t ufshcd_clkgate_enable_show(struct device *dev,
		struct device_attribute *attr, char *buf)
{
	struct ufs_hba *hba = dev_get_drvdata(dev);

	return snprintf(buf, PAGE_SIZE, "%d\n", hba->clk_gating.is_enabled);
}

static ssize_t ufshcd_clkgate_enable_store(struct device *dev,
		struct device_attribute *attr, const char *buf, size_t count)
{
	struct ufs_hba *hba = dev_get_drvdata(dev);
	unsigned long flags;
	u32 value;

	if (kstrtou32(buf, 0, &value))
		return -EINVAL;

	value = !!value;
	if (value == hba->clk_gating.is_enabled)
		goto out;

	if (value) {
		ufshcd_release(hba, false);
	} else {
		spin_lock_irqsave(hba->host->host_lock, flags);
		hba->clk_gating.active_reqs++;
		spin_unlock_irqrestore(hba->host->host_lock, flags);
	}

	hba->clk_gating.is_enabled = value;
out:
	return count;
}

static enum hrtimer_restart ufshcd_clkgate_hrtimer_handler(
					struct hrtimer *timer)
{
	struct ufs_hba *hba = container_of(timer, struct ufs_hba,
					   clk_gating.gate_hrtimer);

	queue_work(hba->clk_gating.clk_gating_workq,
				&hba->clk_gating.gate_work);

	return HRTIMER_NORESTART;
}

static void ufshcd_init_clk_gating(struct ufs_hba *hba)
{
	struct ufs_clk_gating *gating = &hba->clk_gating;
	char wq_name[sizeof("ufs_clk_gating_00")];

	hba->clk_gating.state = CLKS_ON;

	if (!ufshcd_is_clkgating_allowed(hba))
		return;

	/*
	 * Disable hibern8 during clk gating if
	 * auto hibern8 is supported
	 */
	if (ufshcd_is_auto_hibern8_supported(hba))
		hba->caps &= ~UFSHCD_CAP_HIBERN8_WITH_CLK_GATING;

	INIT_WORK(&gating->gate_work, ufshcd_gate_work);
	INIT_WORK(&gating->ungate_work, ufshcd_ungate_work);
	/*
	 * Clock gating work must be executed only after auto hibern8
	 * timeout has expired in the hardware or after aggressive
	 * hibern8 on idle software timeout. Using jiffy based low
	 * resolution delayed work is not reliable to guarantee this,
	 * hence use a high resolution timer to make sure we schedule
	 * the gate work precisely more than hibern8 timeout.
	 *
	 * Always make sure gating->delay_ms > hibern8_on_idle->delay_ms
	 */
	hrtimer_init(&gating->gate_hrtimer, CLOCK_MONOTONIC, HRTIMER_MODE_REL);
	gating->gate_hrtimer.function = ufshcd_clkgate_hrtimer_handler;

	snprintf(wq_name, ARRAY_SIZE(wq_name), "ufs_clk_gating_%d",
			hba->host->host_no);
	hba->clk_gating.clk_gating_workq =
		create_singlethread_workqueue(wq_name);

	gating->is_enabled = true;

	gating->delay_ms_pwr_save = UFSHCD_CLK_GATING_DELAY_MS_PWR_SAVE;
	gating->delay_ms_perf = UFSHCD_CLK_GATING_DELAY_MS_PERF;

	/* start with performance mode */
	gating->delay_ms = gating->delay_ms_perf;

	if (!ufshcd_is_clkscaling_supported(hba))
		goto scaling_not_supported;

	gating->delay_pwr_save_attr.show = ufshcd_clkgate_delay_pwr_save_show;
	gating->delay_pwr_save_attr.store = ufshcd_clkgate_delay_pwr_save_store;
	sysfs_attr_init(&gating->delay_pwr_save_attr.attr);
	gating->delay_pwr_save_attr.attr.name = "clkgate_delay_ms_pwr_save";
	gating->delay_pwr_save_attr.attr.mode = S_IRUGO | S_IWUSR;
	if (device_create_file(hba->dev, &gating->delay_pwr_save_attr))
		dev_err(hba->dev, "Failed to create sysfs for clkgate_delay_ms_pwr_save\n");

	gating->delay_perf_attr.show = ufshcd_clkgate_delay_perf_show;
	gating->delay_perf_attr.store = ufshcd_clkgate_delay_perf_store;
	sysfs_attr_init(&gating->delay_perf_attr.attr);
	gating->delay_perf_attr.attr.name = "clkgate_delay_ms_perf";
	gating->delay_perf_attr.attr.mode = S_IRUGO | S_IWUSR;
	if (device_create_file(hba->dev, &gating->delay_perf_attr))
		dev_err(hba->dev, "Failed to create sysfs for clkgate_delay_ms_perf\n");

	goto add_clkgate_enable;

scaling_not_supported:
	hba->clk_gating.delay_attr.show = ufshcd_clkgate_delay_show;
	hba->clk_gating.delay_attr.store = ufshcd_clkgate_delay_store;
	sysfs_attr_init(&hba->clk_gating.delay_attr.attr);
	hba->clk_gating.delay_attr.attr.name = "clkgate_delay_ms";
	hba->clk_gating.delay_attr.attr.mode = S_IRUGO | S_IWUSR;
	if (device_create_file(hba->dev, &hba->clk_gating.delay_attr))
		dev_err(hba->dev, "Failed to create sysfs for clkgate_delay\n");

add_clkgate_enable:
	gating->enable_attr.show = ufshcd_clkgate_enable_show;
	gating->enable_attr.store = ufshcd_clkgate_enable_store;
	sysfs_attr_init(&gating->enable_attr.attr);
	gating->enable_attr.attr.name = "clkgate_enable";
	gating->enable_attr.attr.mode = S_IRUGO | S_IWUSR;
	if (device_create_file(hba->dev, &gating->enable_attr))
		dev_err(hba->dev, "Failed to create sysfs for clkgate_enable\n");
}

static void ufshcd_exit_clk_gating(struct ufs_hba *hba)
{
	if (!ufshcd_is_clkgating_allowed(hba))
		return;
	if (ufshcd_is_clkscaling_supported(hba)) {
		device_remove_file(hba->dev,
				   &hba->clk_gating.delay_pwr_save_attr);
		device_remove_file(hba->dev, &hba->clk_gating.delay_perf_attr);
	} else {
		device_remove_file(hba->dev, &hba->clk_gating.delay_attr);
	}
	device_remove_file(hba->dev, &hba->clk_gating.enable_attr);
	ufshcd_cancel_gate_work(hba);
	cancel_work_sync(&hba->clk_gating.ungate_work);
	destroy_workqueue(hba->clk_gating.clk_gating_workq);
}

static void ufshcd_set_auto_hibern8_timer(struct ufs_hba *hba, u32 delay)
{
	ufshcd_rmwl(hba, AUTO_HIBERN8_TIMER_SCALE_MASK |
			 AUTO_HIBERN8_IDLE_TIMER_MASK,
			AUTO_HIBERN8_TIMER_SCALE_1_MS | delay,
			REG_AUTO_HIBERN8_IDLE_TIMER);
	/* Make sure the timer gets applied before further operations */
	mb();
}

/**
 * ufshcd_hibern8_hold - Make sure that link is not in hibern8.
 *
 * @hba: per adapter instance
 * @async: This indicates whether caller wants to exit hibern8 asynchronously.
 *
 * Exit from hibern8 mode and set the link as active.
 *
 * Return 0 on success, non-zero on failure.
 */
static int ufshcd_hibern8_hold(struct ufs_hba *hba, bool async)
{
	int rc = 0;
	unsigned long flags;

	if (!ufshcd_is_hibern8_on_idle_allowed(hba))
		goto out;

	spin_lock_irqsave(hba->host->host_lock, flags);
	hba->hibern8_on_idle.active_reqs++;

	if (ufshcd_eh_in_progress(hba)) {
		spin_unlock_irqrestore(hba->host->host_lock, flags);
		return 0;
	}

start:
	switch (hba->hibern8_on_idle.state) {
	case HIBERN8_EXITED:
		break;
	case REQ_HIBERN8_ENTER:
		if (cancel_delayed_work(&hba->hibern8_on_idle.enter_work)) {
			hba->hibern8_on_idle.state = HIBERN8_EXITED;
			trace_ufshcd_hibern8_on_idle(dev_name(hba->dev),
				hba->hibern8_on_idle.state);
			break;
		}
		/*
		 * If we here, it means Hibern8 enter work is either done or
		 * currently running. Hence, fall through to cancel hibern8
		 * work and exit hibern8.
		 */
	case HIBERN8_ENTERED:
		__ufshcd_scsi_block_requests(hba);
		hba->hibern8_on_idle.state = REQ_HIBERN8_EXIT;
		trace_ufshcd_hibern8_on_idle(dev_name(hba->dev),
			hba->hibern8_on_idle.state);
		schedule_work(&hba->hibern8_on_idle.exit_work);
		/*
		 * fall through to check if we should wait for this
		 * work to be done or not.
		 */
	case REQ_HIBERN8_EXIT:
		if (async) {
			rc = -EAGAIN;
			hba->hibern8_on_idle.active_reqs--;
			break;
		} else {
			spin_unlock_irqrestore(hba->host->host_lock, flags);
			flush_work(&hba->hibern8_on_idle.exit_work);
			/* Make sure state is HIBERN8_EXITED before returning */
			spin_lock_irqsave(hba->host->host_lock, flags);
			goto start;
		}
	default:
		dev_err(hba->dev, "%s: H8 is in invalid state %d\n",
				__func__, hba->hibern8_on_idle.state);
		break;
	}
	spin_unlock_irqrestore(hba->host->host_lock, flags);
out:
	return rc;
}

/* host lock must be held before calling this variant */
static void __ufshcd_hibern8_release(struct ufs_hba *hba, bool no_sched)
{
	unsigned long delay_in_jiffies;

	if (!ufshcd_is_hibern8_on_idle_allowed(hba))
		return;

	hba->hibern8_on_idle.active_reqs--;
	BUG_ON(hba->hibern8_on_idle.active_reqs < 0);

	if (hba->hibern8_on_idle.active_reqs
		|| hba->hibern8_on_idle.is_suspended
		|| hba->ufshcd_state != UFSHCD_STATE_OPERATIONAL
		|| hba->lrb_in_use || hba->outstanding_tasks
		|| hba->active_uic_cmd || hba->uic_async_done
		|| ufshcd_eh_in_progress(hba) || no_sched)
		return;

	hba->hibern8_on_idle.state = REQ_HIBERN8_ENTER;
	trace_ufshcd_hibern8_on_idle(dev_name(hba->dev),
		hba->hibern8_on_idle.state);
	/*
	 * Scheduling the delayed work after 1 jiffies will make the work to
	 * get schedule any time from 0ms to 1000/HZ ms which is not desirable
	 * for hibern8 enter work as it may impact the performance if it gets
	 * scheduled almost immediately. Hence make sure that hibern8 enter
	 * work gets scheduled atleast after 2 jiffies (any time between
	 * 1000/HZ ms to 2000/HZ ms).
	 */
	delay_in_jiffies = msecs_to_jiffies(hba->hibern8_on_idle.delay_ms);
	if (delay_in_jiffies == 1)
		delay_in_jiffies++;

	schedule_delayed_work(&hba->hibern8_on_idle.enter_work,
			      delay_in_jiffies);
}

static void ufshcd_hibern8_release(struct ufs_hba *hba, bool no_sched)
{
	unsigned long flags;

	spin_lock_irqsave(hba->host->host_lock, flags);
	__ufshcd_hibern8_release(hba, no_sched);
	spin_unlock_irqrestore(hba->host->host_lock, flags);
}

static void ufshcd_hibern8_enter_work(struct work_struct *work)
{
	struct ufs_hba *hba = container_of(work, struct ufs_hba,
					   hibern8_on_idle.enter_work.work);
	unsigned long flags;

	spin_lock_irqsave(hba->host->host_lock, flags);
	if (hba->hibern8_on_idle.is_suspended) {
		hba->hibern8_on_idle.state = HIBERN8_EXITED;
		trace_ufshcd_hibern8_on_idle(dev_name(hba->dev),
			hba->hibern8_on_idle.state);
		goto rel_lock;
	}

	if (hba->hibern8_on_idle.active_reqs
		|| hba->ufshcd_state != UFSHCD_STATE_OPERATIONAL
		|| hba->lrb_in_use || hba->outstanding_tasks
		|| hba->active_uic_cmd || hba->uic_async_done)
		goto rel_lock;

	spin_unlock_irqrestore(hba->host->host_lock, flags);

	if (ufshcd_is_link_active(hba) && ufshcd_uic_hibern8_enter(hba)) {
		/* Enter failed */
		hba->hibern8_on_idle.state = HIBERN8_EXITED;
		trace_ufshcd_hibern8_on_idle(dev_name(hba->dev),
			hba->hibern8_on_idle.state);
		goto out;
	}
	ufshcd_set_link_hibern8(hba);

	/*
	 * In case you are here to cancel this work the hibern8_on_idle.state
	 * would be marked as REQ_HIBERN8_EXIT. In this case keep the state
	 * as REQ_HIBERN8_EXIT which would anyway imply that we are in hibern8
	 * and a request to exit from it is pending. By doing this way,
	 * we keep the state machine in tact and this would ultimately
	 * prevent from doing cancel work multiple times when there are
	 * new requests arriving before the current cancel work is done.
	 */
	spin_lock_irqsave(hba->host->host_lock, flags);
	if (hba->hibern8_on_idle.state == REQ_HIBERN8_ENTER) {
		hba->hibern8_on_idle.state = HIBERN8_ENTERED;
		trace_ufshcd_hibern8_on_idle(dev_name(hba->dev),
			hba->hibern8_on_idle.state);
	}
rel_lock:
	spin_unlock_irqrestore(hba->host->host_lock, flags);
out:
	return;
}

static void __ufshcd_set_auto_hibern8_timer(struct ufs_hba *hba,
					    unsigned long delay_ms)
{
	pm_runtime_get_sync(hba->dev);
	ufshcd_hold_all(hba);
	ufshcd_scsi_block_requests(hba);
	down_write(&hba->lock);
	/* wait for all the outstanding requests to finish */
	ufshcd_wait_for_doorbell_clr(hba, U64_MAX);
	ufshcd_set_auto_hibern8_timer(hba, delay_ms);
	up_write(&hba->lock);
	ufshcd_scsi_unblock_requests(hba);
	ufshcd_release_all(hba);
	pm_runtime_put_sync(hba->dev);
}

static void ufshcd_hibern8_exit_work(struct work_struct *work)
{
	int ret;
	unsigned long flags;
	struct ufs_hba *hba = container_of(work, struct ufs_hba,
					   hibern8_on_idle.exit_work);

	cancel_delayed_work_sync(&hba->hibern8_on_idle.enter_work);

	spin_lock_irqsave(hba->host->host_lock, flags);
	if ((hba->hibern8_on_idle.state == HIBERN8_EXITED)
	     || ufshcd_is_link_active(hba)) {
		hba->hibern8_on_idle.state = HIBERN8_EXITED;
		spin_unlock_irqrestore(hba->host->host_lock, flags);
		goto unblock_reqs;
	}
	spin_unlock_irqrestore(hba->host->host_lock, flags);

	/* Exit from hibern8 */
	if (ufshcd_is_link_hibern8(hba)) {
		hba->ufs_stats.clk_hold.ctx = H8_EXIT_WORK;
		ufshcd_hold(hba, false);
		ret = ufshcd_uic_hibern8_exit(hba);
		hba->ufs_stats.clk_rel.ctx = H8_EXIT_WORK;
		ufshcd_release(hba, false);
		if (!ret) {
			spin_lock_irqsave(hba->host->host_lock, flags);
			ufshcd_set_link_active(hba);
			hba->hibern8_on_idle.state = HIBERN8_EXITED;
			trace_ufshcd_hibern8_on_idle(dev_name(hba->dev),
				hba->hibern8_on_idle.state);
			spin_unlock_irqrestore(hba->host->host_lock, flags);
		}
	}
unblock_reqs:
	ufshcd_scsi_unblock_requests(hba);
}

static ssize_t ufshcd_hibern8_on_idle_delay_show(struct device *dev,
		struct device_attribute *attr, char *buf)
{
	struct ufs_hba *hba = dev_get_drvdata(dev);

	return snprintf(buf, PAGE_SIZE, "%lu\n", hba->hibern8_on_idle.delay_ms);
}

static ssize_t ufshcd_hibern8_on_idle_delay_store(struct device *dev,
		struct device_attribute *attr, const char *buf, size_t count)
{
	struct ufs_hba *hba = dev_get_drvdata(dev);
	unsigned long flags, value;
	bool change = true;

	if (kstrtoul(buf, 0, &value))
		return -EINVAL;

	spin_lock_irqsave(hba->host->host_lock, flags);
	if (hba->hibern8_on_idle.delay_ms == value)
		change = false;

	if (value >= hba->clk_gating.delay_ms_pwr_save ||
	    value >= hba->clk_gating.delay_ms_perf) {
		dev_err(hba->dev, "hibern8_on_idle_delay (%lu) can not be >= to clkgate_delay_ms_pwr_save (%lu) and clkgate_delay_ms_perf (%lu)\n",
			value, hba->clk_gating.delay_ms_pwr_save,
			hba->clk_gating.delay_ms_perf);
		spin_unlock_irqrestore(hba->host->host_lock, flags);
		return -EINVAL;
	}

	hba->hibern8_on_idle.delay_ms = value;
	spin_unlock_irqrestore(hba->host->host_lock, flags);

	/* Update auto hibern8 timer value if supported */
	if (change && ufshcd_is_auto_hibern8_supported(hba) &&
	    hba->hibern8_on_idle.is_enabled)
		__ufshcd_set_auto_hibern8_timer(hba,
						hba->hibern8_on_idle.delay_ms);

	return count;
}

static ssize_t ufshcd_hibern8_on_idle_enable_show(struct device *dev,
		struct device_attribute *attr, char *buf)
{
	struct ufs_hba *hba = dev_get_drvdata(dev);

	return snprintf(buf, PAGE_SIZE, "%d\n",
			hba->hibern8_on_idle.is_enabled);
}

static ssize_t ufshcd_hibern8_on_idle_enable_store(struct device *dev,
		struct device_attribute *attr, const char *buf, size_t count)
{
	struct ufs_hba *hba = dev_get_drvdata(dev);
	unsigned long flags;
	u32 value;

	if (kstrtou32(buf, 0, &value))
		return -EINVAL;

	value = !!value;
	if (value == hba->hibern8_on_idle.is_enabled)
		goto out;

	/* Update auto hibern8 timer value if supported */
	if (ufshcd_is_auto_hibern8_supported(hba)) {
		__ufshcd_set_auto_hibern8_timer(hba,
			value ? hba->hibern8_on_idle.delay_ms : value);
		goto update;
	}

	if (value) {
		/*
		 * As clock gating work would wait for the hibern8 enter work
		 * to finish, clocks would remain on during hibern8 enter work.
		 */
		ufshcd_hold(hba, false);
		ufshcd_release_all(hba);
	} else {
		spin_lock_irqsave(hba->host->host_lock, flags);
		hba->hibern8_on_idle.active_reqs++;
		spin_unlock_irqrestore(hba->host->host_lock, flags);
	}

update:
	hba->hibern8_on_idle.is_enabled = value;
out:
	return count;
}

static void ufshcd_init_hibern8_on_idle(struct ufs_hba *hba)
{
	/* initialize the state variable here */
	hba->hibern8_on_idle.state = HIBERN8_EXITED;

	if (!ufshcd_is_hibern8_on_idle_allowed(hba) &&
	    !ufshcd_is_auto_hibern8_supported(hba))
		return;

	if (ufshcd_is_auto_hibern8_supported(hba)) {
		hba->hibern8_on_idle.delay_ms = 1;
		hba->hibern8_on_idle.state = AUTO_HIBERN8;
		/*
		 * Disable SW hibern8 enter on idle in case
		 * auto hibern8 is supported
		 */
		hba->caps &= ~UFSHCD_CAP_HIBERN8_ENTER_ON_IDLE;
	} else {
		hba->hibern8_on_idle.delay_ms = 10;
		INIT_DELAYED_WORK(&hba->hibern8_on_idle.enter_work,
				  ufshcd_hibern8_enter_work);
		INIT_WORK(&hba->hibern8_on_idle.exit_work,
			  ufshcd_hibern8_exit_work);
	}

	hba->hibern8_on_idle.is_enabled = true;

	hba->hibern8_on_idle.delay_attr.show =
					ufshcd_hibern8_on_idle_delay_show;
	hba->hibern8_on_idle.delay_attr.store =
					ufshcd_hibern8_on_idle_delay_store;
	sysfs_attr_init(&hba->hibern8_on_idle.delay_attr.attr);
	hba->hibern8_on_idle.delay_attr.attr.name = "hibern8_on_idle_delay_ms";
	hba->hibern8_on_idle.delay_attr.attr.mode = S_IRUGO | S_IWUSR;
	if (device_create_file(hba->dev, &hba->hibern8_on_idle.delay_attr))
		dev_err(hba->dev, "Failed to create sysfs for hibern8_on_idle_delay\n");

	hba->hibern8_on_idle.enable_attr.show =
					ufshcd_hibern8_on_idle_enable_show;
	hba->hibern8_on_idle.enable_attr.store =
					ufshcd_hibern8_on_idle_enable_store;
	sysfs_attr_init(&hba->hibern8_on_idle.enable_attr.attr);
	hba->hibern8_on_idle.enable_attr.attr.name = "hibern8_on_idle_enable";
	hba->hibern8_on_idle.enable_attr.attr.mode = S_IRUGO | S_IWUSR;
	if (device_create_file(hba->dev, &hba->hibern8_on_idle.enable_attr))
		dev_err(hba->dev, "Failed to create sysfs for hibern8_on_idle_enable\n");
}

static void ufshcd_exit_hibern8_on_idle(struct ufs_hba *hba)
{
	if (!ufshcd_is_hibern8_on_idle_allowed(hba) &&
	    !ufshcd_is_auto_hibern8_supported(hba))
		return;
	device_remove_file(hba->dev, &hba->hibern8_on_idle.delay_attr);
	device_remove_file(hba->dev, &hba->hibern8_on_idle.enable_attr);
}

static void ufshcd_hold_all(struct ufs_hba *hba)
{
	ufshcd_hold(hba, false);
	ufshcd_hibern8_hold(hba, false);
}

static void ufshcd_release_all(struct ufs_hba *hba)
{
	ufshcd_hibern8_release(hba, false);
	ufshcd_release(hba, false);
}

/* Must be called with host lock acquired */
static void ufshcd_clk_scaling_start_busy(struct ufs_hba *hba)
{
	bool queue_resume_work = false;

	if (!ufshcd_is_clkscaling_supported(hba))
		return;

	if (!hba->clk_scaling.active_reqs++)
		queue_resume_work = true;

	if (!hba->clk_scaling.is_allowed || hba->pm_op_in_progress)
		return;

	if (queue_resume_work)
		queue_work(hba->clk_scaling.workq,
			   &hba->clk_scaling.resume_work);

	if (!hba->clk_scaling.window_start_t) {
		hba->clk_scaling.window_start_t = jiffies;
		hba->clk_scaling.tot_busy_t = 0;
		hba->clk_scaling.is_busy_started = false;
	}

	if (!hba->clk_scaling.is_busy_started) {
		hba->clk_scaling.busy_start_t = ktime_get();
		hba->clk_scaling.is_busy_started = true;
	}
}

static void ufshcd_clk_scaling_update_busy(struct ufs_hba *hba)
{
	struct ufs_clk_scaling *scaling = &hba->clk_scaling;

	if (!ufshcd_is_clkscaling_supported(hba))
		return;

	if (!hba->outstanding_reqs && scaling->is_busy_started) {
		scaling->tot_busy_t += ktime_to_us(ktime_sub(ktime_get(),
					scaling->busy_start_t));
		scaling->busy_start_t = ktime_set(0, 0);
		scaling->is_busy_started = false;
	}
}

/**
 * ufshcd_send_command - Send SCSI or device management commands
 * @hba: per adapter instance
 * @task_tag: Task tag of the command
 */
static inline
int ufshcd_send_command(struct ufs_hba *hba, unsigned int task_tag)
{
	int ret = 0;

	hba->lrb[task_tag].issue_time_stamp = ktime_get();
	hba->lrb[task_tag].complete_time_stamp = ktime_set(0, 0);
	ufshcd_clk_scaling_start_busy(hba);
	__set_bit(task_tag, &hba->outstanding_reqs);
	ufshcd_writel(hba, 1 << task_tag, REG_UTP_TRANSFER_REQ_DOOR_BELL);
	/* Make sure that doorbell is committed immediately */
	wmb();
	ufshcd_cond_add_cmd_trace(hba, task_tag, "send");
	ufshcd_update_tag_stats(hba, task_tag);
	return ret;
}

/**
 * ufshcd_copy_sense_data - Copy sense data in case of check condition
 * @lrb - pointer to local reference block
 */
static inline void ufshcd_copy_sense_data(struct ufshcd_lrb *lrbp)
{
	int len;
	if (lrbp->sense_buffer &&
	    ufshcd_get_rsp_upiu_data_seg_len(lrbp->ucd_rsp_ptr)) {
		int len_to_copy;

		len = be16_to_cpu(lrbp->ucd_rsp_ptr->sr.sense_data_len);
		len_to_copy = min_t(int, RESPONSE_UPIU_SENSE_DATA_LENGTH, len);

		memcpy(lrbp->sense_buffer,
			lrbp->ucd_rsp_ptr->sr.sense_data,
			min_t(int, len_to_copy, UFSHCD_REQ_SENSE_SIZE));
	}
}

/**
 * ufshcd_copy_query_response() - Copy the Query Response and the data
 * descriptor
 * @hba: per adapter instance
 * @lrb - pointer to local reference block
 */
static
int ufshcd_copy_query_response(struct ufs_hba *hba, struct ufshcd_lrb *lrbp)
{
	struct ufs_query_res *query_res = &hba->dev_cmd.query.response;

	memcpy(&query_res->upiu_res, &lrbp->ucd_rsp_ptr->qr, QUERY_OSF_SIZE);

	/* Get the descriptor */
	if (hba->dev_cmd.query.descriptor &&
	    lrbp->ucd_rsp_ptr->qr.opcode == UPIU_QUERY_OPCODE_READ_DESC) {
		u8 *descp = (u8 *)lrbp->ucd_rsp_ptr +
				GENERAL_UPIU_REQUEST_SIZE;
		u16 resp_len;
		u16 buf_len;

		/* data segment length */
		resp_len = be32_to_cpu(lrbp->ucd_rsp_ptr->header.dword_2) &
						MASK_QUERY_DATA_SEG_LEN;
		buf_len = be16_to_cpu(
				hba->dev_cmd.query.request.upiu_req.length);
		if (likely(buf_len >= resp_len)) {
			memcpy(hba->dev_cmd.query.descriptor, descp, resp_len);
		} else {
			dev_warn(hba->dev,
				"%s: Response size is bigger than buffer",
				__func__);
			return -EINVAL;
		}
	}

	return 0;
}

/**
 * ufshcd_hba_capabilities - Read controller capabilities
 * @hba: per adapter instance
 */
static inline void ufshcd_hba_capabilities(struct ufs_hba *hba)
{
	hba->capabilities = ufshcd_readl(hba, REG_CONTROLLER_CAPABILITIES);

	/* nutrs and nutmrs are 0 based values */
	hba->nutrs = (hba->capabilities & MASK_TRANSFER_REQUESTS_SLOTS) + 1;
	hba->nutmrs =
	((hba->capabilities & MASK_TASK_MANAGEMENT_REQUEST_SLOTS) >> 16) + 1;
}

/**
 * ufshcd_ready_for_uic_cmd - Check if controller is ready
 *                            to accept UIC commands
 * @hba: per adapter instance
 * Return true on success, else false
 */
static inline bool ufshcd_ready_for_uic_cmd(struct ufs_hba *hba)
{
	if (ufshcd_readl(hba, REG_CONTROLLER_STATUS) & UIC_COMMAND_READY)
		return true;
	else
		return false;
}

/**
 * ufshcd_get_upmcrs - Get the power mode change request status
 * @hba: Pointer to adapter instance
 *
 * This function gets the UPMCRS field of HCS register
 * Returns value of UPMCRS field
 */
static inline u8 ufshcd_get_upmcrs(struct ufs_hba *hba)
{
	return (ufshcd_readl(hba, REG_CONTROLLER_STATUS) >> 8) & 0x7;
}

/**
 * ufshcd_dispatch_uic_cmd - Dispatch UIC commands to unipro layers
 * @hba: per adapter instance
 * @uic_cmd: UIC command
 *
 * Mutex must be held.
 */
static inline void
ufshcd_dispatch_uic_cmd(struct ufs_hba *hba, struct uic_command *uic_cmd)
{
	WARN_ON(hba->active_uic_cmd);

	hba->active_uic_cmd = uic_cmd;

	ufshcd_dme_cmd_log(hba, "send", hba->active_uic_cmd->command);
	/* Write Args */
	ufshcd_writel(hba, uic_cmd->argument1, REG_UIC_COMMAND_ARG_1);
	ufshcd_writel(hba, uic_cmd->argument2, REG_UIC_COMMAND_ARG_2);
	ufshcd_writel(hba, uic_cmd->argument3, REG_UIC_COMMAND_ARG_3);

	/* Write UIC Cmd */
	ufshcd_writel(hba, uic_cmd->command & COMMAND_OPCODE_MASK,
		      REG_UIC_COMMAND);
}

/**
 * ufshcd_wait_for_uic_cmd - Wait complectioin of UIC command
 * @hba: per adapter instance
 * @uic_command: UIC command
 *
 * Must be called with mutex held.
 * Returns 0 only if success.
 */
static int
ufshcd_wait_for_uic_cmd(struct ufs_hba *hba, struct uic_command *uic_cmd)
{
	int ret;
	unsigned long flags;

	if (wait_for_completion_timeout(&uic_cmd->done,
					msecs_to_jiffies(UIC_CMD_TIMEOUT)))
		ret = uic_cmd->argument2 & MASK_UIC_COMMAND_RESULT;
	else
		ret = -ETIMEDOUT;

	if (ret)
		ufsdbg_set_err_state(hba);

	ufshcd_dme_cmd_log(hba, "cmp1", hba->active_uic_cmd->command);

	spin_lock_irqsave(hba->host->host_lock, flags);
	hba->active_uic_cmd = NULL;
	spin_unlock_irqrestore(hba->host->host_lock, flags);

	return ret;
}

/**
 * __ufshcd_send_uic_cmd - Send UIC commands and retrieve the result
 * @hba: per adapter instance
 * @uic_cmd: UIC command
 * @completion: initialize the completion only if this is set to true
 *
 * Identical to ufshcd_send_uic_cmd() expect mutex. Must be called
 * with mutex held and host_lock locked.
 * Returns 0 only if success.
 */
static int
__ufshcd_send_uic_cmd(struct ufs_hba *hba, struct uic_command *uic_cmd,
		      bool completion)
{
	if (!ufshcd_ready_for_uic_cmd(hba)) {
		dev_err(hba->dev,
			"Controller not ready to accept UIC commands\n");
		return -EIO;
	}

	if (completion)
		init_completion(&uic_cmd->done);

	ufshcd_dispatch_uic_cmd(hba, uic_cmd);

	return 0;
}

/**
 * ufshcd_send_uic_cmd - Send UIC commands and retrieve the result
 * @hba: per adapter instance
 * @uic_cmd: UIC command
 *
 * Returns 0 only if success.
 */
static int
ufshcd_send_uic_cmd(struct ufs_hba *hba, struct uic_command *uic_cmd)
{
	int ret;
	unsigned long flags;

	hba->ufs_stats.clk_hold.ctx = UIC_CMD_SEND;
	ufshcd_hold_all(hba);
	mutex_lock(&hba->uic_cmd_mutex);
	ufshcd_add_delay_before_dme_cmd(hba);

	spin_lock_irqsave(hba->host->host_lock, flags);
	ret = __ufshcd_send_uic_cmd(hba, uic_cmd, true);
	spin_unlock_irqrestore(hba->host->host_lock, flags);
	if (!ret)
		ret = ufshcd_wait_for_uic_cmd(hba, uic_cmd);

	ufshcd_save_tstamp_of_last_dme_cmd(hba);
	mutex_unlock(&hba->uic_cmd_mutex);
	ufshcd_release_all(hba);
	hba->ufs_stats.clk_rel.ctx = UIC_CMD_SEND;

	ufsdbg_error_inject_dispatcher(hba,
		ERR_INJECT_UIC, 0, &ret);

	return ret;
}

/**
 * ufshcd_map_sg - Map scatter-gather list to prdt
 * @lrbp - pointer to local reference block
 *
 * Returns 0 in case of success, non-zero value in case of failure
 */
static int ufshcd_map_sg(struct ufshcd_lrb *lrbp)
{
	struct ufshcd_sg_entry *prd_table;
	struct scatterlist *sg;
	struct scsi_cmnd *cmd;
	int sg_segments;
	int i;

	cmd = lrbp->cmd;
	sg_segments = scsi_dma_map(cmd);
	if (sg_segments < 0)
		return sg_segments;

	if (sg_segments) {
		lrbp->utr_descriptor_ptr->prd_table_length =
					cpu_to_le16((u16) (sg_segments));

		prd_table = (struct ufshcd_sg_entry *)lrbp->ucd_prdt_ptr;

		scsi_for_each_sg(cmd, sg, sg_segments, i) {
			prd_table[i].size  =
				cpu_to_le32(((u32) sg_dma_len(sg))-1);
			prd_table[i].base_addr =
				cpu_to_le32(lower_32_bits(sg->dma_address));
			prd_table[i].upper_addr =
				cpu_to_le32(upper_32_bits(sg->dma_address));
			prd_table[i].reserved = 0;
		}
	} else {
		lrbp->utr_descriptor_ptr->prd_table_length = 0;
	}

	return 0;
}

/**
 * ufshcd_enable_intr - enable interrupts
 * @hba: per adapter instance
 * @intrs: interrupt bits
 */
static void ufshcd_enable_intr(struct ufs_hba *hba, u32 intrs)
{
	u32 set = ufshcd_readl(hba, REG_INTERRUPT_ENABLE);

	if (hba->ufs_version == UFSHCI_VERSION_10) {
		u32 rw;
		rw = set & INTERRUPT_MASK_RW_VER_10;
		set = rw | ((set ^ intrs) & intrs);
	} else {
		set |= intrs;
	}

	ufshcd_writel(hba, set, REG_INTERRUPT_ENABLE);
}

/**
 * ufshcd_disable_intr - disable interrupts
 * @hba: per adapter instance
 * @intrs: interrupt bits
 */
static void ufshcd_disable_intr(struct ufs_hba *hba, u32 intrs)
{
	u32 set = ufshcd_readl(hba, REG_INTERRUPT_ENABLE);

	if (hba->ufs_version == UFSHCI_VERSION_10) {
		u32 rw;
		rw = (set & INTERRUPT_MASK_RW_VER_10) &
			~(intrs & INTERRUPT_MASK_RW_VER_10);
		set = rw | ((set & intrs) & ~INTERRUPT_MASK_RW_VER_10);

	} else {
		set &= ~intrs;
	}

	ufshcd_writel(hba, set, REG_INTERRUPT_ENABLE);
}

static int ufshcd_prepare_crypto_utrd(struct ufs_hba *hba,
		struct ufshcd_lrb *lrbp)
{
	struct utp_transfer_req_desc *req_desc = lrbp->utr_descriptor_ptr;
	u8 cc_index = 0;
	bool enable = false;
	u64 dun = 0;
	int ret;

	/*
	 * Call vendor specific code to get crypto info for this request:
	 * enable, crypto config. index, DUN.
	 * If bypass is set, don't bother setting the other fields.
	 */
	ret = ufshcd_vops_crypto_req_setup(hba, lrbp, &cc_index, &enable, &dun);
	if (ret) {
		if (ret != -EAGAIN) {
			dev_err(hba->dev,
				"%s: failed to setup crypto request (%d)\n",
				__func__, ret);
		}

		return ret;
	}

	if (!enable)
		goto out;

	req_desc->header.dword_0 |= cc_index | UTRD_CRYPTO_ENABLE;
	req_desc->header.dword_1 = (u32)(dun & 0xFFFFFFFF);
	req_desc->header.dword_3 = (u32)((dun >> 32) & 0xFFFFFFFF);
out:
	return 0;
}

/**
 * ufshcd_prepare_req_desc_hdr() - Fills the requests header
 * descriptor according to request
 * @hba: per adapter instance
 * @lrbp: pointer to local reference block
 * @upiu_flags: flags required in the header
 * @cmd_dir: requests data direction
 */
static int ufshcd_prepare_req_desc_hdr(struct ufs_hba *hba,
	struct ufshcd_lrb *lrbp, u32 *upiu_flags,
	enum dma_data_direction cmd_dir)
{
	struct utp_transfer_req_desc *req_desc = lrbp->utr_descriptor_ptr;
	u32 data_direction;
	u32 dword_0;

	if (cmd_dir == DMA_FROM_DEVICE) {
		data_direction = UTP_DEVICE_TO_HOST;
		*upiu_flags = UPIU_CMD_FLAGS_READ;
	} else if (cmd_dir == DMA_TO_DEVICE) {
		data_direction = UTP_HOST_TO_DEVICE;
		*upiu_flags = UPIU_CMD_FLAGS_WRITE;
	} else {
		data_direction = UTP_NO_DATA_TRANSFER;
		*upiu_flags = UPIU_CMD_FLAGS_NONE;
	}

	dword_0 = data_direction | (lrbp->command_type
				<< UPIU_COMMAND_TYPE_OFFSET);
	if (lrbp->intr_cmd)
		dword_0 |= UTP_REQ_DESC_INT_CMD;

	/* Transfer request descriptor header fields */
	req_desc->header.dword_0 = cpu_to_le32(dword_0);
	/* dword_1 is reserved, hence it is set to 0 */
	req_desc->header.dword_1 = 0;
	/*
	 * assigning invalid value for command status. Controller
	 * updates OCS on command completion, with the command
	 * status
	 */
	req_desc->header.dword_2 =
		cpu_to_le32(OCS_INVALID_COMMAND_STATUS);
	/* dword_3 is reserved, hence it is set to 0 */
	req_desc->header.dword_3 = 0;

	req_desc->prd_table_length = 0;

	if (ufshcd_is_crypto_supported(hba))
		return ufshcd_prepare_crypto_utrd(hba, lrbp);

	return 0;
}

/**
 * ufshcd_prepare_utp_scsi_cmd_upiu() - fills the utp_transfer_req_desc,
 * for scsi commands
 * @lrbp - local reference block pointer
 * @upiu_flags - flags
 */
static
void ufshcd_prepare_utp_scsi_cmd_upiu(struct ufshcd_lrb *lrbp, u32 upiu_flags)
{
	struct utp_upiu_req *ucd_req_ptr = lrbp->ucd_req_ptr;
	unsigned short cdb_len;

	/* command descriptor fields */
	ucd_req_ptr->header.dword_0 = UPIU_HEADER_DWORD(
				UPIU_TRANSACTION_COMMAND, upiu_flags,
				lrbp->lun, lrbp->task_tag);
	ucd_req_ptr->header.dword_1 = UPIU_HEADER_DWORD(
				UPIU_COMMAND_SET_TYPE_SCSI, 0, 0, 0);

	/* Total EHS length and Data segment length will be zero */
	ucd_req_ptr->header.dword_2 = 0;

	ucd_req_ptr->sc.exp_data_transfer_len =
		cpu_to_be32(lrbp->cmd->sdb.length);

	cdb_len = min_t(unsigned short, lrbp->cmd->cmd_len, MAX_CDB_SIZE);
	memcpy(ucd_req_ptr->sc.cdb, lrbp->cmd->cmnd, cdb_len);
	if (cdb_len < MAX_CDB_SIZE)
		memset(ucd_req_ptr->sc.cdb + cdb_len, 0,
		       (MAX_CDB_SIZE - cdb_len));
	memset(lrbp->ucd_rsp_ptr, 0, sizeof(struct utp_upiu_rsp));
}

/**
 * ufshcd_prepare_utp_query_req_upiu() - fills the utp_transfer_req_desc,
 * for query requsts
 * @hba: UFS hba
 * @lrbp: local reference block pointer
 * @upiu_flags: flags
 */
static void ufshcd_prepare_utp_query_req_upiu(struct ufs_hba *hba,
				struct ufshcd_lrb *lrbp, u32 upiu_flags)
{
	struct utp_upiu_req *ucd_req_ptr = lrbp->ucd_req_ptr;
	struct ufs_query *query = &hba->dev_cmd.query;
	u16 len = be16_to_cpu(query->request.upiu_req.length);
	u8 *descp = (u8 *)lrbp->ucd_req_ptr + GENERAL_UPIU_REQUEST_SIZE;

	/* Query request header */
	ucd_req_ptr->header.dword_0 = UPIU_HEADER_DWORD(
			UPIU_TRANSACTION_QUERY_REQ, upiu_flags,
			lrbp->lun, lrbp->task_tag);
	ucd_req_ptr->header.dword_1 = UPIU_HEADER_DWORD(
			0, query->request.query_func, 0, 0);

	/* Data segment length */
	ucd_req_ptr->header.dword_2 = UPIU_HEADER_DWORD(
			0, 0, len >> 8, (u8)len);

	/* Copy the Query Request buffer as is */
	memcpy(&ucd_req_ptr->qr, &query->request.upiu_req,
			QUERY_OSF_SIZE);

	/* Copy the Descriptor */
	if (query->request.upiu_req.opcode == UPIU_QUERY_OPCODE_WRITE_DESC)
		memcpy(descp, query->descriptor, len);

	memset(lrbp->ucd_rsp_ptr, 0, sizeof(struct utp_upiu_rsp));
}

static inline void ufshcd_prepare_utp_nop_upiu(struct ufshcd_lrb *lrbp)
{
	struct utp_upiu_req *ucd_req_ptr = lrbp->ucd_req_ptr;

	memset(ucd_req_ptr, 0, sizeof(struct utp_upiu_req));

	/* command descriptor fields */
	ucd_req_ptr->header.dword_0 =
		UPIU_HEADER_DWORD(
			UPIU_TRANSACTION_NOP_OUT, 0, 0, lrbp->task_tag);
	/* clear rest of the fields of basic header */
	ucd_req_ptr->header.dword_1 = 0;
	ucd_req_ptr->header.dword_2 = 0;

	memset(lrbp->ucd_rsp_ptr, 0, sizeof(struct utp_upiu_rsp));
}

/**
 * ufshcd_compose_upiu - form UFS Protocol Information Unit(UPIU)
 * @hba - per adapter instance
 * @lrb - pointer to local reference block
 */
static int ufshcd_compose_upiu(struct ufs_hba *hba, struct ufshcd_lrb *lrbp)
{
	u32 upiu_flags;
	int ret = 0;

	switch (lrbp->command_type) {
	case UTP_CMD_TYPE_SCSI:
		if (likely(lrbp->cmd)) {
			ret = ufshcd_prepare_req_desc_hdr(hba, lrbp,
				&upiu_flags, lrbp->cmd->sc_data_direction);
			ufshcd_prepare_utp_scsi_cmd_upiu(lrbp, upiu_flags);
		} else {
			ret = -EINVAL;
		}
		break;
	case UTP_CMD_TYPE_DEV_MANAGE:
		ret = ufshcd_prepare_req_desc_hdr(hba, lrbp, &upiu_flags,
			DMA_NONE);
		if (hba->dev_cmd.type == DEV_CMD_TYPE_QUERY)
			ufshcd_prepare_utp_query_req_upiu(
					hba, lrbp, upiu_flags);
		else if (hba->dev_cmd.type == DEV_CMD_TYPE_NOP)
			ufshcd_prepare_utp_nop_upiu(lrbp);
		else
			ret = -EINVAL;
		break;
	case UTP_CMD_TYPE_UFS:
		/* For UFS native command implementation */
		ret = -ENOTSUPP;
		dev_err(hba->dev, "%s: UFS native command are not supported\n",
			__func__);
		break;
	default:
		ret = -ENOTSUPP;
		dev_err(hba->dev, "%s: unknown command type: 0x%x\n",
				__func__, lrbp->command_type);
		break;
	} /* end of switch */

	return ret;
}

/*
 * ufshcd_scsi_to_upiu_lun - maps scsi LUN to UPIU LUN
 * @scsi_lun: scsi LUN id
 *
 * Returns UPIU LUN id
 */
static inline u8 ufshcd_scsi_to_upiu_lun(unsigned int scsi_lun)
{
	if (scsi_is_wlun(scsi_lun))
		return (scsi_lun & UFS_UPIU_MAX_UNIT_NUM_ID)
			| UFS_UPIU_WLUN_ID;
	else
		return scsi_lun & UFS_UPIU_MAX_UNIT_NUM_ID;
}

/**
 * ufshcd_upiu_wlun_to_scsi_wlun - maps UPIU W-LUN id to SCSI W-LUN ID
 * @scsi_lun: UPIU W-LUN id
 *
 * Returns SCSI W-LUN id
 */
static inline u16 ufshcd_upiu_wlun_to_scsi_wlun(u8 upiu_wlun_id)
{
	return (upiu_wlun_id & ~UFS_UPIU_WLUN_ID) | SCSI_W_LUN_BASE;
}

/**
 * ufshcd_get_write_lock - synchronize between shutdown, scaling &
 * arrival of requests
 * @hba: ufs host
 *
 * Lock is predominantly held by shutdown context thus, ensuring
 * that no requests from any other context may sneak through.
 */
static inline void ufshcd_get_write_lock(struct ufs_hba *hba)
{
	down_write(&hba->lock);
}

/**
 * ufshcd_get_read_lock - synchronize between shutdown, scaling &
 * arrival of requests
 * @hba: ufs host
 *
 * Returns 1 if acquired, < 0 on contention
 *
 * After shutdown's initiated, allow requests only directed to the
 * well known device lun. The sync between scaling & issue is maintained
 * as is and this restructuring syncs shutdown with these too.
 */
static int ufshcd_get_read_lock(struct ufs_hba *hba, u64 lun)
{
	int err = 0;

	err = down_read_trylock(&hba->lock);
	if (err > 0)
		goto out;
	/* let requests for well known device lun to go through */
	if (ufshcd_scsi_to_upiu_lun(lun) == UFS_UPIU_UFS_DEVICE_WLUN)
		return 0;
	else if (!ufshcd_is_shutdown_ongoing(hba))
		return -EAGAIN;
	else
		return -EPERM;

out:
	return err;
}

/**
 * ufshcd_put_read_lock - synchronize between shutdown, scaling &
 * arrival of requests
 * @hba: ufs host
 *
 * Returns none
 */
static inline void ufshcd_put_read_lock(struct ufs_hba *hba)
{
	up_read(&hba->lock);
}

/**
 * ufshcd_queuecommand - main entry point for SCSI requests
 * @cmd: command from SCSI Midlayer
 * @done: call back function
 *
 * Returns 0 for success, non-zero in case of failure
 */
static int ufshcd_queuecommand(struct Scsi_Host *host, struct scsi_cmnd *cmd)
{
	struct ufshcd_lrb *lrbp;
	struct ufs_hba *hba;
	unsigned long flags;
	int tag;
	int err = 0;
	bool has_read_lock = false;

	hba = shost_priv(host);

	if (!cmd || !cmd->request || !hba)
		return -EINVAL;

	tag = cmd->request->tag;
	if (!ufshcd_valid_tag(hba, tag)) {
		dev_err(hba->dev,
			"%s: invalid command tag %d: cmd=0x%p, cmd->request=0x%p",
			__func__, tag, cmd, cmd->request);
		BUG();
	}

	err = ufshcd_get_read_lock(hba, cmd->device->lun);
	if (unlikely(err < 0)) {
		if (err == -EPERM) {
			set_host_byte(cmd, DID_ERROR);
			cmd->scsi_done(cmd);
			return 0;
		}
		if (err == -EAGAIN)
			return SCSI_MLQUEUE_HOST_BUSY;
	} else if (err == 1) {
		has_read_lock = true;
	}

	spin_lock_irqsave(hba->host->host_lock, flags);

	/* if error handling is in progress, return host busy */
	if (ufshcd_eh_in_progress(hba)) {
		err = SCSI_MLQUEUE_HOST_BUSY;
		goto out_unlock;
	}

	switch (hba->ufshcd_state) {
	case UFSHCD_STATE_OPERATIONAL:
		break;
	case UFSHCD_STATE_RESET:
		err = SCSI_MLQUEUE_HOST_BUSY;
		goto out_unlock;
	case UFSHCD_STATE_ERROR:
		set_host_byte(cmd, DID_ERROR);
		cmd->scsi_done(cmd);
		goto out_unlock;
	default:
		dev_WARN_ONCE(hba->dev, 1, "%s: invalid state %d\n",
				__func__, hba->ufshcd_state);
		set_host_byte(cmd, DID_BAD_TARGET);
		cmd->scsi_done(cmd);
		goto out_unlock;
	}
	spin_unlock_irqrestore(hba->host->host_lock, flags);

	hba->req_abort_count = 0;

	/* acquire the tag to make sure device cmds don't use it */
	if (test_and_set_bit_lock(tag, &hba->lrb_in_use)) {
		/*
		 * Dev manage command in progress, requeue the command.
		 * Requeuing the command helps in cases where the request *may*
		 * find different tag instead of waiting for dev manage command
		 * completion.
		 */
		err = SCSI_MLQUEUE_HOST_BUSY;
		goto out;
	}

	hba->ufs_stats.clk_hold.ctx = QUEUE_CMD;
	err = ufshcd_hold(hba, true);
	if (err) {
		err = SCSI_MLQUEUE_HOST_BUSY;
		clear_bit_unlock(tag, &hba->lrb_in_use);
		goto out;
	}
	if (ufshcd_is_clkgating_allowed(hba))
		WARN_ON(hba->clk_gating.state != CLKS_ON);

	err = ufshcd_hibern8_hold(hba, true);
	if (err) {
		clear_bit_unlock(tag, &hba->lrb_in_use);
		err = SCSI_MLQUEUE_HOST_BUSY;
		hba->ufs_stats.clk_rel.ctx = QUEUE_CMD;
		ufshcd_release(hba, true);
		goto out;
	}
	if (ufshcd_is_hibern8_on_idle_allowed(hba))
		WARN_ON(hba->hibern8_on_idle.state != HIBERN8_EXITED);

	/* Vote PM QoS for the request */
	ufshcd_vops_pm_qos_req_start(hba, cmd->request);

	/* IO svc time latency histogram */
	if (hba->latency_hist_enabled &&
	    (cmd->request->cmd_type == REQ_TYPE_FS)) {
		cmd->request->lat_hist_io_start = ktime_get();
		cmd->request->lat_hist_enabled = 1;
	} else {
		cmd->request->lat_hist_enabled = 0;
	}

	WARN_ON(hba->clk_gating.state != CLKS_ON);

	lrbp = &hba->lrb[tag];

	WARN_ON(lrbp->cmd);
	lrbp->cmd = cmd;
	lrbp->sense_bufflen = UFSHCD_REQ_SENSE_SIZE;
	lrbp->sense_buffer = cmd->sense_buffer;
	lrbp->task_tag = tag;
	lrbp->lun = ufshcd_scsi_to_upiu_lun(cmd->device->lun);
	lrbp->intr_cmd = !ufshcd_is_intr_aggr_allowed(hba) ? true : false;
	lrbp->command_type = UTP_CMD_TYPE_SCSI;
	lrbp->req_abort_skip = false;

	/* form UPIU before issuing the command */
	err = ufshcd_compose_upiu(hba, lrbp);
	if (err) {
		if (err != -EAGAIN)
			dev_err(hba->dev,
				"%s: failed to compose upiu %d\n",
				__func__, err);

		lrbp->cmd = NULL;
		clear_bit_unlock(tag, &hba->lrb_in_use);
		ufshcd_release_all(hba);
		ufshcd_vops_pm_qos_req_end(hba, cmd->request, true);
		goto out;
	}

	err = ufshcd_map_sg(lrbp);
	if (err) {
		ufshcd_release(hba, false);
		lrbp->cmd = NULL;
		clear_bit_unlock(tag, &hba->lrb_in_use);
		ufshcd_release_all(hba);
		ufshcd_vops_pm_qos_req_end(hba, cmd->request, true);
		goto out;
	}

	err = ufshcd_vops_crypto_engine_cfg_start(hba, tag);
	if (err) {
		if (err != -EAGAIN)
			dev_err(hba->dev,
				"%s: failed to configure crypto engine %d\n",
				__func__, err);

		scsi_dma_unmap(lrbp->cmd);
		lrbp->cmd = NULL;
		clear_bit_unlock(tag, &hba->lrb_in_use);
		ufshcd_release_all(hba);
		ufshcd_vops_pm_qos_req_end(hba, cmd->request, true);

		goto out;
	}

	/* Make sure descriptors are ready before ringing the doorbell */
	wmb();
	/* issue command to the controller */
	spin_lock_irqsave(hba->host->host_lock, flags);

	err = ufshcd_send_command(hba, tag);
	if (err) {
		spin_unlock_irqrestore(hba->host->host_lock, flags);
		scsi_dma_unmap(lrbp->cmd);
		lrbp->cmd = NULL;
		clear_bit_unlock(tag, &hba->lrb_in_use);
		ufshcd_release_all(hba);
		ufshcd_vops_pm_qos_req_end(hba, cmd->request, true);
		ufshcd_vops_crypto_engine_cfg_end(hba, lrbp, cmd->request);
		dev_err(hba->dev, "%s: failed sending command, %d\n",
							__func__, err);
		err = DID_ERROR;
		goto out;
	}

out_unlock:
	spin_unlock_irqrestore(hba->host->host_lock, flags);
out:
	if (has_read_lock)
		ufshcd_put_read_lock(hba);
	return err;
}

static int ufshcd_compose_dev_cmd(struct ufs_hba *hba,
		struct ufshcd_lrb *lrbp, enum dev_cmd_type cmd_type, int tag)
{
	lrbp->cmd = NULL;
	lrbp->sense_bufflen = 0;
	lrbp->sense_buffer = NULL;
	lrbp->task_tag = tag;
	lrbp->lun = 0; /* device management cmd is not specific to any LUN */
	lrbp->command_type = UTP_CMD_TYPE_DEV_MANAGE;
	lrbp->intr_cmd = true; /* No interrupt aggregation */
	hba->dev_cmd.type = cmd_type;

	return ufshcd_compose_upiu(hba, lrbp);
}

static int
ufshcd_clear_cmd(struct ufs_hba *hba, int tag)
{
	int err = 0;
	unsigned long flags;
	u32 mask = 1 << tag;

	/* clear outstanding transaction before retry */
	spin_lock_irqsave(hba->host->host_lock, flags);
	ufshcd_utrl_clear(hba, tag);
	spin_unlock_irqrestore(hba->host->host_lock, flags);

	/*
	 * wait for for h/w to clear corresponding bit in door-bell.
	 * max. wait is 1 sec.
	 */
	err = ufshcd_wait_for_register(hba,
			REG_UTP_TRANSFER_REQ_DOOR_BELL,
			mask, ~mask, 1000, 1000, true);

	return err;
}

static int
ufshcd_check_query_response(struct ufs_hba *hba, struct ufshcd_lrb *lrbp)
{
	struct ufs_query_res *query_res = &hba->dev_cmd.query.response;

	/* Get the UPIU response */
	query_res->response = ufshcd_get_rsp_upiu_result(lrbp->ucd_rsp_ptr) >>
				UPIU_RSP_CODE_OFFSET;
	return query_res->response;
}

/**
 * ufshcd_dev_cmd_completion() - handles device management command responses
 * @hba: per adapter instance
 * @lrbp: pointer to local reference block
 */
static int
ufshcd_dev_cmd_completion(struct ufs_hba *hba, struct ufshcd_lrb *lrbp)
{
	int resp;
	int err = 0;

	hba->ufs_stats.last_hibern8_exit_tstamp = ktime_set(0, 0);
	resp = ufshcd_get_req_rsp(lrbp->ucd_rsp_ptr);

	switch (resp) {
	case UPIU_TRANSACTION_NOP_IN:
		if (hba->dev_cmd.type != DEV_CMD_TYPE_NOP) {
			err = -EINVAL;
			dev_err(hba->dev, "%s: unexpected response %x\n",
					__func__, resp);
		}
		break;
	case UPIU_TRANSACTION_QUERY_RSP:
		err = ufshcd_check_query_response(hba, lrbp);
		if (!err)
			err = ufshcd_copy_query_response(hba, lrbp);
		break;
	case UPIU_TRANSACTION_REJECT_UPIU:
		/* TODO: handle Reject UPIU Response */
		err = -EPERM;
		dev_err(hba->dev, "%s: Reject UPIU not fully implemented\n",
				__func__);
		break;
	default:
		err = -EINVAL;
		dev_err(hba->dev, "%s: Invalid device management cmd response: %x\n",
				__func__, resp);
		break;
	}

	return err;
}

static int ufshcd_wait_for_dev_cmd(struct ufs_hba *hba,
		struct ufshcd_lrb *lrbp, int max_timeout)
{
	int err = 0;
	unsigned long time_left;
	unsigned long flags;

	time_left = wait_for_completion_timeout(hba->dev_cmd.complete,
			msecs_to_jiffies(max_timeout));

	spin_lock_irqsave(hba->host->host_lock, flags);
	hba->dev_cmd.complete = NULL;
	if (likely(time_left)) {
		err = ufshcd_get_tr_ocs(lrbp);
		if (!err)
			err = ufshcd_dev_cmd_completion(hba, lrbp);
	}
	spin_unlock_irqrestore(hba->host->host_lock, flags);

	if (!time_left) {
		err = -ETIMEDOUT;
		dev_dbg(hba->dev, "%s: dev_cmd request timedout, tag %d\n",
			__func__, lrbp->task_tag);
		if (!ufshcd_clear_cmd(hba, lrbp->task_tag))
			/* successfully cleared the command, retry if needed */
			err = -EAGAIN;
		/*
		 * in case of an error, after clearing the doorbell,
		 * we also need to clear the outstanding_request
		 * field in hba
		 */
		ufshcd_outstanding_req_clear(hba, lrbp->task_tag);
	}

	if (err)
		ufsdbg_set_err_state(hba);

	return err;
}

/**
 * ufshcd_get_dev_cmd_tag - Get device management command tag
 * @hba: per-adapter instance
 * @tag: pointer to variable with available slot value
 *
 * Get a free slot and lock it until device management command
 * completes.
 *
 * Returns false if free slot is unavailable for locking, else
 * return true with tag value in @tag.
 */
static bool ufshcd_get_dev_cmd_tag(struct ufs_hba *hba, int *tag_out)
{
	int tag;
	bool ret = false;
	unsigned long tmp;

	if (!tag_out)
		goto out;

	do {
		tmp = ~hba->lrb_in_use;
		tag = find_last_bit(&tmp, hba->nutrs);
		if (tag >= hba->nutrs)
			goto out;
	} while (test_and_set_bit_lock(tag, &hba->lrb_in_use));

	*tag_out = tag;
	ret = true;
out:
	return ret;
}

static inline void ufshcd_put_dev_cmd_tag(struct ufs_hba *hba, int tag)
{
	clear_bit_unlock(tag, &hba->lrb_in_use);
}

/**
 * ufshcd_exec_dev_cmd - API for sending device management requests
 * @hba - UFS hba
 * @cmd_type - specifies the type (NOP, Query...)
 * @timeout - time in seconds
 *
 * NOTE: Since there is only one available tag for device management commands,
 * it is expected you hold the hba->dev_cmd.lock mutex.
 */
static int ufshcd_exec_dev_cmd(struct ufs_hba *hba,
		enum dev_cmd_type cmd_type, int timeout)
{
	struct ufshcd_lrb *lrbp;
	int err;
	int tag;
	struct completion wait;
	unsigned long flags;

	/*
	 * May get invoked from shutdown and IOCTL contexts.
	 * In shutdown context, it comes in with lock acquired.
	 * In error recovery context, it may come with lock acquired.
	 */

	if (!ufshcd_is_shutdown_ongoing(hba) && !ufshcd_eh_in_progress(hba))
		down_read(&hba->lock);

	/*
	 * Get free slot, sleep if slots are unavailable.
	 * Even though we use wait_event() which sleeps indefinitely,
	 * the maximum wait time is bounded by SCSI request timeout.
	 */
	wait_event(hba->dev_cmd.tag_wq, ufshcd_get_dev_cmd_tag(hba, &tag));

	init_completion(&wait);
	lrbp = &hba->lrb[tag];
	WARN_ON(lrbp->cmd);
	err = ufshcd_compose_dev_cmd(hba, lrbp, cmd_type, tag);
	if (unlikely(err))
		goto out_put_tag;

	hba->dev_cmd.complete = &wait;

	/* Make sure descriptors are ready before ringing the doorbell */
	wmb();
	spin_lock_irqsave(hba->host->host_lock, flags);
	err = ufshcd_send_command(hba, tag);
	spin_unlock_irqrestore(hba->host->host_lock, flags);
	if (err) {
		dev_err(hba->dev, "%s: failed sending command, %d\n",
							__func__, err);
		goto out_put_tag;
	}
	err = ufshcd_wait_for_dev_cmd(hba, lrbp, timeout);

out_put_tag:
	ufshcd_put_dev_cmd_tag(hba, tag);
	wake_up(&hba->dev_cmd.tag_wq);
	if (!ufshcd_is_shutdown_ongoing(hba) && !ufshcd_eh_in_progress(hba))
		up_read(&hba->lock);
	return err;
}

/**
 * ufshcd_init_query() - init the query response and request parameters
 * @hba: per-adapter instance
 * @request: address of the request pointer to be initialized
 * @response: address of the response pointer to be initialized
 * @opcode: operation to perform
 * @idn: flag idn to access
 * @index: LU number to access
 * @selector: query/flag/descriptor further identification
 */
static inline void ufshcd_init_query(struct ufs_hba *hba,
		struct ufs_query_req **request, struct ufs_query_res **response,
		enum query_opcode opcode, u8 idn, u8 index, u8 selector)
{
	int idn_t = (int)idn;

	ufsdbg_error_inject_dispatcher(hba,
		ERR_INJECT_QUERY, idn_t, (int *)&idn_t);
	idn = idn_t;

	*request = &hba->dev_cmd.query.request;
	*response = &hba->dev_cmd.query.response;
	memset(*request, 0, sizeof(struct ufs_query_req));
	memset(*response, 0, sizeof(struct ufs_query_res));
	(*request)->upiu_req.opcode = opcode;
	(*request)->upiu_req.idn = idn;
	(*request)->upiu_req.index = index;
	(*request)->upiu_req.selector = selector;

	ufshcd_update_query_stats(hba, opcode, idn);
}

static int ufshcd_query_flag_retry(struct ufs_hba *hba,
	enum query_opcode opcode, enum flag_idn idn, bool *flag_res)
{
	int ret;
	int retries;

	for (retries = 0; retries < QUERY_REQ_RETRIES; retries++) {
		ret = ufshcd_query_flag(hba, opcode, idn, flag_res);
		if (ret)
			dev_dbg(hba->dev,
				"%s: failed with error %d, retries %d\n",
				__func__, ret, retries);
		else
			break;
	}

	if (ret)
		dev_err(hba->dev,
			"%s: query attribute, opcode %d, idn %d, failed with error %d after %d retires\n",
			__func__, opcode, idn, ret, retries);
	return ret;
}

/**
 * ufshcd_query_flag() - API function for sending flag query requests
 * hba: per-adapter instance
 * query_opcode: flag query to perform
 * idn: flag idn to access
 * flag_res: the flag value after the query request completes
 *
 * Returns 0 for success, non-zero in case of failure
 */
int ufshcd_query_flag(struct ufs_hba *hba, enum query_opcode opcode,
			enum flag_idn idn, bool *flag_res)
{
	struct ufs_query_req *request = NULL;
	struct ufs_query_res *response = NULL;
	int err, index = 0, selector = 0;
	int timeout = QUERY_REQ_TIMEOUT;

	BUG_ON(!hba);

	ufshcd_hold_all(hba);
	mutex_lock(&hba->dev_cmd.lock);
	ufshcd_init_query(hba, &request, &response, opcode, idn, index,
			selector);

	switch (opcode) {
	case UPIU_QUERY_OPCODE_SET_FLAG:
	case UPIU_QUERY_OPCODE_CLEAR_FLAG:
	case UPIU_QUERY_OPCODE_TOGGLE_FLAG:
		request->query_func = UPIU_QUERY_FUNC_STANDARD_WRITE_REQUEST;
		break;
	case UPIU_QUERY_OPCODE_READ_FLAG:
		request->query_func = UPIU_QUERY_FUNC_STANDARD_READ_REQUEST;
		if (!flag_res) {
			/* No dummy reads */
			dev_err(hba->dev, "%s: Invalid argument for read request\n",
					__func__);
			err = -EINVAL;
			goto out_unlock;
		}
		break;
	default:
		dev_err(hba->dev,
			"%s: Expected query flag opcode but got = %d\n",
			__func__, opcode);
		err = -EINVAL;
		goto out_unlock;
	}

	err = ufshcd_exec_dev_cmd(hba, DEV_CMD_TYPE_QUERY, timeout);

	if (err) {
		dev_err(hba->dev,
			"%s: Sending flag query for idn %d failed, err = %d\n",
			__func__, request->upiu_req.idn, err);
		goto out_unlock;
	}

	if (flag_res)
		*flag_res = (be32_to_cpu(response->upiu_res.value) &
				MASK_QUERY_UPIU_FLAG_LOC) & 0x1;

out_unlock:
	mutex_unlock(&hba->dev_cmd.lock);
	ufshcd_release_all(hba);
	return err;
}
EXPORT_SYMBOL(ufshcd_query_flag);

/**
 * ufshcd_query_attr - API function for sending attribute requests
 * hba: per-adapter instance
 * opcode: attribute opcode
 * idn: attribute idn to access
 * index: index field
 * selector: selector field
 * attr_val: the attribute value after the query request completes
 *
 * Returns 0 for success, non-zero in case of failure
*/
int ufshcd_query_attr(struct ufs_hba *hba, enum query_opcode opcode,
			enum attr_idn idn, u8 index, u8 selector, u32 *attr_val)
{
	struct ufs_query_req *request = NULL;
	struct ufs_query_res *response = NULL;
	int err;

	BUG_ON(!hba);

	ufshcd_hold_all(hba);
	if (!attr_val) {
		dev_err(hba->dev, "%s: attribute value required for opcode 0x%x\n",
				__func__, opcode);
		err = -EINVAL;
		goto out;
	}

	mutex_lock(&hba->dev_cmd.lock);
	ufshcd_init_query(hba, &request, &response, opcode, idn, index,
			selector);

	switch (opcode) {
	case UPIU_QUERY_OPCODE_WRITE_ATTR:
		request->query_func = UPIU_QUERY_FUNC_STANDARD_WRITE_REQUEST;
		request->upiu_req.value = cpu_to_be32(*attr_val);
		break;
	case UPIU_QUERY_OPCODE_READ_ATTR:
		request->query_func = UPIU_QUERY_FUNC_STANDARD_READ_REQUEST;
		break;
	default:
		dev_err(hba->dev, "%s: Expected query attr opcode but got = 0x%.2x\n",
				__func__, opcode);
		err = -EINVAL;
		goto out_unlock;
	}

	err = ufshcd_exec_dev_cmd(hba, DEV_CMD_TYPE_QUERY, QUERY_REQ_TIMEOUT);

	if (err) {
		dev_err(hba->dev, "%s: opcode 0x%.2x for idn %d failed, index %d, err = %d\n",
				__func__, opcode,
				request->upiu_req.idn, index, err);
		goto out_unlock;
	}

	*attr_val = be32_to_cpu(response->upiu_res.value);

out_unlock:
	mutex_unlock(&hba->dev_cmd.lock);
out:
	ufshcd_release_all(hba);
	return err;
}
EXPORT_SYMBOL(ufshcd_query_attr);

/**
 * ufshcd_query_attr_retry() - API function for sending query
 * attribute with retries
 * @hba: per-adapter instance
 * @opcode: attribute opcode
 * @idn: attribute idn to access
 * @index: index field
 * @selector: selector field
 * @attr_val: the attribute value after the query request
 * completes
 *
 * Returns 0 for success, non-zero in case of failure
*/
static int ufshcd_query_attr_retry(struct ufs_hba *hba,
	enum query_opcode opcode, enum attr_idn idn, u8 index, u8 selector,
	u32 *attr_val)
{
	int ret = 0;
	u32 retries;

	 for (retries = QUERY_REQ_RETRIES; retries > 0; retries--) {
		ret = ufshcd_query_attr(hba, opcode, idn, index,
						selector, attr_val);
		if (ret)
			dev_dbg(hba->dev, "%s: failed with error %d, retries %d\n",
				__func__, ret, retries);
		else
			break;
	}

	if (ret)
		dev_err(hba->dev,
			"%s: query attribute, idn %d, failed with error %d after %d retires\n",
			__func__, idn, ret, retries);
	return ret;
}

static int __ufshcd_query_descriptor(struct ufs_hba *hba,
			enum query_opcode opcode, enum desc_idn idn, u8 index,
			u8 selector, u8 *desc_buf, int *buf_len)
{
	struct ufs_query_req *request = NULL;
	struct ufs_query_res *response = NULL;
	int err;

	BUG_ON(!hba);

	ufshcd_hold_all(hba);
	if (!desc_buf) {
		dev_err(hba->dev, "%s: descriptor buffer required for opcode 0x%x\n",
				__func__, opcode);
		err = -EINVAL;
		goto out;
	}

	if (*buf_len <= QUERY_DESC_MIN_SIZE || *buf_len > QUERY_DESC_MAX_SIZE) {
		dev_err(hba->dev, "%s: descriptor buffer size (%d) is out of range\n",
				__func__, *buf_len);
		err = -EINVAL;
		goto out;
	}

	mutex_lock(&hba->dev_cmd.lock);
	ufshcd_init_query(hba, &request, &response, opcode, idn, index,
			selector);
	hba->dev_cmd.query.descriptor = desc_buf;
	request->upiu_req.length = cpu_to_be16(*buf_len);

	switch (opcode) {
	case UPIU_QUERY_OPCODE_WRITE_DESC:
		request->query_func = UPIU_QUERY_FUNC_STANDARD_WRITE_REQUEST;
		break;
	case UPIU_QUERY_OPCODE_READ_DESC:
		request->query_func = UPIU_QUERY_FUNC_STANDARD_READ_REQUEST;
		break;
	default:
		dev_err(hba->dev,
				"%s: Expected query descriptor opcode but got = 0x%.2x\n",
				__func__, opcode);
		err = -EINVAL;
		goto out_unlock;
	}

	err = ufshcd_exec_dev_cmd(hba, DEV_CMD_TYPE_QUERY, QUERY_REQ_TIMEOUT);

	if (err) {
		dev_err(hba->dev, "%s: opcode 0x%.2x for idn %d failed, index %d, err = %d\n",
				__func__, opcode,
				request->upiu_req.idn, index, err);
		goto out_unlock;
	}

	*buf_len = be16_to_cpu(response->upiu_res.length);

out_unlock:
	hba->dev_cmd.query.descriptor = NULL;
	mutex_unlock(&hba->dev_cmd.lock);
out:
	ufshcd_release_all(hba);
	return err;
}

/**
 * ufshcd_query_descriptor - API function for sending descriptor requests
 * hba: per-adapter instance
 * opcode: attribute opcode
 * idn: attribute idn to access
 * index: index field
 * selector: selector field
 * desc_buf: the buffer that contains the descriptor
 * buf_len: length parameter passed to the device
 *
 * Returns 0 for success, non-zero in case of failure.
 * The buf_len parameter will contain, on return, the length parameter
 * received on the response.
 */
int ufshcd_query_descriptor(struct ufs_hba *hba,
			enum query_opcode opcode, enum desc_idn idn, u8 index,
			u8 selector, u8 *desc_buf, int *buf_len)
{
	int err;
	int retries;

	for (retries = QUERY_REQ_RETRIES; retries > 0; retries--) {
		err = __ufshcd_query_descriptor(hba, opcode, idn, index,
						selector, desc_buf, buf_len);
		if (!err || err == -EINVAL)
			break;
	}

	return err;
}
EXPORT_SYMBOL(ufshcd_query_descriptor);

/**
 * ufshcd_read_desc_param - read the specified descriptor parameter
 * @hba: Pointer to adapter instance
 * @desc_id: descriptor idn value
 * @desc_index: descriptor index
 * @param_offset: offset of the parameter to read
 * @param_read_buf: pointer to buffer where parameter would be read
 * @param_size: sizeof(param_read_buf)
 *
 * Return 0 in case of success, non-zero otherwise
 */
static int ufshcd_read_desc_param(struct ufs_hba *hba,
				  enum desc_idn desc_id,
				  int desc_index,
				  u32 param_offset,
				  u8 *param_read_buf,
				  u32 param_size)
{
	int ret;
	u8 *desc_buf;
	u32 buff_len;
	bool is_kmalloc = true;

	/* safety checks */
	if (desc_id >= QUERY_DESC_IDN_MAX)
		return -EINVAL;

	buff_len = ufs_query_desc_max_size[desc_id];
	if ((param_offset + param_size) > buff_len)
		return -EINVAL;

	if (!param_offset && (param_size == buff_len)) {
		/* memory space already available to hold full descriptor */
		desc_buf = param_read_buf;
		is_kmalloc = false;
	} else {
		/* allocate memory to hold full descriptor */
		desc_buf = kmalloc(buff_len, GFP_KERNEL);
		if (!desc_buf)
			return -ENOMEM;
	}

	ret = ufshcd_query_descriptor(hba, UPIU_QUERY_OPCODE_READ_DESC,
				      desc_id, desc_index, 0, desc_buf,
				      &buff_len);

	if (ret) {
		dev_err(hba->dev, "%s: Failed reading descriptor. desc_id %d, desc_index %d, param_offset %d, ret %d",
			__func__, desc_id, desc_index, param_offset, ret);

		goto out;
	}

	/* Sanity check */
	if (desc_buf[QUERY_DESC_DESC_TYPE_OFFSET] != desc_id) {
		dev_err(hba->dev, "%s: invalid desc_id %d in descriptor header",
			__func__, desc_buf[QUERY_DESC_DESC_TYPE_OFFSET]);
		ret = -EINVAL;
		goto out;
	}

	/*
	 * While reading variable size descriptors (like string descriptor),
	 * some UFS devices may report the "LENGTH" (field in "Transaction
	 * Specific fields" of Query Response UPIU) same as what was requested
	 * in Query Request UPIU instead of reporting the actual size of the
	 * variable size descriptor.
	 * Although it's safe to ignore the "LENGTH" field for variable size
	 * descriptors as we can always derive the length of the descriptor from
	 * the descriptor header fields. Hence this change impose the length
	 * match check only for fixed size descriptors (for which we always
	 * request the correct size as part of Query Request UPIU).
	 */
	if ((desc_id != QUERY_DESC_IDN_STRING) &&
	    (buff_len != desc_buf[QUERY_DESC_LENGTH_OFFSET])) {
		dev_err(hba->dev, "%s: desc_buf length mismatch: buff_len %d, buff_len(desc_header) %d",
			__func__, buff_len, desc_buf[QUERY_DESC_LENGTH_OFFSET]);
		ret = -EINVAL;
		goto out;
	}

	if (is_kmalloc)
		memcpy(param_read_buf, &desc_buf[param_offset], param_size);
out:
	if (is_kmalloc)
		kfree(desc_buf);
	return ret;
}

static inline int ufshcd_read_desc(struct ufs_hba *hba,
				   enum desc_idn desc_id,
				   int desc_index,
				   u8 *buf,
				   u32 size)
{
	return ufshcd_read_desc_param(hba, desc_id, desc_index, 0, buf, size);
}

static inline int ufshcd_read_power_desc(struct ufs_hba *hba,
					 u8 *buf,
					 u32 size)
{
	return ufshcd_read_desc(hba, QUERY_DESC_IDN_POWER, 0, buf, size);
}

int ufshcd_read_device_desc(struct ufs_hba *hba, u8 *buf, u32 size)
{
	return ufshcd_read_desc(hba, QUERY_DESC_IDN_DEVICE, 0, buf, size);
}

int ufshcd_read_device_health_desc(struct ufs_hba *hba, u8 *buf, u32 size)
{
	return ufshcd_read_desc(hba, QUERY_DESC_IDN_DEVICE_HEALTH, 0, buf, size);
}

/**
 * ufshcd_read_string_desc - read string descriptor
 * @hba: pointer to adapter instance
 * @desc_index: descriptor index
 * @buf: pointer to buffer where descriptor would be read
 * @size: size of buf
 * @ascii: if true convert from unicode to ascii characters
 *
 * Return 0 in case of success, non-zero otherwise
 */
int ufshcd_read_string_desc(struct ufs_hba *hba, int desc_index, u8 *buf,
				u32 size, bool ascii)
{
	int err = 0;

	err = ufshcd_read_desc(hba,
				QUERY_DESC_IDN_STRING, desc_index, buf, size);

	if (err) {
		dev_err(hba->dev, "%s: reading String Desc failed after %d retries. err = %d\n",
			__func__, QUERY_REQ_RETRIES, err);
		goto out;
	}

	if (ascii) {
		int desc_len;
		int ascii_len;
		int i;
		char *buff_ascii;

		desc_len = buf[0];
		/* remove header and divide by 2 to move from UTF16 to UTF8 */
		ascii_len = (desc_len - QUERY_DESC_HDR_SIZE) / 2 + 1;
		if (size < ascii_len + QUERY_DESC_HDR_SIZE) {
			dev_err(hba->dev, "%s: buffer allocated size is too small\n",
					__func__);
			err = -ENOMEM;
			goto out;
		}

		buff_ascii = kzalloc(ascii_len, GFP_KERNEL);
		if (!buff_ascii) {
			dev_err(hba->dev, "%s: Failed allocating %d bytes\n",
					__func__, ascii_len);
			err = -ENOMEM;
			goto out_free_buff;
		}

		/*
		 * the descriptor contains string in UTF16 format
		 * we need to convert to utf-8 so it can be displayed
		 */
		utf16s_to_utf8s((wchar_t *)&buf[QUERY_DESC_HDR_SIZE],
				desc_len - QUERY_DESC_HDR_SIZE,
				UTF16_BIG_ENDIAN, buff_ascii, ascii_len);

		/* replace non-printable or non-ASCII characters with spaces */
		for (i = 0; i < ascii_len; i++)
			ufshcd_remove_non_printable(&buff_ascii[i]);

		memset(buf + QUERY_DESC_HDR_SIZE, 0,
				size - QUERY_DESC_HDR_SIZE);
		memcpy(buf + QUERY_DESC_HDR_SIZE, buff_ascii, ascii_len);
		buf[QUERY_DESC_LENGTH_OFFSET] = ascii_len + QUERY_DESC_HDR_SIZE;
out_free_buff:
		kfree(buff_ascii);
	}
out:
	return err;
}

/**
 * ufshcd_read_unit_desc_param - read the specified unit descriptor parameter
 * @hba: Pointer to adapter instance
 * @lun: lun id
 * @param_offset: offset of the parameter to read
 * @param_read_buf: pointer to buffer where parameter would be read
 * @param_size: sizeof(param_read_buf)
 *
 * Return 0 in case of success, non-zero otherwise
 */
static inline int ufshcd_read_unit_desc_param(struct ufs_hba *hba,
					      int lun,
					      enum unit_desc_param param_offset,
					      u8 *param_read_buf,
					      u32 param_size)
{
	/*
	 * Unit descriptors are only available for general purpose LUs (LUN id
	 * from 0 to 7) and RPMB Well known LU.
	 */
	if (!ufs_is_valid_unit_desc_lun(lun))
		return -EOPNOTSUPP;

	return ufshcd_read_desc_param(hba, QUERY_DESC_IDN_UNIT, lun,
				      param_offset, param_read_buf, param_size);
}

/**
 * ufshcd_memory_alloc - allocate memory for host memory space data structures
 * @hba: per adapter instance
 *
 * 1. Allocate DMA memory for Command Descriptor array
 *	Each command descriptor consist of Command UPIU, Response UPIU and PRDT
 * 2. Allocate DMA memory for UTP Transfer Request Descriptor List (UTRDL).
 * 3. Allocate DMA memory for UTP Task Management Request Descriptor List
 *	(UTMRDL)
 * 4. Allocate memory for local reference block(lrb).
 *
 * Returns 0 for success, non-zero in case of failure
 */
static int ufshcd_memory_alloc(struct ufs_hba *hba)
{
	size_t utmrdl_size, utrdl_size, ucdl_size;

	/* Allocate memory for UTP command descriptors */
	ucdl_size = (sizeof(struct utp_transfer_cmd_desc) * hba->nutrs);
	hba->ucdl_base_addr = dmam_alloc_coherent(hba->dev,
						  ucdl_size,
						  &hba->ucdl_dma_addr,
						  GFP_KERNEL);

	/*
	 * UFSHCI requires UTP command descriptor to be 128 byte aligned.
	 * make sure hba->ucdl_dma_addr is aligned to PAGE_SIZE
	 * if hba->ucdl_dma_addr is aligned to PAGE_SIZE, then it will
	 * be aligned to 128 bytes as well
	 */
	if (!hba->ucdl_base_addr ||
	    WARN_ON(hba->ucdl_dma_addr & (PAGE_SIZE - 1))) {
		dev_err(hba->dev,
			"Command Descriptor Memory allocation failed\n");
		goto out;
	}

	/*
	 * Allocate memory for UTP Transfer descriptors
	 * UFSHCI requires 1024 byte alignment of UTRD
	 */
	utrdl_size = (sizeof(struct utp_transfer_req_desc) * hba->nutrs);
	hba->utrdl_base_addr = dmam_alloc_coherent(hba->dev,
						   utrdl_size,
						   &hba->utrdl_dma_addr,
						   GFP_KERNEL);
	if (!hba->utrdl_base_addr ||
	    WARN_ON(hba->utrdl_dma_addr & (PAGE_SIZE - 1))) {
		dev_err(hba->dev,
			"Transfer Descriptor Memory allocation failed\n");
		goto out;
	}

	/*
	 * Allocate memory for UTP Task Management descriptors
	 * UFSHCI requires 1024 byte alignment of UTMRD
	 */
	utmrdl_size = sizeof(struct utp_task_req_desc) * hba->nutmrs;
	hba->utmrdl_base_addr = dmam_alloc_coherent(hba->dev,
						    utmrdl_size,
						    &hba->utmrdl_dma_addr,
						    GFP_KERNEL);
	if (!hba->utmrdl_base_addr ||
	    WARN_ON(hba->utmrdl_dma_addr & (PAGE_SIZE - 1))) {
		dev_err(hba->dev,
		"Task Management Descriptor Memory allocation failed\n");
		goto out;
	}

	/* Allocate memory for local reference block */
	hba->lrb = devm_kzalloc(hba->dev,
				hba->nutrs * sizeof(struct ufshcd_lrb),
				GFP_KERNEL);
	if (!hba->lrb) {
		dev_err(hba->dev, "LRB Memory allocation failed\n");
		goto out;
	}
	return 0;
out:
	return -ENOMEM;
}

/**
 * ufshcd_host_memory_configure - configure local reference block with
 *				memory offsets
 * @hba: per adapter instance
 *
 * Configure Host memory space
 * 1. Update Corresponding UTRD.UCDBA and UTRD.UCDBAU with UCD DMA
 * address.
 * 2. Update each UTRD with Response UPIU offset, Response UPIU length
 * and PRDT offset.
 * 3. Save the corresponding addresses of UTRD, UCD.CMD, UCD.RSP and UCD.PRDT
 * into local reference block.
 */
static void ufshcd_host_memory_configure(struct ufs_hba *hba)
{
	struct utp_transfer_cmd_desc *cmd_descp;
	struct utp_transfer_req_desc *utrdlp;
	dma_addr_t cmd_desc_dma_addr;
	dma_addr_t cmd_desc_element_addr;
	u16 response_offset;
	u16 prdt_offset;
	int cmd_desc_size;
	int i;

	utrdlp = hba->utrdl_base_addr;
	cmd_descp = hba->ucdl_base_addr;

	response_offset =
		offsetof(struct utp_transfer_cmd_desc, response_upiu);
	prdt_offset =
		offsetof(struct utp_transfer_cmd_desc, prd_table);

	cmd_desc_size = sizeof(struct utp_transfer_cmd_desc);
	cmd_desc_dma_addr = hba->ucdl_dma_addr;

	for (i = 0; i < hba->nutrs; i++) {
		/* Configure UTRD with command descriptor base address */
		cmd_desc_element_addr =
				(cmd_desc_dma_addr + (cmd_desc_size * i));
		utrdlp[i].command_desc_base_addr_lo =
				cpu_to_le32(lower_32_bits(cmd_desc_element_addr));
		utrdlp[i].command_desc_base_addr_hi =
				cpu_to_le32(upper_32_bits(cmd_desc_element_addr));

		/* Response upiu and prdt offset should be in double words */
		utrdlp[i].response_upiu_offset =
				cpu_to_le16((response_offset >> 2));
		utrdlp[i].prd_table_offset =
				cpu_to_le16((prdt_offset >> 2));
		utrdlp[i].response_upiu_length =
				cpu_to_le16(ALIGNED_UPIU_SIZE >> 2);

		hba->lrb[i].utr_descriptor_ptr = (utrdlp + i);
		hba->lrb[i].utrd_dma_addr = hba->utrdl_dma_addr +
				(i * sizeof(struct utp_transfer_req_desc));
		hba->lrb[i].ucd_req_ptr =
			(struct utp_upiu_req *)(cmd_descp + i);
		hba->lrb[i].ucd_req_dma_addr = cmd_desc_element_addr;
		hba->lrb[i].ucd_rsp_ptr =
			(struct utp_upiu_rsp *)cmd_descp[i].response_upiu;
		hba->lrb[i].ucd_rsp_dma_addr = cmd_desc_element_addr +
				response_offset;
		hba->lrb[i].ucd_prdt_ptr =
			(struct ufshcd_sg_entry *)cmd_descp[i].prd_table;
		hba->lrb[i].ucd_prdt_dma_addr = cmd_desc_element_addr +
				prdt_offset;
	}
}

/**
 * ufshcd_dme_link_startup - Notify Unipro to perform link startup
 * @hba: per adapter instance
 *
 * UIC_CMD_DME_LINK_STARTUP command must be issued to Unipro layer,
 * in order to initialize the Unipro link startup procedure.
 * Once the Unipro links are up, the device connected to the controller
 * is detected.
 *
 * Returns 0 on success, non-zero value on failure
 */
static int ufshcd_dme_link_startup(struct ufs_hba *hba)
{
	struct uic_command uic_cmd = {0};
	int ret;

	uic_cmd.command = UIC_CMD_DME_LINK_STARTUP;

	ret = ufshcd_send_uic_cmd(hba, &uic_cmd);
	if (ret)
		dev_dbg(hba->dev,
			"dme-link-startup: error code %d\n", ret);
	return ret;
}

static inline void ufshcd_add_delay_before_dme_cmd(struct ufs_hba *hba)
{
	#define MIN_DELAY_BEFORE_DME_CMDS_US	1000
	unsigned long min_sleep_time_us;

	if (!(hba->quirks & UFSHCD_QUIRK_DELAY_BEFORE_DME_CMDS))
		return;

	/*
	 * last_dme_cmd_tstamp will be 0 only for 1st call to
	 * this function
	 */
	if (unlikely(!ktime_to_us(hba->last_dme_cmd_tstamp))) {
		min_sleep_time_us = MIN_DELAY_BEFORE_DME_CMDS_US;
	} else {
		unsigned long delta =
			(unsigned long) ktime_to_us(
				ktime_sub(ktime_get(),
				hba->last_dme_cmd_tstamp));

		if (delta < MIN_DELAY_BEFORE_DME_CMDS_US)
			min_sleep_time_us =
				MIN_DELAY_BEFORE_DME_CMDS_US - delta;
		else
			return; /* no more delay required */
	}

	/* allow sleep for extra 50us if needed */
	usleep_range(min_sleep_time_us, min_sleep_time_us + 50);
}

static inline void ufshcd_save_tstamp_of_last_dme_cmd(
			struct ufs_hba *hba)
{
	if (hba->quirks & UFSHCD_QUIRK_DELAY_BEFORE_DME_CMDS)
		hba->last_dme_cmd_tstamp = ktime_get();
}

/**
 * ufshcd_dme_set_attr - UIC command for DME_SET, DME_PEER_SET
 * @hba: per adapter instance
 * @attr_sel: uic command argument1
 * @attr_set: attribute set type as uic command argument2
 * @mib_val: setting value as uic command argument3
 * @peer: indicate whether peer or local
 *
 * Returns 0 on success, non-zero value on failure
 */
int ufshcd_dme_set_attr(struct ufs_hba *hba, u32 attr_sel,
			u8 attr_set, u32 mib_val, u8 peer)
{
	struct uic_command uic_cmd = {0};
	static const char *const action[] = {
		"dme-set",
		"dme-peer-set"
	};
	const char *set = action[!!peer];
	int ret;
	int retries = UFS_UIC_COMMAND_RETRIES;

	ufsdbg_error_inject_dispatcher(hba,
		ERR_INJECT_DME_ATTR, attr_sel, &attr_sel);

	uic_cmd.command = peer ?
		UIC_CMD_DME_PEER_SET : UIC_CMD_DME_SET;
	uic_cmd.argument1 = attr_sel;
	uic_cmd.argument2 = UIC_ARG_ATTR_TYPE(attr_set);
	uic_cmd.argument3 = mib_val;

	do {
		/* for peer attributes we retry upon failure */
		ret = ufshcd_send_uic_cmd(hba, &uic_cmd);
		if (ret)
			dev_dbg(hba->dev, "%s: attr-id 0x%x val 0x%x error code %d\n",
				set, UIC_GET_ATTR_ID(attr_sel), mib_val, ret);
	} while (ret && peer && --retries);

	if (ret)
		dev_err(hba->dev, "%s: attr-id 0x%x val 0x%x failed %d retries\n",
			set, UIC_GET_ATTR_ID(attr_sel), mib_val,
			UFS_UIC_COMMAND_RETRIES - retries);

	return ret;
}
EXPORT_SYMBOL_GPL(ufshcd_dme_set_attr);

/**
 * ufshcd_dme_get_attr - UIC command for DME_GET, DME_PEER_GET
 * @hba: per adapter instance
 * @attr_sel: uic command argument1
 * @mib_val: the value of the attribute as returned by the UIC command
 * @peer: indicate whether peer or local
 *
 * Returns 0 on success, non-zero value on failure
 */
int ufshcd_dme_get_attr(struct ufs_hba *hba, u32 attr_sel,
			u32 *mib_val, u8 peer)
{
	struct uic_command uic_cmd = {0};
	static const char *const action[] = {
		"dme-get",
		"dme-peer-get"
	};
	const char *get = action[!!peer];
	int ret;
	int retries = UFS_UIC_COMMAND_RETRIES;
	struct ufs_pa_layer_attr orig_pwr_info;
	struct ufs_pa_layer_attr temp_pwr_info;
	bool pwr_mode_change = false;

	if (peer && (hba->quirks & UFSHCD_QUIRK_DME_PEER_ACCESS_AUTO_MODE)) {
		orig_pwr_info = hba->pwr_info;
		temp_pwr_info = orig_pwr_info;

		if (orig_pwr_info.pwr_tx == FAST_MODE ||
		    orig_pwr_info.pwr_rx == FAST_MODE) {
			temp_pwr_info.pwr_tx = FASTAUTO_MODE;
			temp_pwr_info.pwr_rx = FASTAUTO_MODE;
			pwr_mode_change = true;
		} else if (orig_pwr_info.pwr_tx == SLOW_MODE ||
		    orig_pwr_info.pwr_rx == SLOW_MODE) {
			temp_pwr_info.pwr_tx = SLOWAUTO_MODE;
			temp_pwr_info.pwr_rx = SLOWAUTO_MODE;
			pwr_mode_change = true;
		}
		if (pwr_mode_change) {
			ret = ufshcd_change_power_mode(hba, &temp_pwr_info);
			if (ret)
				goto out;
		}
	}

	uic_cmd.command = peer ?
		UIC_CMD_DME_PEER_GET : UIC_CMD_DME_GET;

	ufsdbg_error_inject_dispatcher(hba,
		ERR_INJECT_DME_ATTR, attr_sel, &attr_sel);

	uic_cmd.argument1 = attr_sel;

	do {
		/* for peer attributes we retry upon failure */
		ret = ufshcd_send_uic_cmd(hba, &uic_cmd);
		if (ret)
			dev_dbg(hba->dev, "%s: attr-id 0x%x error code %d\n",
				get, UIC_GET_ATTR_ID(attr_sel), ret);
	} while (ret && peer && --retries);

	if (ret)
		dev_err(hba->dev, "%s: attr-id 0x%x failed %d retries\n",
			get, UIC_GET_ATTR_ID(attr_sel),
			UFS_UIC_COMMAND_RETRIES - retries);

	if (mib_val && !ret)
		*mib_val = uic_cmd.argument3;

	if (peer && (hba->quirks & UFSHCD_QUIRK_DME_PEER_ACCESS_AUTO_MODE)
	    && pwr_mode_change)
		ufshcd_change_power_mode(hba, &orig_pwr_info);
out:
	return ret;
}
EXPORT_SYMBOL_GPL(ufshcd_dme_get_attr);

/**
 * ufshcd_uic_pwr_ctrl - executes UIC commands (which affects the link power
 * state) and waits for it to take effect.
 *
 * @hba: per adapter instance
 * @cmd: UIC command to execute
 *
 * DME operations like DME_SET(PA_PWRMODE), DME_HIBERNATE_ENTER &
 * DME_HIBERNATE_EXIT commands take some time to take its effect on both host
 * and device UniPro link and hence it's final completion would be indicated by
 * dedicated status bits in Interrupt Status register (UPMS, UHES, UHXS) in
 * addition to normal UIC command completion Status (UCCS). This function only
 * returns after the relevant status bits indicate the completion.
 *
 * Returns 0 on success, non-zero value on failure
 */
static int ufshcd_uic_pwr_ctrl(struct ufs_hba *hba, struct uic_command *cmd)
{
	struct completion uic_async_done;
	unsigned long flags;
	u8 status;
	int ret;
	bool reenable_intr = false;

	mutex_lock(&hba->uic_cmd_mutex);
	init_completion(&uic_async_done);
	ufshcd_add_delay_before_dme_cmd(hba);

	spin_lock_irqsave(hba->host->host_lock, flags);
	hba->uic_async_done = &uic_async_done;
	if (ufshcd_readl(hba, REG_INTERRUPT_ENABLE) & UIC_COMMAND_COMPL) {
		ufshcd_disable_intr(hba, UIC_COMMAND_COMPL);
		/*
		 * Make sure UIC command completion interrupt is disabled before
		 * issuing UIC command.
		 */
		wmb();
		reenable_intr = true;
	}
	ret = __ufshcd_send_uic_cmd(hba, cmd, false);
	spin_unlock_irqrestore(hba->host->host_lock, flags);
	if (ret) {
		dev_err(hba->dev,
			"pwr ctrl cmd 0x%x with mode 0x%x uic error %d\n",
			cmd->command, cmd->argument3, ret);
		goto out;
	}

	if (!wait_for_completion_timeout(hba->uic_async_done,
					 msecs_to_jiffies(UIC_CMD_TIMEOUT))) {
		dev_err(hba->dev,
			"pwr ctrl cmd 0x%x with mode 0x%x completion timeout\n",
			cmd->command, cmd->argument3);
		ret = -ETIMEDOUT;
		goto out;
	}

	status = ufshcd_get_upmcrs(hba);
	if (status != PWR_LOCAL) {
		dev_err(hba->dev,
			"pwr ctrl cmd 0x%0x failed, host umpcrs:0x%x\n",
			cmd->command, status);
		ret = (status != PWR_OK) ? status : -1;
	}
	ufshcd_dme_cmd_log(hba, "cmp2", hba->active_uic_cmd->command);

out:
	if (ret) {
		ufsdbg_set_err_state(hba);
		ufshcd_print_host_state(hba);
		ufshcd_print_pwr_info(hba);
		ufshcd_print_host_regs(hba);
		ufshcd_print_cmd_log(hba);
	}

	ufshcd_save_tstamp_of_last_dme_cmd(hba);
	spin_lock_irqsave(hba->host->host_lock, flags);
	hba->active_uic_cmd = NULL;
	hba->uic_async_done = NULL;
	if (reenable_intr)
		ufshcd_enable_intr(hba, UIC_COMMAND_COMPL);
	spin_unlock_irqrestore(hba->host->host_lock, flags);
	mutex_unlock(&hba->uic_cmd_mutex);
	return ret;
}

int ufshcd_wait_for_doorbell_clr(struct ufs_hba *hba, u64 wait_timeout_us)
{
	unsigned long flags;
	int ret = 0;
	u32 tm_doorbell;
	u32 tr_doorbell;
	bool timeout = false, do_last_check = false;
	ktime_t start;

	ufshcd_hold_all(hba);
	spin_lock_irqsave(hba->host->host_lock, flags);
	/*
	 * Wait for all the outstanding tasks/transfer requests.
	 * Verify by checking the doorbell registers are clear.
	 */
	start = ktime_get();
	do {
		if (hba->ufshcd_state != UFSHCD_STATE_OPERATIONAL) {
			ret = -EBUSY;
			goto out;
		}

		tm_doorbell = ufshcd_readl(hba, REG_UTP_TASK_REQ_DOOR_BELL);
		tr_doorbell = ufshcd_readl(hba, REG_UTP_TRANSFER_REQ_DOOR_BELL);
		if (!tm_doorbell && !tr_doorbell) {
			timeout = false;
			break;
		} else if (do_last_check) {
			break;
		}

		spin_unlock_irqrestore(hba->host->host_lock, flags);
		schedule();
		if (ktime_to_us(ktime_sub(ktime_get(), start)) >
		    wait_timeout_us) {
			timeout = true;
			/*
			 * We might have scheduled out for long time so make
			 * sure to check if doorbells are cleared by this time
			 * or not.
			 */
			do_last_check = true;
		}
		spin_lock_irqsave(hba->host->host_lock, flags);
	} while (tm_doorbell || tr_doorbell);

	if (timeout) {
		dev_err(hba->dev,
			"%s: timedout waiting for doorbell to clear (tm=0x%x, tr=0x%x)\n",
			__func__, tm_doorbell, tr_doorbell);
		ret = -EBUSY;
	}
out:
	spin_unlock_irqrestore(hba->host->host_lock, flags);
	ufshcd_release_all(hba);
	return ret;
}

/**
 * ufshcd_uic_change_pwr_mode - Perform the UIC power mode chage
 *				using DME_SET primitives.
 * @hba: per adapter instance
 * @mode: powr mode value
 *
 * Returns 0 on success, non-zero value on failure
 */
static int ufshcd_uic_change_pwr_mode(struct ufs_hba *hba, u8 mode)
{
	struct uic_command uic_cmd = {0};
	int ret;

	if (hba->quirks & UFSHCD_QUIRK_BROKEN_PA_RXHSUNTERMCAP) {
		ret = ufshcd_dme_set(hba,
				UIC_ARG_MIB_SEL(PA_RXHSUNTERMCAP, 0), 1);
		if (ret) {
			dev_err(hba->dev, "%s: failed to enable PA_RXHSUNTERMCAP ret %d\n",
						__func__, ret);
			goto out;
		}
	}

	uic_cmd.command = UIC_CMD_DME_SET;
	uic_cmd.argument1 = UIC_ARG_MIB(PA_PWRMODE);
	uic_cmd.argument3 = mode;
	hba->ufs_stats.clk_hold.ctx = PWRCTL_CMD_SEND;
	ufshcd_hold_all(hba);
	ret = ufshcd_uic_pwr_ctrl(hba, &uic_cmd);
	hba->ufs_stats.clk_rel.ctx = PWRCTL_CMD_SEND;
	ufshcd_release_all(hba);
out:
	return ret;
}

static int ufshcd_link_recovery(struct ufs_hba *hba)
{
	int ret = 0;
	unsigned long flags;

	/*
	 * Check if there is any race with fatal error handling.
	 * If so, wait for it to complete. Even though fatal error
	 * handling does reset and restore in some cases, don't assume
	 * anything out of it. We are just avoiding race here.
	 */
	do {
		spin_lock_irqsave(hba->host->host_lock, flags);
		if (!(work_pending(&hba->eh_work) ||
				hba->ufshcd_state == UFSHCD_STATE_RESET))
			break;
		spin_unlock_irqrestore(hba->host->host_lock, flags);
		dev_dbg(hba->dev, "%s: reset in progress\n", __func__);
		flush_work(&hba->eh_work);
	} while (1);


	/*
	 * we don't know if previous reset had really reset the host controller
	 * or not. So let's force reset here to be sure.
	 */
	hba->ufshcd_state = UFSHCD_STATE_ERROR;
	hba->force_host_reset = true;
	schedule_work(&hba->eh_work);

	/* wait for the reset work to finish */
	do {
		if (!(work_pending(&hba->eh_work) ||
				hba->ufshcd_state == UFSHCD_STATE_RESET))
			break;
		spin_unlock_irqrestore(hba->host->host_lock, flags);
		dev_dbg(hba->dev, "%s: reset in progress\n", __func__);
		flush_work(&hba->eh_work);
		spin_lock_irqsave(hba->host->host_lock, flags);
	} while (1);

	if (!((hba->ufshcd_state == UFSHCD_STATE_OPERATIONAL) &&
	      ufshcd_is_link_active(hba)))
		ret = -ENOLINK;
	spin_unlock_irqrestore(hba->host->host_lock, flags);

	return ret;
}

static int __ufshcd_uic_hibern8_enter(struct ufs_hba *hba)
{
	int ret;
	struct uic_command uic_cmd = {0};
	ktime_t start = ktime_get();

	uic_cmd.command = UIC_CMD_DME_HIBER_ENTER;
	ret = ufshcd_uic_pwr_ctrl(hba, &uic_cmd);
	trace_ufshcd_profile_hibern8(dev_name(hba->dev), "enter",
			     ktime_to_us(ktime_sub(ktime_get(), start)), ret);

	/*
	 * Do full reinit if enter failed or if LINERESET was detected during
	 * Hibern8 operation. After LINERESET, link moves to default PWM-G1
	 * mode hence full reinit is required to move link to HS speeds.
	 */
	if (ret || hba->full_init_linereset) {
		int err;

		hba->full_init_linereset = false;
		ufshcd_update_error_stats(hba, UFS_ERR_HIBERN8_ENTER);
		dev_err(hba->dev, "%s: hibern8 enter failed. ret = %d",
			__func__, ret);
		/*
		 * If link recovery fails then return error code (-ENOLINK)
		 * returned ufshcd_link_recovery().
		 * If link recovery succeeds then return -EAGAIN to attempt
		 * hibern8 enter retry again.
		 */
		err = ufshcd_link_recovery(hba);
		if (err) {
			dev_err(hba->dev, "%s: link recovery failed", __func__);
			ret = err;
		} else {
			ret = -EAGAIN;
		}
	} else {
		dev_dbg(hba->dev, "%s: Hibern8 Enter at %lld us", __func__,
			ktime_to_us(ktime_get()));
	}

	return ret;
}

int ufshcd_uic_hibern8_enter(struct ufs_hba *hba)
{
	int ret = 0, retries;

	for (retries = UIC_HIBERN8_ENTER_RETRIES; retries > 0; retries--) {
		ret = __ufshcd_uic_hibern8_enter(hba);
		if (!ret)
			goto out;
		else if (ret != -EAGAIN)
			/* Unable to recover the link, so no point proceeding */
			BUG();
	}
out:
	return ret;
}

int ufshcd_uic_hibern8_exit(struct ufs_hba *hba)
{
	struct uic_command uic_cmd = {0};
	int ret;
	ktime_t start = ktime_get();

	uic_cmd.command = UIC_CMD_DME_HIBER_EXIT;
	ret = ufshcd_uic_pwr_ctrl(hba, &uic_cmd);
	trace_ufshcd_profile_hibern8(dev_name(hba->dev), "exit",
			     ktime_to_us(ktime_sub(ktime_get(), start)), ret);

	/* Do full reinit if exit failed */
	if (ret) {
		ufshcd_update_error_stats(hba, UFS_ERR_HIBERN8_EXIT);
		dev_err(hba->dev, "%s: hibern8 exit failed. ret = %d",
			__func__, ret);
		ret = ufshcd_link_recovery(hba);
		/* Unable to recover the link, so no point proceeding */
		if (ret)
			BUG();
	} else {
		dev_dbg(hba->dev, "%s: Hibern8 Exit at %lld us", __func__,
			ktime_to_us(ktime_get()));
		hba->ufs_stats.last_hibern8_exit_tstamp = ktime_get();
		hba->ufs_stats.hibern8_exit_cnt++;
	}

	return ret;
}

 /**
 * ufshcd_init_pwr_info - setting the POR (power on reset)
 * values in hba power info
 * @hba: per-adapter instance
 */
static void ufshcd_init_pwr_info(struct ufs_hba *hba)
{
	hba->pwr_info.gear_rx = UFS_PWM_G1;
	hba->pwr_info.gear_tx = UFS_PWM_G1;
	hba->pwr_info.lane_rx = 1;
	hba->pwr_info.lane_tx = 1;
	hba->pwr_info.pwr_rx = SLOWAUTO_MODE;
	hba->pwr_info.pwr_tx = SLOWAUTO_MODE;
	hba->pwr_info.hs_rate = 0;
}

/**
 * ufshcd_get_max_pwr_mode - reads the max power mode negotiated with device
 * @hba: per-adapter instance
 */
static int ufshcd_get_max_pwr_mode(struct ufs_hba *hba)
{
	struct ufs_pa_layer_attr *pwr_info = &hba->max_pwr_info.info;

	if (hba->max_pwr_info.is_valid)
		return 0;

	pwr_info->pwr_tx = FAST_MODE;
	pwr_info->pwr_rx = FAST_MODE;
	pwr_info->hs_rate = PA_HS_MODE_B;

	/* Get the connected lane count */
	ufshcd_dme_get(hba, UIC_ARG_MIB(PA_CONNECTEDRXDATALANES),
			&pwr_info->lane_rx);
	ufshcd_dme_get(hba, UIC_ARG_MIB(PA_CONNECTEDTXDATALANES),
			&pwr_info->lane_tx);

	if (!pwr_info->lane_rx || !pwr_info->lane_tx) {
		dev_err(hba->dev, "%s: invalid connected lanes value. rx=%d, tx=%d\n",
				__func__,
				pwr_info->lane_rx,
				pwr_info->lane_tx);
		return -EINVAL;
	}

	/*
	 * First, get the maximum gears of HS speed.
	 * If a zero value, it means there is no HSGEAR capability.
	 * Then, get the maximum gears of PWM speed.
	 */
	ufshcd_dme_get(hba, UIC_ARG_MIB(PA_MAXRXHSGEAR), &pwr_info->gear_rx);
	if (!pwr_info->gear_rx) {
		ufshcd_dme_get(hba, UIC_ARG_MIB(PA_MAXRXPWMGEAR),
				&pwr_info->gear_rx);
		if (!pwr_info->gear_rx) {
			dev_err(hba->dev, "%s: invalid max pwm rx gear read = %d\n",
				__func__, pwr_info->gear_rx);
			return -EINVAL;
		}
		pwr_info->pwr_rx = SLOW_MODE;
	}

	ufshcd_dme_peer_get(hba, UIC_ARG_MIB(PA_MAXRXHSGEAR),
			&pwr_info->gear_tx);
	if (!pwr_info->gear_tx) {
		ufshcd_dme_peer_get(hba, UIC_ARG_MIB(PA_MAXRXPWMGEAR),
				&pwr_info->gear_tx);
		if (!pwr_info->gear_tx) {
			dev_err(hba->dev, "%s: invalid max pwm tx gear read = %d\n",
				__func__, pwr_info->gear_tx);
			return -EINVAL;
		}
		pwr_info->pwr_tx = SLOW_MODE;
	}

	hba->max_pwr_info.is_valid = true;
	return 0;
}

int ufshcd_change_power_mode(struct ufs_hba *hba,
			     struct ufs_pa_layer_attr *pwr_mode)
{
	int ret = 0;

	/* if already configured to the requested pwr_mode */
	if (!hba->restore_needed &&
		pwr_mode->gear_rx == hba->pwr_info.gear_rx &&
		pwr_mode->gear_tx == hba->pwr_info.gear_tx &&
	    pwr_mode->lane_rx == hba->pwr_info.lane_rx &&
	    pwr_mode->lane_tx == hba->pwr_info.lane_tx &&
	    pwr_mode->pwr_rx == hba->pwr_info.pwr_rx &&
	    pwr_mode->pwr_tx == hba->pwr_info.pwr_tx &&
	    pwr_mode->hs_rate == hba->pwr_info.hs_rate) {
		dev_dbg(hba->dev, "%s: power already configured\n", __func__);
		return 0;
	}

	ufsdbg_error_inject_dispatcher(hba, ERR_INJECT_PWR_CHANGE, 0, &ret);
	if (ret)
		return ret;

	/*
	 * Configure attributes for power mode change with below.
	 * - PA_RXGEAR, PA_ACTIVERXDATALANES, PA_RXTERMINATION,
	 * - PA_TXGEAR, PA_ACTIVETXDATALANES, PA_TXTERMINATION,
	 * - PA_HSSERIES
	 */
	ufshcd_dme_set(hba, UIC_ARG_MIB(PA_RXGEAR), pwr_mode->gear_rx);
	ufshcd_dme_set(hba, UIC_ARG_MIB(PA_ACTIVERXDATALANES),
			pwr_mode->lane_rx);
	if (pwr_mode->pwr_rx == FASTAUTO_MODE ||
			pwr_mode->pwr_rx == FAST_MODE)
		ufshcd_dme_set(hba, UIC_ARG_MIB(PA_RXTERMINATION), TRUE);
	else
		ufshcd_dme_set(hba, UIC_ARG_MIB(PA_RXTERMINATION), FALSE);

	ufshcd_dme_set(hba, UIC_ARG_MIB(PA_TXGEAR), pwr_mode->gear_tx);
	ufshcd_dme_set(hba, UIC_ARG_MIB(PA_ACTIVETXDATALANES),
			pwr_mode->lane_tx);
	if (pwr_mode->pwr_tx == FASTAUTO_MODE ||
			pwr_mode->pwr_tx == FAST_MODE)
		ufshcd_dme_set(hba, UIC_ARG_MIB(PA_TXTERMINATION), TRUE);
	else
		ufshcd_dme_set(hba, UIC_ARG_MIB(PA_TXTERMINATION), FALSE);

	if (pwr_mode->pwr_rx == FASTAUTO_MODE ||
	    pwr_mode->pwr_tx == FASTAUTO_MODE ||
	    pwr_mode->pwr_rx == FAST_MODE ||
	    pwr_mode->pwr_tx == FAST_MODE)
		ufshcd_dme_set(hba, UIC_ARG_MIB(PA_HSSERIES),
						pwr_mode->hs_rate);

	ufshcd_dme_set(hba, UIC_ARG_MIB(PA_PWRMODEUSERDATA0),
			DL_FC0ProtectionTimeOutVal_Default);
	ufshcd_dme_set(hba, UIC_ARG_MIB(PA_PWRMODEUSERDATA1),
			DL_TC0ReplayTimeOutVal_Default);
	ufshcd_dme_set(hba, UIC_ARG_MIB(PA_PWRMODEUSERDATA2),
			DL_AFC0ReqTimeOutVal_Default);

	ufshcd_dme_set(hba, UIC_ARG_MIB(DME_LocalFC0ProtectionTimeOutVal),
			DL_FC0ProtectionTimeOutVal_Default);
	ufshcd_dme_set(hba, UIC_ARG_MIB(DME_LocalTC0ReplayTimeOutVal),
			DL_TC0ReplayTimeOutVal_Default);
	ufshcd_dme_set(hba, UIC_ARG_MIB(DME_LocalAFC0ReqTimeOutVal),
			DL_AFC0ReqTimeOutVal_Default);

	if (hba->dev_quirks & UFS_DEVICE_QUIRK_EXTEND_SYNC_LENGTH) {
		ufshcd_dme_set(hba, UIC_ARG_MIB(PA_TxHsG1SyncLength), 0x48);
		ufshcd_dme_set(hba, UIC_ARG_MIB(PA_TxHsG2SyncLength), 0x48);
		ufshcd_dme_set(hba, UIC_ARG_MIB(PA_TxHsG3SyncLength), 0x48);
	}

	ret = ufshcd_uic_change_pwr_mode(hba, pwr_mode->pwr_rx << 4
			| pwr_mode->pwr_tx);

	if (ret) {
		ufshcd_update_error_stats(hba, UFS_ERR_POWER_MODE_CHANGE);
		dev_err(hba->dev,
			"%s: power mode change failed %d\n", __func__, ret);
	} else {
		ufshcd_vops_pwr_change_notify(hba, POST_CHANGE, NULL,
								pwr_mode);

		memcpy(&hba->pwr_info, pwr_mode,
			sizeof(struct ufs_pa_layer_attr));
		hba->ufs_stats.power_mode_change_cnt++;
	}

	return ret;
}

/**
 * ufshcd_config_pwr_mode - configure a new power mode
 * @hba: per-adapter instance
 * @desired_pwr_mode: desired power configuration
 */
static int ufshcd_config_pwr_mode(struct ufs_hba *hba,
		struct ufs_pa_layer_attr *desired_pwr_mode)
{
	struct ufs_pa_layer_attr final_params = { 0 };
	int ret;

	ret = ufshcd_vops_pwr_change_notify(hba, PRE_CHANGE,
					desired_pwr_mode, &final_params);

	if (ret)
		memcpy(&final_params, desired_pwr_mode, sizeof(final_params));

	ret = ufshcd_change_power_mode(hba, &final_params);
	if (!ret)
		ufshcd_print_pwr_info(hba);

	return ret;
}

/**
 * ufshcd_complete_dev_init() - checks device readiness
 * hba: per-adapter instance
 *
 * Set fDeviceInit flag and poll until device toggles it.
 */
static int ufshcd_complete_dev_init(struct ufs_hba *hba)
{
	int i;
	int err;
	bool flag_res = 1;

	err = ufshcd_query_flag_retry(hba, UPIU_QUERY_OPCODE_SET_FLAG,
		QUERY_FLAG_IDN_FDEVICEINIT, NULL);
	if (err) {
		dev_err(hba->dev,
			"%s setting fDeviceInit flag failed with error %d\n",
			__func__, err);
		goto out;
	}

	/* poll for max. 1000 iterations for fDeviceInit flag to clear */
	for (i = 0; i < 1000 && !err && flag_res; i++)
		err = ufshcd_query_flag_retry(hba, UPIU_QUERY_OPCODE_READ_FLAG,
			QUERY_FLAG_IDN_FDEVICEINIT, &flag_res);

	if (err)
		dev_err(hba->dev,
			"%s reading fDeviceInit flag failed with error %d\n",
			__func__, err);
	else if (flag_res)
		dev_err(hba->dev,
			"%s fDeviceInit was not cleared by the device\n",
			__func__);

out:
	return err;
}

/**
 * ufshcd_make_hba_operational - Make UFS controller operational
 * @hba: per adapter instance
 *
 * To bring UFS host controller to operational state,
 * 1. Enable required interrupts
 * 2. Configure interrupt aggregation
 * 3. Program UTRL and UTMRL base address
 * 4. Configure run-stop-registers
 *
 * Returns 0 on success, non-zero value on failure
 */
static int ufshcd_make_hba_operational(struct ufs_hba *hba)
{
	int err = 0;
	u32 reg;

	/* Enable required interrupts */
	ufshcd_enable_intr(hba, UFSHCD_ENABLE_INTRS);

	/* Configure interrupt aggregation */
	if (ufshcd_is_intr_aggr_allowed(hba))
		ufshcd_config_intr_aggr(hba, hba->nutrs - 1, INT_AGGR_DEF_TO);
	else
		ufshcd_disable_intr_aggr(hba);

	/* Configure UTRL and UTMRL base address registers */
	ufshcd_writel(hba, lower_32_bits(hba->utrdl_dma_addr),
			REG_UTP_TRANSFER_REQ_LIST_BASE_L);
	ufshcd_writel(hba, upper_32_bits(hba->utrdl_dma_addr),
			REG_UTP_TRANSFER_REQ_LIST_BASE_H);
	ufshcd_writel(hba, lower_32_bits(hba->utmrdl_dma_addr),
			REG_UTP_TASK_REQ_LIST_BASE_L);
	ufshcd_writel(hba, upper_32_bits(hba->utmrdl_dma_addr),
			REG_UTP_TASK_REQ_LIST_BASE_H);

	/*
	 * Make sure base address and interrupt setup are updated before
	 * enabling the run/stop registers below.
	 */
	wmb();

	/*
	 * UCRDY, UTMRLDY and UTRLRDY bits must be 1
	 */
	reg = ufshcd_readl(hba, REG_CONTROLLER_STATUS);
	if (!(ufshcd_get_lists_status(reg))) {
		ufshcd_enable_run_stop_reg(hba);
	} else {
		dev_err(hba->dev,
			"Host controller not ready to process requests");
		err = -EIO;
		goto out;
	}

out:
	return err;
}

/**
 * ufshcd_hba_stop - Send controller to reset state
 * @hba: per adapter instance
 * @can_sleep: perform sleep or just spin
 */
static inline void ufshcd_hba_stop(struct ufs_hba *hba, bool can_sleep)
{
	int err;

	ufshcd_writel(hba, CONTROLLER_DISABLE,  REG_CONTROLLER_ENABLE);
	err = ufshcd_wait_for_register(hba, REG_CONTROLLER_ENABLE,
					CONTROLLER_ENABLE, CONTROLLER_DISABLE,
					10, 1, can_sleep);
	if (err)
		dev_err(hba->dev, "%s: Controller disable failed\n", __func__);
}

/**
 * ufshcd_hba_enable - initialize the controller
 * @hba: per adapter instance
 *
 * The controller resets itself and controller firmware initialization
 * sequence kicks off. When controller is ready it will set
 * the Host Controller Enable bit to 1.
 *
 * Returns 0 on success, non-zero value on failure
 */
static int ufshcd_hba_enable(struct ufs_hba *hba)
{
	int retry;

	/*
	 * msleep of 1 and 5 used in this function might result in msleep(20),
	 * but it was necessary to send the UFS FPGA to reset mode during
	 * development and testing of this driver. msleep can be changed to
	 * mdelay and retry count can be reduced based on the controller.
	 */
	if (!ufshcd_is_hba_active(hba))
		/* change controller state to "reset state" */
		ufshcd_hba_stop(hba, true);

	/* UniPro link is disabled at this point */
	ufshcd_set_link_off(hba);

	ufshcd_vops_hce_enable_notify(hba, PRE_CHANGE);

	/* start controller initialization sequence */
	ufshcd_hba_start(hba);

	/*
	 * To initialize a UFS host controller HCE bit must be set to 1.
	 * During initialization the HCE bit value changes from 1->0->1.
	 * When the host controller completes initialization sequence
	 * it sets the value of HCE bit to 1. The same HCE bit is read back
	 * to check if the controller has completed initialization sequence.
	 * So without this delay the value HCE = 1, set in the previous
	 * instruction might be read back.
	 * This delay can be changed based on the controller.
	 */
	msleep(1);

	/* wait for the host controller to complete initialization */
	retry = 10;
	while (ufshcd_is_hba_active(hba)) {
		if (retry) {
			retry--;
		} else {
			dev_err(hba->dev,
				"Controller enable failed\n");
			return -EIO;
		}
		msleep(5);
	}

	/* enable UIC related interrupts */
	ufshcd_enable_intr(hba, UFSHCD_UIC_MASK);

	ufshcd_vops_hce_enable_notify(hba, POST_CHANGE);

	return 0;
}

static int ufshcd_disable_tx_lcc(struct ufs_hba *hba, bool peer)
{
	int tx_lanes, i, err = 0;

	if (!peer)
		ufshcd_dme_get(hba, UIC_ARG_MIB(PA_CONNECTEDTXDATALANES),
			       &tx_lanes);
	else
		ufshcd_dme_peer_get(hba, UIC_ARG_MIB(PA_CONNECTEDTXDATALANES),
				    &tx_lanes);
	for (i = 0; i < tx_lanes; i++) {
		if (!peer)
			err = ufshcd_dme_set(hba,
				UIC_ARG_MIB_SEL(TX_LCC_ENABLE,
					UIC_ARG_MPHY_TX_GEN_SEL_INDEX(i)),
					0);
		else
			err = ufshcd_dme_peer_set(hba,
				UIC_ARG_MIB_SEL(TX_LCC_ENABLE,
					UIC_ARG_MPHY_TX_GEN_SEL_INDEX(i)),
					0);
		if (err) {
			dev_err(hba->dev, "%s: TX LCC Disable failed, peer = %d, lane = %d, err = %d",
				__func__, peer, i, err);
			break;
		}
	}

	return err;
}

static inline int ufshcd_disable_host_tx_lcc(struct ufs_hba *hba)
{
	return ufshcd_disable_tx_lcc(hba, false);
}

static inline int ufshcd_disable_device_tx_lcc(struct ufs_hba *hba)
{
	return ufshcd_disable_tx_lcc(hba, true);
}

/**
 * ufshcd_link_startup - Initialize unipro link startup
 * @hba: per adapter instance
 *
 * Returns 0 for success, non-zero in case of failure
 */
static int ufshcd_link_startup(struct ufs_hba *hba)
{
	int ret;
	int retries = DME_LINKSTARTUP_RETRIES;
	bool link_startup_again = false;

	/*
	 * If UFS device isn't active then we will have to issue link startup
	 * 2 times to make sure the device state move to active.
	 */
	if (!ufshcd_is_ufs_dev_active(hba))
		link_startup_again = true;

	ufshcd_dme_set(hba, UIC_ARG_MIB(PA_AVAILTXDATALANES), 0x1);

link_startup:
	do {
		ufshcd_vops_link_startup_notify(hba, PRE_CHANGE);

		ret = ufshcd_dme_link_startup(hba);
		if (ret)
			ufshcd_update_error_stats(hba, UFS_ERR_LINKSTARTUP);

		/* check if device is detected by inter-connect layer */
		if (!ret && !ufshcd_is_device_present(hba)) {
			ufshcd_update_error_stats(hba, UFS_ERR_LINKSTARTUP);
			dev_err(hba->dev, "%s: Device not present\n", __func__);
			ret = -ENXIO;
			goto out;
		}

		/*
		 * DME link lost indication is only received when link is up,
		 * but we can't be sure if the link is up until link startup
		 * succeeds. So reset the local Uni-Pro and try again.
		 */
		if (ret && ufshcd_hba_enable(hba))
			goto out;
	} while (ret && retries--);

	if (ret)
		/* failed to get the link up... retire */
		goto out;

	if (link_startup_again) {
		link_startup_again = false;
		retries = DME_LINKSTARTUP_RETRIES;
		goto link_startup;
	}

	/* Mark that link is up in PWM-G1, 1-lane, SLOW-AUTO mode */
	ufshcd_init_pwr_info(hba);
	ufshcd_print_pwr_info(hba);

	if (hba->quirks & UFSHCD_QUIRK_BROKEN_LCC) {
		ret = ufshcd_disable_device_tx_lcc(hba);
		if (ret)
			goto out;
	}

	if (hba->dev_quirks & UFS_DEVICE_QUIRK_BROKEN_LCC) {
		ret = ufshcd_disable_host_tx_lcc(hba);
		if (ret)
			goto out;
	}

	/* Include any host controller configuration via UIC commands */
	ret = ufshcd_vops_link_startup_notify(hba, POST_CHANGE);
	if (ret)
		goto out;

	ret = ufshcd_make_hba_operational(hba);
out:
	if (ret) {
		dev_err(hba->dev, "link startup failed %d\n", ret);
		ufshcd_print_host_state(hba);
		ufshcd_print_pwr_info(hba);
		ufshcd_print_host_regs(hba);
	}
	return ret;
}

/**
 * ufshcd_verify_dev_init() - Verify device initialization
 * @hba: per-adapter instance
 *
 * Send NOP OUT UPIU and wait for NOP IN response to check whether the
 * device Transport Protocol (UTP) layer is ready after a reset.
 * If the UTP layer at the device side is not initialized, it may
 * not respond with NOP IN UPIU within timeout of %NOP_OUT_TIMEOUT
 * and we retry sending NOP OUT for %NOP_OUT_RETRIES iterations.
 */
static int ufshcd_verify_dev_init(struct ufs_hba *hba)
{
	int err = 0;
	int retries;

	ufshcd_hold_all(hba);
	mutex_lock(&hba->dev_cmd.lock);
	for (retries = NOP_OUT_RETRIES; retries > 0; retries--) {
		err = ufshcd_exec_dev_cmd(hba, DEV_CMD_TYPE_NOP,
					       NOP_OUT_TIMEOUT);

		if (!err || err == -ETIMEDOUT)
			break;

		dev_dbg(hba->dev, "%s: error %d retrying\n", __func__, err);
	}
	mutex_unlock(&hba->dev_cmd.lock);
	ufshcd_release_all(hba);

	if (err)
		dev_err(hba->dev, "%s: NOP OUT failed %d\n", __func__, err);
	return err;
}

/**
 * ufshcd_set_queue_depth - set lun queue depth
 * @sdev: pointer to SCSI device
 *
 * Read bLUQueueDepth value and activate scsi tagged command
 * queueing. For WLUN, queue depth is set to 1. For best-effort
 * cases (bLUQueueDepth = 0) the queue depth is set to a maximum
 * value that host can queue.
 */
static void ufshcd_set_queue_depth(struct scsi_device *sdev)
{
	int ret = 0;
	u8 lun_qdepth;
	struct ufs_hba *hba;

	hba = shost_priv(sdev->host);

	lun_qdepth = hba->nutrs;
	ret = ufshcd_read_unit_desc_param(hba,
			  ufshcd_scsi_to_upiu_lun(sdev->lun),
			  UNIT_DESC_PARAM_LU_Q_DEPTH,
			  &lun_qdepth,
			  sizeof(lun_qdepth));

	/* Some WLUN doesn't support unit descriptor */
	if (ret == -EOPNOTSUPP)
		lun_qdepth = 1;
	else if (!lun_qdepth)
		/* eventually, we can figure out the real queue depth */
		lun_qdepth = hba->nutrs;
	else
		lun_qdepth = min_t(int, lun_qdepth, hba->nutrs);

	dev_dbg(hba->dev, "%s: activate tcq with queue depth %d\n",
			__func__, lun_qdepth);
	scsi_change_queue_depth(sdev, lun_qdepth);
}

/*
 * ufshcd_get_lu_wp - returns the "b_lu_write_protect" from UNIT DESCRIPTOR
 * @hba: per-adapter instance
 * @lun: UFS device lun id
 * @b_lu_write_protect: pointer to buffer to hold the LU's write protect info
 *
 * Returns 0 in case of success and b_lu_write_protect status would be returned
 * @b_lu_write_protect parameter.
 * Returns -ENOTSUPP if reading b_lu_write_protect is not supported.
 * Returns -EINVAL in case of invalid parameters passed to this function.
 */
static int ufshcd_get_lu_wp(struct ufs_hba *hba,
			    u8 lun,
			    u8 *b_lu_write_protect)
{
	int ret;

	if (!b_lu_write_protect)
		ret = -EINVAL;
	/*
	 * According to UFS device spec, RPMB LU can't be write
	 * protected so skip reading bLUWriteProtect parameter for
	 * it. For other W-LUs, UNIT DESCRIPTOR is not available.
	 */
	else if (lun >= UFS_UPIU_MAX_GENERAL_LUN)
		ret = -ENOTSUPP;
	else
		ret = ufshcd_read_unit_desc_param(hba,
					  lun,
					  UNIT_DESC_PARAM_LU_WR_PROTECT,
					  b_lu_write_protect,
					  sizeof(*b_lu_write_protect));
	return ret;
}

/**
 * ufshcd_get_lu_power_on_wp_status - get LU's power on write protect
 * status
 * @hba: per-adapter instance
 * @sdev: pointer to SCSI device
 *
 */
static inline void ufshcd_get_lu_power_on_wp_status(struct ufs_hba *hba,
						    struct scsi_device *sdev)
{
	if (hba->dev_info.f_power_on_wp_en &&
	    !hba->dev_info.is_lu_power_on_wp) {
		u8 b_lu_write_protect;

		if (!ufshcd_get_lu_wp(hba, ufshcd_scsi_to_upiu_lun(sdev->lun),
				      &b_lu_write_protect) &&
		    (b_lu_write_protect == UFS_LU_POWER_ON_WP))
			hba->dev_info.is_lu_power_on_wp = true;
	}
}

/**
 * ufshcd_slave_alloc - handle initial SCSI device configurations
 * @sdev: pointer to SCSI device
 *
 * Returns success
 */
static int ufshcd_slave_alloc(struct scsi_device *sdev)
{
	struct ufs_hba *hba;

	hba = shost_priv(sdev->host);

	/* Mode sense(6) is not supported by UFS, so use Mode sense(10) */
	sdev->use_10_for_ms = 1;

	/* allow SCSI layer to restart the device in case of errors */
	sdev->allow_restart = 1;

	/* REPORT SUPPORTED OPERATION CODES is not supported */
	sdev->no_report_opcodes = 1;

	/* WRITE_SAME command is not supported */
	sdev->no_write_same = 1;

	ufshcd_set_queue_depth(sdev);

	ufshcd_get_lu_power_on_wp_status(hba, sdev);

	return 0;
}

/**
 * ufshcd_change_queue_depth - change queue depth
 * @sdev: pointer to SCSI device
 * @depth: required depth to set
 *
 * Change queue depth and make sure the max. limits are not crossed.
 */
static int ufshcd_change_queue_depth(struct scsi_device *sdev, int depth)
{
	struct ufs_hba *hba = shost_priv(sdev->host);

	if (depth > hba->nutrs)
		depth = hba->nutrs;
	return scsi_change_queue_depth(sdev, depth);
}

/**
 * ufshcd_slave_configure - adjust SCSI device configurations
 * @sdev: pointer to SCSI device
 */
static int ufshcd_slave_configure(struct scsi_device *sdev)
{
	struct request_queue *q = sdev->request_queue;

	blk_queue_update_dma_pad(q, PRDT_DATA_BYTE_COUNT_PAD - 1);
	blk_queue_max_segment_size(q, PRDT_DATA_BYTE_COUNT_MAX);

	sdev->autosuspend_delay = UFSHCD_AUTO_SUSPEND_DELAY_MS;
	sdev->use_rpm_auto = 1;

	return 0;
}

/**
 * ufshcd_slave_destroy - remove SCSI device configurations
 * @sdev: pointer to SCSI device
 */
static void ufshcd_slave_destroy(struct scsi_device *sdev)
{
	struct ufs_hba *hba;

	hba = shost_priv(sdev->host);
	/* Drop the reference as it won't be needed anymore */
	if (ufshcd_scsi_to_upiu_lun(sdev->lun) == UFS_UPIU_UFS_DEVICE_WLUN) {
		unsigned long flags;

		spin_lock_irqsave(hba->host->host_lock, flags);
		hba->sdev_ufs_device = NULL;
		spin_unlock_irqrestore(hba->host->host_lock, flags);
	}
}

/**
 * ufshcd_task_req_compl - handle task management request completion
 * @hba: per adapter instance
 * @index: index of the completed request
 * @resp: task management service response
 *
 * Returns non-zero value on error, zero on success
 */
static int ufshcd_task_req_compl(struct ufs_hba *hba, u32 index, u8 *resp)
{
	struct utp_task_req_desc *task_req_descp;
	struct utp_upiu_task_rsp *task_rsp_upiup;
	unsigned long flags;
	int ocs_value;
	int task_result;

	spin_lock_irqsave(hba->host->host_lock, flags);

	/* Clear completed tasks from outstanding_tasks */
	__clear_bit(index, &hba->outstanding_tasks);

	task_req_descp = hba->utmrdl_base_addr;
	ocs_value = ufshcd_get_tmr_ocs(&task_req_descp[index]);

	if (ocs_value == OCS_SUCCESS) {
		task_rsp_upiup = (struct utp_upiu_task_rsp *)
				task_req_descp[index].task_rsp_upiu;
		task_result = be32_to_cpu(task_rsp_upiup->header.dword_1);
		task_result = ((task_result & MASK_TASK_RESPONSE) >> 8);
		if (resp)
			*resp = (u8)task_result;
	} else {
		dev_err(hba->dev, "%s: failed, ocs = 0x%x\n",
				__func__, ocs_value);
	}
	spin_unlock_irqrestore(hba->host->host_lock, flags);

	return ocs_value;
}

/**
 * ufshcd_scsi_cmd_status - Update SCSI command result based on SCSI status
 * @lrb: pointer to local reference block of completed command
 * @scsi_status: SCSI command status
 *
 * Returns value base on SCSI command status
 */
static inline int
ufshcd_scsi_cmd_status(struct ufshcd_lrb *lrbp, int scsi_status)
{
	int result = 0;

	switch (scsi_status) {
	case SAM_STAT_CHECK_CONDITION:
		ufshcd_copy_sense_data(lrbp);
	case SAM_STAT_GOOD:
		result |= DID_OK << 16 |
			  COMMAND_COMPLETE << 8 |
			  scsi_status;
		break;
	case SAM_STAT_TASK_SET_FULL:
	case SAM_STAT_BUSY:
	case SAM_STAT_TASK_ABORTED:
		ufshcd_copy_sense_data(lrbp);
		result |= scsi_status;
		break;
	default:
		result |= DID_ERROR << 16;
		break;
	} /* end of switch */

	return result;
}

/**
 * ufshcd_transfer_rsp_status - Get overall status of the response
 * @hba: per adapter instance
 * @lrb: pointer to local reference block of completed command
 *
 * Returns result of the command to notify SCSI midlayer
 */
static inline int
ufshcd_transfer_rsp_status(struct ufs_hba *hba, struct ufshcd_lrb *lrbp)
{
	int result = 0;
	int scsi_status;
	int ocs;
	bool print_prdt;

	/* overall command status of utrd */
	ocs = ufshcd_get_tr_ocs(lrbp);

	switch (ocs) {
	case OCS_SUCCESS:
		result = ufshcd_get_req_rsp(lrbp->ucd_rsp_ptr);
		hba->ufs_stats.last_hibern8_exit_tstamp = ktime_set(0, 0);
		switch (result) {
		case UPIU_TRANSACTION_RESPONSE:
			/*
			 * get the response UPIU result to extract
			 * the SCSI command status
			 */
			result = ufshcd_get_rsp_upiu_result(lrbp->ucd_rsp_ptr);

			/*
			 * get the result based on SCSI status response
			 * to notify the SCSI midlayer of the command status
			 */
			scsi_status = result & MASK_SCSI_STATUS;
			result = ufshcd_scsi_cmd_status(lrbp, scsi_status);

			/*
			 * Currently we are only supporting BKOPs exception
			 * events hence we can ignore BKOPs exception event
			 * during power management callbacks. BKOPs exception
			 * event is not expected to be raised in runtime suspend
			 * callback as it allows the urgent bkops.
			 * During system suspend, we are anyway forcefully
			 * disabling the bkops and if urgent bkops is needed
			 * it will be enabled on system resume. Long term
			 * solution could be to abort the system suspend if
			 * UFS device needs urgent BKOPs.
			 */
			if (!hba->pm_op_in_progress &&
			    ufshcd_is_exception_event(lrbp->ucd_rsp_ptr)) {
				/*
				 * Prevent suspend once eeh_work is scheduled
				 * to avoid deadlock between ufshcd_suspend
				 * and exception event handler.
				 */
				if (schedule_work(&hba->eeh_work))
					pm_runtime_get_noresume(hba->dev);
			}
			break;
		case UPIU_TRANSACTION_REJECT_UPIU:
			/* TODO: handle Reject UPIU Response */
			result = DID_ERROR << 16;
			dev_err(hba->dev,
				"Reject UPIU not fully implemented\n");
			break;
		default:
			result = DID_ERROR << 16;
			dev_err(hba->dev,
				"Unexpected request response code = %x\n",
				result);
			break;
		}
		break;
	case OCS_ABORTED:
		result |= DID_ABORT << 16;
		break;
	case OCS_INVALID_COMMAND_STATUS:
		result |= DID_REQUEUE << 16;
		break;
	case OCS_INVALID_CMD_TABLE_ATTR:
	case OCS_INVALID_PRDT_ATTR:
	case OCS_MISMATCH_DATA_BUF_SIZE:
	case OCS_MISMATCH_RESP_UPIU_SIZE:
	case OCS_PEER_COMM_FAILURE:
	case OCS_FATAL_ERROR:
	case OCS_DEVICE_FATAL_ERROR:
	case OCS_INVALID_CRYPTO_CONFIG:
	case OCS_GENERAL_CRYPTO_ERROR:
	default:
		result |= DID_ERROR << 16;
		dev_err(hba->dev,
				"OCS error from controller = %x for tag %d\n",
				ocs, lrbp->task_tag);
		/*
		 * This is called in interrupt context, hence avoid sleep
		 * while printing debug registers. Also print only the minimum
		 * debug registers needed to debug OCS failure.
		 */
		__ufshcd_print_host_regs(hba, true);
		ufshcd_print_host_state(hba);
		break;
	} /* end of switch */

	if ((host_byte(result) != DID_OK) && !hba->silence_err_logs) {
		print_prdt = (ocs == OCS_INVALID_PRDT_ATTR ||
			ocs == OCS_MISMATCH_DATA_BUF_SIZE);
		ufshcd_print_trs(hba, 1 << lrbp->task_tag, print_prdt);
	}

	if ((host_byte(result) == DID_ERROR) ||
	    (host_byte(result) == DID_ABORT))
		ufsdbg_set_err_state(hba);

	return result;
}

/**
 * ufshcd_uic_cmd_compl - handle completion of uic command
 * @hba: per adapter instance
 * @intr_status: interrupt status generated by the controller
 *
 * Returns
 *  IRQ_HANDLED - If interrupt is valid
 *  IRQ_NONE    - If invalid interrupt
 */
static irqreturn_t ufshcd_uic_cmd_compl(struct ufs_hba *hba, u32 intr_status)
{
	irqreturn_t retval = IRQ_NONE;

	if ((intr_status & UIC_COMMAND_COMPL) && hba->active_uic_cmd) {
		hba->active_uic_cmd->argument2 |=
			ufshcd_get_uic_cmd_result(hba);
		hba->active_uic_cmd->argument3 =
			ufshcd_get_dme_attr_val(hba);
		complete(&hba->active_uic_cmd->done);
		retval = IRQ_HANDLED;
	}

	if (intr_status & UFSHCD_UIC_PWR_MASK) {
		if (hba->uic_async_done) {
			complete(hba->uic_async_done);
			retval = IRQ_HANDLED;
		} else if (ufshcd_is_auto_hibern8_supported(hba)) {
			/*
			 * If uic_async_done flag is not set then this
			 * is an Auto hibern8 err interrupt.
			 * Perform a host reset followed by a full
			 * link recovery.
			 */
			hba->ufshcd_state = UFSHCD_STATE_ERROR;
			hba->force_host_reset = true;
			dev_err(hba->dev, "%s: Auto Hibern8 %s failed - status: 0x%08x, upmcrs: 0x%08x\n",
				__func__, (intr_status & UIC_HIBERNATE_ENTER) ?
				"Enter" : "Exit",
				intr_status, ufshcd_get_upmcrs(hba));
			__ufshcd_print_host_regs(hba, true);
			ufshcd_print_host_state(hba);
			schedule_work(&hba->eh_work);
			retval = IRQ_HANDLED;
		}
	}
	return retval;
}

/**
 * ufshcd_abort_outstanding_requests - abort all outstanding transfer requests.
 * @hba: per adapter instance
 * @result: error result to inform scsi layer about
 */
void ufshcd_abort_outstanding_transfer_requests(struct ufs_hba *hba, int result)
{
	u8 index;
	struct ufshcd_lrb *lrbp;
	struct scsi_cmnd *cmd;

	if (!hba->outstanding_reqs)
		return;

	for_each_set_bit(index, &hba->outstanding_reqs, hba->nutrs) {
		lrbp = &hba->lrb[index];
		cmd = lrbp->cmd;
		if (cmd) {
			ufshcd_cond_add_cmd_trace(hba, index, "failed");
			ufshcd_update_error_stats(hba,
					UFS_ERR_INT_FATAL_ERRORS);
			scsi_dma_unmap(cmd);
			cmd->result = result;
			/* Clear pending transfer requests */
			ufshcd_clear_cmd(hba, index);
			ufshcd_outstanding_req_clear(hba, index);
			clear_bit_unlock(index, &hba->lrb_in_use);
			lrbp->complete_time_stamp = ktime_get();
			update_req_stats(hba, lrbp);
			/* Mark completed command as NULL in LRB */
			lrbp->cmd = NULL;
			ufshcd_release_all(hba);
			if (cmd->request) {
				/*
				 * As we are accessing the "request" structure,
				 * this must be called before calling
				 * ->scsi_done() callback.
				 */
				ufshcd_vops_pm_qos_req_end(hba, cmd->request,
					true);
				ufshcd_vops_crypto_engine_cfg_end(hba,
						lrbp, cmd->request);
			}
			/* Do not touch lrbp after scsi done */
			cmd->scsi_done(cmd);
		} else if (lrbp->command_type == UTP_CMD_TYPE_DEV_MANAGE) {
			if (hba->dev_cmd.complete) {
				ufshcd_cond_add_cmd_trace(hba, index,
							"dev_failed");
				ufshcd_outstanding_req_clear(hba, index);
				complete(hba->dev_cmd.complete);
			}
		}
		if (ufshcd_is_clkscaling_supported(hba))
			hba->clk_scaling.active_reqs--;
	}
}

/**
 * __ufshcd_transfer_req_compl - handle SCSI and query command completion
 * @hba: per adapter instance
 * @completed_reqs: requests to complete
 */
static void __ufshcd_transfer_req_compl(struct ufs_hba *hba,
					unsigned long completed_reqs)
{
	struct ufshcd_lrb *lrbp;
	struct scsi_cmnd *cmd;
	int result;
	int index;
	struct request *req;

	for_each_set_bit(index, &completed_reqs, hba->nutrs) {
		lrbp = &hba->lrb[index];
		cmd = lrbp->cmd;
		if (cmd) {
			ufshcd_cond_add_cmd_trace(hba, index, "complete");
			ufshcd_update_tag_stats_completion(hba, cmd);
			result = ufshcd_transfer_rsp_status(hba, lrbp);
			scsi_dma_unmap(cmd);
			cmd->result = result;
			clear_bit_unlock(index, &hba->lrb_in_use);
			lrbp->complete_time_stamp = ktime_get();
			update_req_stats(hba, lrbp);
			/* Mark completed command as NULL in LRB */
			lrbp->cmd = NULL;
			hba->ufs_stats.clk_rel.ctx = XFR_REQ_COMPL;
			__ufshcd_release(hba, false);
			__ufshcd_hibern8_release(hba, false);
			if (cmd->request) {
				/*
				 * As we are accessing the "request" structure,
				 * this must be called before calling
				 * ->scsi_done() callback.
				 */
				ufshcd_vops_pm_qos_req_end(hba, cmd->request,
					false);
				ufshcd_vops_crypto_engine_cfg_end(hba,
					lrbp, cmd->request);
			}

			req = cmd->request;
			if (req) {
				/* Update IO svc time latency histogram */
				if (req->lat_hist_enabled) {
					ktime_t completion;
					u_int64_t delta_us;

					completion = ktime_get();
					delta_us = ktime_us_delta(completion,
						  req->lat_hist_io_start);
					blk_update_latency_hist(
						(rq_data_dir(req) == READ) ?
						&hba->io_lat_read :
						&hba->io_lat_write, delta_us);
				}
			}
			/* Do not touch lrbp after scsi done */
			cmd->scsi_done(cmd);
		} else if (lrbp->command_type == UTP_CMD_TYPE_DEV_MANAGE) {
			if (hba->dev_cmd.complete) {
				ufshcd_cond_add_cmd_trace(hba, index,
						"dcmp");
				complete(hba->dev_cmd.complete);
			}
		}
		if (ufshcd_is_clkscaling_supported(hba))
			hba->clk_scaling.active_reqs--;
	}

	/* clear corresponding bits of completed commands */
	hba->outstanding_reqs ^= completed_reqs;

	ufshcd_clk_scaling_update_busy(hba);

	/* we might have free'd some tags above */
	wake_up(&hba->dev_cmd.tag_wq);
}

/**
 * ufshcd_transfer_req_compl - handle SCSI and query command completion
 * @hba: per adapter instance
 *
 * Returns
 *  IRQ_HANDLED - If interrupt is valid
 *  IRQ_NONE    - If invalid interrupt
 */
static irqreturn_t ufshcd_transfer_req_compl(struct ufs_hba *hba)
{
	unsigned long completed_reqs;
	u32 tr_doorbell;

	/* Resetting interrupt aggregation counters first and reading the
	 * DOOR_BELL afterward allows us to handle all the completed requests.
	 * In order to prevent other interrupts starvation the DB is read once
	 * after reset. The down side of this solution is the possibility of
	 * false interrupt if device completes another request after resetting
	 * aggregation and before reading the DB.
	 */
	if (ufshcd_is_intr_aggr_allowed(hba))
		ufshcd_reset_intr_aggr(hba);

	tr_doorbell = ufshcd_readl(hba, REG_UTP_TRANSFER_REQ_DOOR_BELL);
	completed_reqs = tr_doorbell ^ hba->outstanding_reqs;

	if (completed_reqs) {
		__ufshcd_transfer_req_compl(hba, completed_reqs);
		return IRQ_HANDLED;
	} else {
		return IRQ_NONE;
	}
}

/**
 * ufshcd_disable_ee - disable exception event
 * @hba: per-adapter instance
 * @mask: exception event to disable
 *
 * Disables exception event in the device so that the EVENT_ALERT
 * bit is not set.
 *
 * Returns zero on success, non-zero error value on failure.
 */
static int ufshcd_disable_ee(struct ufs_hba *hba, u16 mask)
{
	int err = 0;
	u32 val;

	if (!(hba->ee_ctrl_mask & mask))
		goto out;

	val = hba->ee_ctrl_mask & ~mask;
	val &= 0xFFFF; /* 2 bytes */
	err = ufshcd_query_attr_retry(hba, UPIU_QUERY_OPCODE_WRITE_ATTR,
			QUERY_ATTR_IDN_EE_CONTROL, 0, 0, &val);
	if (!err)
		hba->ee_ctrl_mask &= ~mask;
out:
	return err;
}

/**
 * ufshcd_enable_ee - enable exception event
 * @hba: per-adapter instance
 * @mask: exception event to enable
 *
 * Enable corresponding exception event in the device to allow
 * device to alert host in critical scenarios.
 *
 * Returns zero on success, non-zero error value on failure.
 */
static int ufshcd_enable_ee(struct ufs_hba *hba, u16 mask)
{
	int err = 0;
	u32 val;

	if (hba->ee_ctrl_mask & mask)
		goto out;

	val = hba->ee_ctrl_mask | mask;
	val &= 0xFFFF; /* 2 bytes */
	err = ufshcd_query_attr_retry(hba, UPIU_QUERY_OPCODE_WRITE_ATTR,
			QUERY_ATTR_IDN_EE_CONTROL, 0, 0, &val);
	if (!err)
		hba->ee_ctrl_mask |= mask;
out:
	return err;
}

/**
 * ufshcd_enable_auto_bkops - Allow device managed BKOPS
 * @hba: per-adapter instance
 *
 * Allow device to manage background operations on its own. Enabling
 * this might lead to inconsistent latencies during normal data transfers
 * as the device is allowed to manage its own way of handling background
 * operations.
 *
 * Returns zero on success, non-zero on failure.
 */
static int ufshcd_enable_auto_bkops(struct ufs_hba *hba)
{
	int err = 0;

	if (hba->auto_bkops_enabled)
		goto out;

	err = ufshcd_query_flag_retry(hba, UPIU_QUERY_OPCODE_SET_FLAG,
			QUERY_FLAG_IDN_BKOPS_EN, NULL);
	if (err) {
		dev_err(hba->dev, "%s: failed to enable bkops %d\n",
				__func__, err);
		goto out;
	}

	hba->auto_bkops_enabled = true;
	trace_ufshcd_auto_bkops_state(dev_name(hba->dev), 1);

	/* No need of URGENT_BKOPS exception from the device */
	err = ufshcd_disable_ee(hba, MASK_EE_URGENT_BKOPS);
	if (err)
		dev_err(hba->dev, "%s: failed to disable exception event %d\n",
				__func__, err);
out:
	return err;
}

/**
 * ufshcd_disable_auto_bkops - block device in doing background operations
 * @hba: per-adapter instance
 *
 * Disabling background operations improves command response latency but
 * has drawback of device moving into critical state where the device is
 * not-operable. Make sure to call ufshcd_enable_auto_bkops() whenever the
 * host is idle so that BKOPS are managed effectively without any negative
 * impacts.
 *
 * Returns zero on success, non-zero on failure.
 */
static int ufshcd_disable_auto_bkops(struct ufs_hba *hba)
{
	int err = 0;

	if (!hba->auto_bkops_enabled)
		goto out;

	/*
	 * If host assisted BKOPs is to be enabled, make sure
	 * urgent bkops exception is allowed.
	 */
	err = ufshcd_enable_ee(hba, MASK_EE_URGENT_BKOPS);
	if (err) {
		dev_err(hba->dev, "%s: failed to enable exception event %d\n",
				__func__, err);
		goto out;
	}

	err = ufshcd_query_flag_retry(hba, UPIU_QUERY_OPCODE_CLEAR_FLAG,
			QUERY_FLAG_IDN_BKOPS_EN, NULL);
	if (err) {
		dev_err(hba->dev, "%s: failed to disable bkops %d\n",
				__func__, err);
		ufshcd_disable_ee(hba, MASK_EE_URGENT_BKOPS);
		goto out;
	}

	hba->auto_bkops_enabled = false;
	trace_ufshcd_auto_bkops_state(dev_name(hba->dev), 0);
out:
	return err;
}

/**
 * ufshcd_force_reset_auto_bkops - force reset auto bkops state
 * @hba: per adapter instance
 *
 * After a device reset the device may toggle the BKOPS_EN flag
 * to default value. The s/w tracking variables should be updated
 * as well. This function would change the auto-bkops state based on
 * UFSHCD_CAP_KEEP_AUTO_BKOPS_ENABLED_EXCEPT_SUSPEND.
 */
static void ufshcd_force_reset_auto_bkops(struct ufs_hba *hba)
{
	if (ufshcd_keep_autobkops_enabled_except_suspend(hba)) {
		hba->auto_bkops_enabled = false;
		hba->ee_ctrl_mask |= MASK_EE_URGENT_BKOPS;
		ufshcd_enable_auto_bkops(hba);
	} else {
		hba->auto_bkops_enabled = true;
		hba->ee_ctrl_mask &= ~MASK_EE_URGENT_BKOPS;
		ufshcd_disable_auto_bkops(hba);
	}
}

static inline int ufshcd_get_bkops_status(struct ufs_hba *hba, u32 *status)
{
	return ufshcd_query_attr_retry(hba, UPIU_QUERY_OPCODE_READ_ATTR,
			QUERY_ATTR_IDN_BKOPS_STATUS, 0, 0, status);
}

/**
 * ufshcd_bkops_ctrl - control the auto bkops based on current bkops status
 * @hba: per-adapter instance
 * @status: bkops_status value
 *
 * Read the bkops_status from the UFS device and Enable fBackgroundOpsEn
 * flag in the device to permit background operations if the device
 * bkops_status is greater than or equal to "status" argument passed to
 * this function, disable otherwise.
 *
 * Returns 0 for success, non-zero in case of failure.
 *
 * NOTE: Caller of this function can check the "hba->auto_bkops_enabled" flag
 * to know whether auto bkops is enabled or disabled after this function
 * returns control to it.
 */
static int ufshcd_bkops_ctrl(struct ufs_hba *hba,
			     enum bkops_status status)
{
	int err;
	u32 curr_status = 0;

	err = ufshcd_get_bkops_status(hba, &curr_status);
	if (err) {
		dev_err(hba->dev, "%s: failed to get BKOPS status %d\n",
				__func__, err);
		goto out;
	} else if (curr_status > BKOPS_STATUS_MAX) {
		dev_err(hba->dev, "%s: invalid BKOPS status %d\n",
				__func__, curr_status);
		err = -EINVAL;
		goto out;
	}

	if (curr_status >= status)
		err = ufshcd_enable_auto_bkops(hba);
	else
		err = ufshcd_disable_auto_bkops(hba);
out:
	return err;
}

/**
 * ufshcd_urgent_bkops - handle urgent bkops exception event
 * @hba: per-adapter instance
 *
 * Enable fBackgroundOpsEn flag in the device to permit background
 * operations.
 *
 * If BKOPs is enabled, this function returns 0, 1 if the bkops in not enabled
 * and negative error value for any other failure.
 */
static int ufshcd_urgent_bkops(struct ufs_hba *hba)
{
	return ufshcd_bkops_ctrl(hba, hba->urgent_bkops_lvl);
}

static inline int ufshcd_get_ee_status(struct ufs_hba *hba, u32 *status)
{
	return ufshcd_query_attr_retry(hba, UPIU_QUERY_OPCODE_READ_ATTR,
			QUERY_ATTR_IDN_EE_STATUS, 0, 0, status);
}

static void ufshcd_bkops_exception_event_handler(struct ufs_hba *hba)
{
	int err;
	u32 curr_status = 0;

	if (hba->is_urgent_bkops_lvl_checked)
		goto enable_auto_bkops;

	err = ufshcd_get_bkops_status(hba, &curr_status);
	if (err) {
		dev_err(hba->dev, "%s: failed to get BKOPS status %d\n",
				__func__, err);
		goto out;
	}

	/*
	 * We are seeing that some devices are raising the urgent bkops
	 * exception events even when BKOPS status doesn't indicate performace
	 * impacted or critical. Handle these device by determining their urgent
	 * bkops status at runtime.
	 */
	if (curr_status < BKOPS_STATUS_PERF_IMPACT) {
		dev_err(hba->dev, "%s: device raised urgent BKOPS exception for bkops status %d\n",
				__func__, curr_status);
		/* update the current status as the urgent bkops level */
		hba->urgent_bkops_lvl = curr_status;
		hba->is_urgent_bkops_lvl_checked = true;
	}

enable_auto_bkops:
	err = ufshcd_enable_auto_bkops(hba);
out:
	if (err < 0)
		dev_err(hba->dev, "%s: failed to handle urgent bkops %d\n",
				__func__, err);
}

/**
 * ufshcd_exception_event_handler - handle exceptions raised by device
 * @work: pointer to work data
 *
 * Read bExceptionEventStatus attribute from the device and handle the
 * exception event accordingly.
 */
static void ufshcd_exception_event_handler(struct work_struct *work)
{
	struct ufs_hba *hba;
	int err;
	u32 status = 0;
	hba = container_of(work, struct ufs_hba, eeh_work);

	pm_runtime_get_sync(hba->dev);
	ufshcd_scsi_block_requests(hba);
	err = ufshcd_get_ee_status(hba, &status);
	if (err) {
		dev_err(hba->dev, "%s: failed to get exception status %d\n",
				__func__, err);
		goto out;
	}

	status &= hba->ee_ctrl_mask;

	if (status & MASK_EE_URGENT_BKOPS)
		ufshcd_bkops_exception_event_handler(hba);

out:
	ufshcd_scsi_unblock_requests(hba);
	/*
	 * pm_runtime_get_noresume is called while scheduling
	 * eeh_work to avoid suspend racing with exception work.
	 * Hence decrement usage counter using pm_runtime_put_noidle
	 * to allow suspend on completion of exception event handler.
	 */
	pm_runtime_put_noidle(hba->dev);
	pm_runtime_put(hba->dev);
	return;
}

/* Complete requests that have door-bell cleared */
static void ufshcd_complete_requests(struct ufs_hba *hba)
{
	ufshcd_transfer_req_compl(hba);
	ufshcd_tmc_handler(hba);
}

/**
 * ufshcd_quirk_dl_nac_errors - This function checks if error handling is
 *				to recover from the DL NAC errors or not.
 * @hba: per-adapter instance
 *
 * Returns true if error handling is required, false otherwise
 */
static bool ufshcd_quirk_dl_nac_errors(struct ufs_hba *hba)
{
	unsigned long flags;
	bool err_handling = true;

	spin_lock_irqsave(hba->host->host_lock, flags);
	/*
	 * UFS_DEVICE_QUIRK_RECOVERY_FROM_DL_NAC_ERRORS only workaround the
	 * device fatal error and/or DL NAC & REPLAY timeout errors.
	 */
	if (hba->saved_err & (CONTROLLER_FATAL_ERROR | SYSTEM_BUS_FATAL_ERROR))
		goto out;

	if ((hba->saved_err & DEVICE_FATAL_ERROR) ||
	    ((hba->saved_err & UIC_ERROR) &&
	     (hba->saved_uic_err & UFSHCD_UIC_DL_TCx_REPLAY_ERROR))) {
		/*
		 * we have to do error recovery but atleast silence the error
		 * logs.
		 */
		hba->silence_err_logs = true;
		goto out;
	}

	if ((hba->saved_err & UIC_ERROR) &&
	    (hba->saved_uic_err & UFSHCD_UIC_DL_NAC_RECEIVED_ERROR)) {
		int err;
		/*
		 * wait for 50ms to see if we can get any other errors or not.
		 */
		spin_unlock_irqrestore(hba->host->host_lock, flags);
		msleep(50);
		spin_lock_irqsave(hba->host->host_lock, flags);

		/*
		 * now check if we have got any other severe errors other than
		 * DL NAC error?
		 */
		if ((hba->saved_err & INT_FATAL_ERRORS) ||
		    ((hba->saved_err & UIC_ERROR) &&
		    (hba->saved_uic_err & ~UFSHCD_UIC_DL_NAC_RECEIVED_ERROR))) {
			if (((hba->saved_err & INT_FATAL_ERRORS) ==
				DEVICE_FATAL_ERROR) || (hba->saved_uic_err &
					~UFSHCD_UIC_DL_NAC_RECEIVED_ERROR))
				hba->silence_err_logs = true;
			goto out;
		}

		/*
		 * As DL NAC is the only error received so far, send out NOP
		 * command to confirm if link is still active or not.
		 *   - If we don't get any response then do error recovery.
		 *   - If we get response then clear the DL NAC error bit.
		 */

		/* silence the error logs from NOP command */
		hba->silence_err_logs = true;
		spin_unlock_irqrestore(hba->host->host_lock, flags);
		err = ufshcd_verify_dev_init(hba);
		spin_lock_irqsave(hba->host->host_lock, flags);
		hba->silence_err_logs = false;

		if (err) {
			hba->silence_err_logs = true;
			goto out;
		}

		/* Link seems to be alive hence ignore the DL NAC errors */
		if (hba->saved_uic_err == UFSHCD_UIC_DL_NAC_RECEIVED_ERROR)
			hba->saved_err &= ~UIC_ERROR;
		/* clear NAC error */
		hba->saved_uic_err &= ~UFSHCD_UIC_DL_NAC_RECEIVED_ERROR;
		if (!hba->saved_uic_err) {
			err_handling = false;
			goto out;
		}
		/*
		 * there seems to be some errors other than NAC, so do error
		 * recovery
		 */
		hba->silence_err_logs = true;
	}
out:
	spin_unlock_irqrestore(hba->host->host_lock, flags);
	return err_handling;
}

/**
 * ufshcd_err_handler - handle UFS errors that require s/w attention
 * @work: pointer to work structure
 */
static void ufshcd_err_handler(struct work_struct *work)
{
	struct ufs_hba *hba;
	unsigned long flags;
	bool err_xfer = false, err_tm = false;
	int err = 0;
	int tag;
	bool needs_reset = false;
	bool clks_enabled = false;

	hba = container_of(work, struct ufs_hba, eh_work);

	spin_lock_irqsave(hba->host->host_lock, flags);
	ufsdbg_set_err_state(hba);

	if (hba->ufshcd_state == UFSHCD_STATE_RESET)
		goto out;

	/*
	 * Make sure the clocks are ON before we proceed with err
	 * handling. For the majority of cases err handler would be
	 * run with clocks ON. There is a possibility that the err
	 * handler was scheduled due to auto hibern8 error interrupt,
	 * in which case the clocks could be gated or be in the
	 * process of gating when the err handler runs.
	 */
	if (unlikely((hba->clk_gating.state != CLKS_ON) &&
	    ufshcd_is_auto_hibern8_supported(hba))) {
		spin_unlock_irqrestore(hba->host->host_lock, flags);
		hba->ufs_stats.clk_hold.ctx = ERR_HNDLR_WORK;
		ufshcd_hold(hba, false);
		spin_lock_irqsave(hba->host->host_lock, flags);
		clks_enabled = true;
	}

	hba->ufshcd_state = UFSHCD_STATE_RESET;
	ufshcd_set_eh_in_progress(hba);

	/* Complete requests that have door-bell cleared by h/w */
	ufshcd_complete_requests(hba);

	if (hba->dev_quirks & UFS_DEVICE_QUIRK_RECOVERY_FROM_DL_NAC_ERRORS) {
		bool ret;

		spin_unlock_irqrestore(hba->host->host_lock, flags);
		/* release the lock as ufshcd_quirk_dl_nac_errors() may sleep */
		ret = ufshcd_quirk_dl_nac_errors(hba);
		spin_lock_irqsave(hba->host->host_lock, flags);
		if (!ret)
			goto skip_err_handling;
	}

	/*
	 * Dump controller state before resetting. Transfer requests state
	 * will be dump as part of the request completion.
	 */
	if (hba->saved_err & (INT_FATAL_ERRORS | UIC_ERROR)) {
		dev_err(hba->dev, "%s: saved_err 0x%x saved_uic_err 0x%x",
			__func__, hba->saved_err, hba->saved_uic_err);
		if (!hba->silence_err_logs) {
			/* release lock as print host regs sleeps */
			spin_unlock_irqrestore(hba->host->host_lock, flags);
			ufshcd_print_host_regs(hba);
			ufshcd_print_host_state(hba);
			ufshcd_print_pwr_info(hba);
			ufshcd_print_tmrs(hba, hba->outstanding_tasks);
			ufshcd_print_cmd_log(hba);
			spin_lock_irqsave(hba->host->host_lock, flags);
		}
	}

	if ((hba->saved_err & INT_FATAL_ERRORS)
	    || hba->saved_ce_err || hba->force_host_reset ||
	    ((hba->saved_err & UIC_ERROR) &&
	    (hba->saved_uic_err & (UFSHCD_UIC_DL_PA_INIT_ERROR |
				   UFSHCD_UIC_DL_NAC_RECEIVED_ERROR |
				   UFSHCD_UIC_DL_TCx_REPLAY_ERROR))))
		needs_reset = true;

	/*
	 * if host reset is required then skip clearing the pending
	 * transfers forcefully because they will automatically get
	 * cleared after link startup.
	 */
	if (needs_reset)
		goto skip_pending_xfer_clear;

	/* release lock as clear command might sleep */
	spin_unlock_irqrestore(hba->host->host_lock, flags);
	/* Clear pending transfer requests */
	for_each_set_bit(tag, &hba->outstanding_reqs, hba->nutrs) {
		if (ufshcd_clear_cmd(hba, tag)) {
			err_xfer = true;
			goto lock_skip_pending_xfer_clear;
		}
	}

	/* Clear pending task management requests */
	for_each_set_bit(tag, &hba->outstanding_tasks, hba->nutmrs) {
		if (ufshcd_clear_tm_cmd(hba, tag)) {
			err_tm = true;
			goto lock_skip_pending_xfer_clear;
		}
	}

lock_skip_pending_xfer_clear:
	spin_lock_irqsave(hba->host->host_lock, flags);

	/* Complete the requests that are cleared by s/w */
	ufshcd_complete_requests(hba);

	if (err_xfer || err_tm)
		needs_reset = true;

skip_pending_xfer_clear:
	/* Fatal errors need reset */
	if (needs_reset) {
		unsigned long max_doorbells = (1UL << hba->nutrs) - 1;

		if (hba->saved_err & INT_FATAL_ERRORS)
			ufshcd_update_error_stats(hba,
						  UFS_ERR_INT_FATAL_ERRORS);
		if (hba->saved_ce_err)
			ufshcd_update_error_stats(hba, UFS_ERR_CRYPTO_ENGINE);

		if (hba->saved_err & UIC_ERROR)
			ufshcd_update_error_stats(hba,
						  UFS_ERR_INT_UIC_ERROR);

		if (err_xfer || err_tm)
			ufshcd_update_error_stats(hba,
						  UFS_ERR_CLEAR_PEND_XFER_TM);

		/*
		 * ufshcd_reset_and_restore() does the link reinitialization
		 * which will need atleast one empty doorbell slot to send the
		 * device management commands (NOP and query commands).
		 * If there is no slot empty at this moment then free up last
		 * slot forcefully.
		 */
		if (hba->outstanding_reqs == max_doorbells)
			__ufshcd_transfer_req_compl(hba,
						    (1UL << (hba->nutrs - 1)));

		spin_unlock_irqrestore(hba->host->host_lock, flags);
		err = ufshcd_reset_and_restore(hba);
		spin_lock_irqsave(hba->host->host_lock, flags);
		if (err) {
			dev_err(hba->dev, "%s: reset and restore failed\n",
					__func__);
			hba->ufshcd_state = UFSHCD_STATE_ERROR;
		}
		/*
		 * Inform scsi mid-layer that we did reset and allow to handle
		 * Unit Attention properly.
		 */
		scsi_report_bus_reset(hba->host, 0);
		hba->saved_err = 0;
		hba->saved_uic_err = 0;
		hba->saved_ce_err = 0;
		hba->force_host_reset = false;
	}

skip_err_handling:
	if (!needs_reset) {
		hba->ufshcd_state = UFSHCD_STATE_OPERATIONAL;
		if (hba->saved_err || hba->saved_uic_err)
			dev_err_ratelimited(hba->dev, "%s: exit: saved_err 0x%x saved_uic_err 0x%x",
			    __func__, hba->saved_err, hba->saved_uic_err);
	}

	hba->silence_err_logs = false;

	if (clks_enabled) {
		__ufshcd_release(hba, false);
		hba->ufs_stats.clk_rel.ctx = ERR_HNDLR_WORK;
	}
out:
	ufshcd_clear_eh_in_progress(hba);
	spin_unlock_irqrestore(hba->host->host_lock, flags);
}

static void ufshcd_update_uic_reg_hist(struct ufs_uic_err_reg_hist *reg_hist,
		u32 reg)
{
	reg_hist->reg[reg_hist->pos] = reg;
	reg_hist->tstamp[reg_hist->pos] = ktime_get();
	reg_hist->pos = (reg_hist->pos + 1) % UIC_ERR_REG_HIST_LENGTH;
}

static void ufshcd_rls_handler(struct work_struct *work)
{
	struct ufs_hba *hba;
	int ret = 0;
	u32 mode;

	hba = container_of(work, struct ufs_hba, rls_work);
	pm_runtime_get_sync(hba->dev);
	ufshcd_scsi_block_requests(hba);
	down_write(&hba->lock);
	ret = ufshcd_wait_for_doorbell_clr(hba, U64_MAX);
	if (ret) {
		dev_err(hba->dev,
			"Timed out (%d) waiting for DB to clear\n",
			ret);
		goto out;
	}

	ufshcd_dme_get(hba, UIC_ARG_MIB(PA_PWRMODE), &mode);
	if (hba->pwr_info.pwr_rx != ((mode >> PWR_RX_OFFSET) & PWR_INFO_MASK))
		hba->restore_needed = true;

	if (hba->pwr_info.pwr_tx != (mode & PWR_INFO_MASK))
		hba->restore_needed = true;

	ufshcd_dme_get(hba, UIC_ARG_MIB(PA_RXGEAR), &mode);
	if (hba->pwr_info.gear_rx != mode)
		hba->restore_needed = true;

	ufshcd_dme_get(hba, UIC_ARG_MIB(PA_TXGEAR), &mode);
	if (hba->pwr_info.gear_tx != mode)
		hba->restore_needed = true;

	if (hba->restore_needed)
		ret = ufshcd_config_pwr_mode(hba, &(hba->pwr_info));

	if (ret)
		dev_err(hba->dev, "%s: Failed setting power mode, err = %d\n",
			__func__, ret);
	else
		hba->restore_needed = false;

out:
	up_write(&hba->lock);
	ufshcd_scsi_unblock_requests(hba);
	pm_runtime_put_sync(hba->dev);
}

/**
 * ufshcd_update_uic_error - check and set fatal UIC error flags.
 * @hba: per-adapter instance
 *
 * Returns
 *  IRQ_HANDLED - If interrupt is valid
 *  IRQ_NONE    - If invalid interrupt
 */
static irqreturn_t ufshcd_update_uic_error(struct ufs_hba *hba)
{
	u32 reg;
	irqreturn_t retval = IRQ_NONE;

	/* PHY layer lane error */
	reg = ufshcd_readl(hba, REG_UIC_ERROR_CODE_PHY_ADAPTER_LAYER);
	if ((reg & UIC_PHY_ADAPTER_LAYER_ERROR) &&
	    (reg & UIC_PHY_ADAPTER_LAYER_ERROR_CODE_MASK)) {
		/*
		 * To know whether this error is fatal or not, DB timeout
		 * must be checked but this error is handled separately.
		 */
		dev_dbg(hba->dev, "%s: UIC Lane error reported, reg 0x%x\n",
				__func__, reg);
		ufshcd_update_uic_reg_hist(&hba->ufs_stats.pa_err, reg);

		/*
		 * Don't ignore LINERESET indication during hibern8
		 * enter operation.
		 */
		if (reg & UIC_PHY_ADAPTER_LAYER_GENERIC_ERROR) {
			struct uic_command *cmd = hba->active_uic_cmd;

			if (cmd) {
				if (cmd->command == UIC_CMD_DME_HIBER_ENTER) {
					dev_err(hba->dev, "%s: LINERESET during hibern8 enter, reg 0x%x\n",
						__func__, reg);
					hba->full_init_linereset = true;
				}
			}
			if (!hba->full_init_linereset)
				schedule_work(&hba->rls_work);
		}
		retval |= IRQ_HANDLED;
	}

	/* PA_INIT_ERROR is fatal and needs UIC reset */
	reg = ufshcd_readl(hba, REG_UIC_ERROR_CODE_DATA_LINK_LAYER);
	if ((reg & UIC_DATA_LINK_LAYER_ERROR) &&
	    (reg & UIC_DATA_LINK_LAYER_ERROR_CODE_MASK)) {
		ufshcd_update_uic_reg_hist(&hba->ufs_stats.dl_err, reg);

		if (reg & UIC_DATA_LINK_LAYER_ERROR_PA_INIT) {
			hba->uic_error |= UFSHCD_UIC_DL_PA_INIT_ERROR;
		} else if (hba->dev_quirks &
			   UFS_DEVICE_QUIRK_RECOVERY_FROM_DL_NAC_ERRORS) {
			if (reg & UIC_DATA_LINK_LAYER_ERROR_NAC_RECEIVED)
				hba->uic_error |=
					UFSHCD_UIC_DL_NAC_RECEIVED_ERROR;
			else if (reg &
				 UIC_DATA_LINK_LAYER_ERROR_TCx_REPLAY_TIMEOUT)
				hba->uic_error |=
					UFSHCD_UIC_DL_TCx_REPLAY_ERROR;
		}
		retval |= IRQ_HANDLED;
	}

	/* UIC NL/TL/DME errors needs software retry */
	reg = ufshcd_readl(hba, REG_UIC_ERROR_CODE_NETWORK_LAYER);
	if ((reg & UIC_NETWORK_LAYER_ERROR) &&
	    (reg & UIC_NETWORK_LAYER_ERROR_CODE_MASK)) {
		ufshcd_update_uic_reg_hist(&hba->ufs_stats.nl_err, reg);
		hba->uic_error |= UFSHCD_UIC_NL_ERROR;
		retval |= IRQ_HANDLED;
	}

	reg = ufshcd_readl(hba, REG_UIC_ERROR_CODE_TRANSPORT_LAYER);
	if ((reg & UIC_TRANSPORT_LAYER_ERROR) &&
	    (reg & UIC_TRANSPORT_LAYER_ERROR_CODE_MASK)) {
		ufshcd_update_uic_reg_hist(&hba->ufs_stats.tl_err, reg);
		hba->uic_error |= UFSHCD_UIC_TL_ERROR;
		retval |= IRQ_HANDLED;
	}

	reg = ufshcd_readl(hba, REG_UIC_ERROR_CODE_DME);
	if ((reg & UIC_DME_ERROR) &&
	    (reg & UIC_DME_ERROR_CODE_MASK)) {
		ufshcd_update_uic_reg_hist(&hba->ufs_stats.dme_err, reg);
		hba->uic_error |= UFSHCD_UIC_DME_ERROR;
		retval |= IRQ_HANDLED;
	}

	dev_dbg(hba->dev, "%s: UIC error flags = 0x%08x\n",
			__func__, hba->uic_error);
	return retval;
}

/**
 * ufshcd_check_errors - Check for errors that need s/w attention
 * @hba: per-adapter instance
 *
 * Returns
 *  IRQ_HANDLED - If interrupt is valid
 *  IRQ_NONE    - If invalid interrupt
 */
static irqreturn_t ufshcd_check_errors(struct ufs_hba *hba)
{
	bool queue_eh_work = false;
	irqreturn_t retval = IRQ_NONE;

	if (hba->errors & INT_FATAL_ERRORS || hba->ce_error)
		queue_eh_work = true;

	if (hba->errors & UIC_ERROR) {
		hba->uic_error = 0;
		retval = ufshcd_update_uic_error(hba);
		if (hba->uic_error)
			queue_eh_work = true;
	}

	if (queue_eh_work) {
		/*
		 * update the transfer error masks to sticky bits, let's do this
		 * irrespective of current ufshcd_state.
		 */
		hba->saved_err |= hba->errors;
		hba->saved_uic_err |= hba->uic_error;
		hba->saved_ce_err |= hba->ce_error;

		/* handle fatal errors only when link is functional */
		if (hba->ufshcd_state == UFSHCD_STATE_OPERATIONAL) {
			/*
			 * Set error handling in progress flag early so that we
			 * don't issue new requests any more.
			 */
			ufshcd_set_eh_in_progress(hba);

			hba->ufshcd_state = UFSHCD_STATE_ERROR;
			schedule_work(&hba->eh_work);
		}
		retval |= IRQ_HANDLED;
	}
	/*
	 * if (!queue_eh_work) -
	 * Other errors are either non-fatal where host recovers
	 * itself without s/w intervention or errors that will be
	 * handled by the SCSI core layer.
	 */
	return retval;
}

/**
 * ufshcd_tmc_handler - handle task management function completion
 * @hba: per adapter instance
 *
 * Returns
 *  IRQ_HANDLED - If interrupt is valid
 *  IRQ_NONE    - If invalid interrupt
 */
static irqreturn_t ufshcd_tmc_handler(struct ufs_hba *hba)
{
	u32 tm_doorbell;

	tm_doorbell = ufshcd_readl(hba, REG_UTP_TASK_REQ_DOOR_BELL);
	hba->tm_condition = tm_doorbell ^ hba->outstanding_tasks;
	if (hba->tm_condition) {
		wake_up(&hba->tm_wq);
		return IRQ_HANDLED;
	} else {
		return IRQ_NONE;
	}
}

/**
 * ufshcd_sl_intr - Interrupt service routine
 * @hba: per adapter instance
 * @intr_status: contains interrupts generated by the controller
 *
 * Returns
 *  IRQ_HANDLED - If interrupt is valid
 *  IRQ_NONE    - If invalid interrupt
 */
static irqreturn_t ufshcd_sl_intr(struct ufs_hba *hba, u32 intr_status)
{
	irqreturn_t retval = IRQ_NONE;

	ufsdbg_error_inject_dispatcher(hba,
		ERR_INJECT_INTR, intr_status, &intr_status);

	ufshcd_vops_crypto_engine_get_status(hba, &hba->ce_error);

	hba->errors = UFSHCD_ERROR_MASK & intr_status;
	if (hba->errors || hba->ce_error)
		retval |= ufshcd_check_errors(hba);

	if (intr_status & UFSHCD_UIC_MASK)
		retval |= ufshcd_uic_cmd_compl(hba, intr_status);

	if (intr_status & UTP_TASK_REQ_COMPL)
		retval |= ufshcd_tmc_handler(hba);

	if (intr_status & UTP_TRANSFER_REQ_COMPL)
		retval |= ufshcd_transfer_req_compl(hba);

	return retval;
}

/**
 * ufshcd_intr - Main interrupt service routine
 * @irq: irq number
 * @__hba: pointer to adapter instance
 *
 * Returns
 *  IRQ_HANDLED - If interrupt is valid
 *  IRQ_NONE    - If invalid interrupt
 */
static irqreturn_t ufshcd_intr(int irq, void *__hba)
{
	u32 intr_status, enabled_intr_status;
	irqreturn_t retval = IRQ_NONE;
	struct ufs_hba *hba = __hba;
	int retries = hba->nutrs;

	spin_lock(hba->host->host_lock);
	intr_status = ufshcd_readl(hba, REG_INTERRUPT_STATUS);
	hba->ufs_stats.last_intr_status = intr_status;
	hba->ufs_stats.last_intr_ts = ktime_get();
	/*
	 * There could be max of hba->nutrs reqs in flight and in worst case
	 * if the reqs get finished 1 by 1 after the interrupt status is
	 * read, make sure we handle them by checking the interrupt status
	 * again in a loop until we process all of the reqs before returning.
	 */
	do {
		enabled_intr_status =
			intr_status & ufshcd_readl(hba, REG_INTERRUPT_ENABLE);
		if (intr_status)
			ufshcd_writel(hba, intr_status, REG_INTERRUPT_STATUS);
		if (enabled_intr_status)
			retval |= ufshcd_sl_intr(hba, enabled_intr_status);

		intr_status = ufshcd_readl(hba, REG_INTERRUPT_STATUS);
	} while (intr_status && --retries);

	if (retval == IRQ_NONE) {
		dev_err(hba->dev, "%s: Unhandled interrupt 0x%08x\n",
					__func__, intr_status);
		ufshcd_hex_dump("host regs: ", hba->mmio_base,
					UFSHCI_REG_SPACE_SIZE);
	}

	spin_unlock(hba->host->host_lock);
	return retval;
}

static int ufshcd_clear_tm_cmd(struct ufs_hba *hba, int tag)
{
	int err = 0;
	u32 mask = 1 << tag;
	unsigned long flags;

	if (!test_bit(tag, &hba->outstanding_tasks))
		goto out;

	spin_lock_irqsave(hba->host->host_lock, flags);
	ufshcd_writel(hba, ~(1 << tag), REG_UTP_TASK_REQ_LIST_CLEAR);
	spin_unlock_irqrestore(hba->host->host_lock, flags);

	/* poll for max. 1 sec to clear door bell register by h/w */
	err = ufshcd_wait_for_register(hba,
			REG_UTP_TASK_REQ_DOOR_BELL,
			mask, 0, 1000, 1000, true);
out:
	return err;
}

/**
 * ufshcd_issue_tm_cmd - issues task management commands to controller
 * @hba: per adapter instance
 * @lun_id: LUN ID to which TM command is sent
 * @task_id: task ID to which the TM command is applicable
 * @tm_function: task management function opcode
 * @tm_response: task management service response return value
 *
 * Returns non-zero value on error, zero on success.
 */
static int ufshcd_issue_tm_cmd(struct ufs_hba *hba, int lun_id, int task_id,
		u8 tm_function, u8 *tm_response)
{
	struct utp_task_req_desc *task_req_descp;
	struct utp_upiu_task_req *task_req_upiup;
	struct Scsi_Host *host;
	unsigned long flags;
	int free_slot;
	int err;
	int task_tag;

	host = hba->host;

	/*
	 * Get free slot, sleep if slots are unavailable.
	 * Even though we use wait_event() which sleeps indefinitely,
	 * the maximum wait time is bounded by %TM_CMD_TIMEOUT.
	 */
	wait_event(hba->tm_tag_wq, ufshcd_get_tm_free_slot(hba, &free_slot));
	hba->ufs_stats.clk_hold.ctx = TM_CMD_SEND;
	ufshcd_hold_all(hba);

	spin_lock_irqsave(host->host_lock, flags);
	task_req_descp = hba->utmrdl_base_addr;
	task_req_descp += free_slot;

	/* Configure task request descriptor */
	task_req_descp->header.dword_0 = cpu_to_le32(UTP_REQ_DESC_INT_CMD);
	task_req_descp->header.dword_2 =
			cpu_to_le32(OCS_INVALID_COMMAND_STATUS);

	/* Configure task request UPIU */
	task_req_upiup =
		(struct utp_upiu_task_req *) task_req_descp->task_req_upiu;
	task_tag = hba->nutrs + free_slot;
	task_req_upiup->header.dword_0 =
		UPIU_HEADER_DWORD(UPIU_TRANSACTION_TASK_REQ, 0,
					      lun_id, task_tag);
	task_req_upiup->header.dword_1 =
		UPIU_HEADER_DWORD(0, tm_function, 0, 0);
	/*
	 * The host shall provide the same value for LUN field in the basic
	 * header and for Input Parameter.
	 */
	task_req_upiup->input_param1 = cpu_to_be32(lun_id);
	task_req_upiup->input_param2 = cpu_to_be32(task_id);

	/* send command to the controller */
	__set_bit(free_slot, &hba->outstanding_tasks);

	/* Make sure descriptors are ready before ringing the task doorbell */
	wmb();

	ufshcd_writel(hba, 1 << free_slot, REG_UTP_TASK_REQ_DOOR_BELL);
	/* Make sure that doorbell is committed immediately */
	wmb();

	spin_unlock_irqrestore(host->host_lock, flags);

	/* wait until the task management command is completed */
	err = wait_event_timeout(hba->tm_wq,
			test_bit(free_slot, &hba->tm_condition),
			msecs_to_jiffies(TM_CMD_TIMEOUT));
	if (!err) {
		dev_err(hba->dev, "%s: task management cmd 0x%.2x timed-out\n",
				__func__, tm_function);
		if (ufshcd_clear_tm_cmd(hba, free_slot))
			dev_WARN(hba->dev, "%s: unable clear tm cmd (slot %d) after timeout\n",
					__func__, free_slot);
		err = -ETIMEDOUT;
	} else {
		err = ufshcd_task_req_compl(hba, free_slot, tm_response);
	}

	clear_bit(free_slot, &hba->tm_condition);
	ufshcd_put_tm_slot(hba, free_slot);
	wake_up(&hba->tm_tag_wq);
	hba->ufs_stats.clk_rel.ctx = TM_CMD_SEND;

	ufshcd_release_all(hba);
	return err;
}

/**
 * ufshcd_eh_device_reset_handler - device reset handler registered to
 *                                    scsi layer.
 * @cmd: SCSI command pointer
 *
 * Returns SUCCESS/FAILED
 */
static int ufshcd_eh_device_reset_handler(struct scsi_cmnd *cmd)
{
	struct Scsi_Host *host;
	struct ufs_hba *hba;
	u32 pos;
	int err;
	u8 resp = 0xF, lun;
	unsigned long flags;

	host = cmd->device->host;
	hba = shost_priv(host);

<<<<<<< HEAD
	ufshcd_print_cmd_log(hba);
	lrbp = &hba->lrb[tag];
	err = ufshcd_issue_tm_cmd(hba, lrbp->lun, 0, UFS_LOGICAL_RESET, &resp);
=======
	lun = ufshcd_scsi_to_upiu_lun(cmd->device->lun);
	err = ufshcd_issue_tm_cmd(hba, lun, 0, UFS_LOGICAL_RESET, &resp);
>>>>>>> 65554cac
	if (err || resp != UPIU_TASK_MANAGEMENT_FUNC_COMPL) {
		if (!err)
			err = resp;
		goto out;
	}

	/* clear the commands that were pending for corresponding LUN */
	for_each_set_bit(pos, &hba->outstanding_reqs, hba->nutrs) {
		if (hba->lrb[pos].lun == lun) {
			err = ufshcd_clear_cmd(hba, pos);
			if (err)
				break;
		}
	}
	spin_lock_irqsave(host->host_lock, flags);
	ufshcd_transfer_req_compl(hba);
	spin_unlock_irqrestore(host->host_lock, flags);

out:
	hba->req_abort_count = 0;
	if (!err) {
		err = SUCCESS;
	} else {
		dev_err(hba->dev, "%s: failed with err %d\n", __func__, err);
		err = FAILED;
	}
	return err;
}

static void ufshcd_set_req_abort_skip(struct ufs_hba *hba, unsigned long bitmap)
{
	struct ufshcd_lrb *lrbp;
	int tag;

	for_each_set_bit(tag, &bitmap, hba->nutrs) {
		lrbp = &hba->lrb[tag];
		lrbp->req_abort_skip = true;
	}
}

/**
 * ufshcd_abort - abort a specific command
 * @cmd: SCSI command pointer
 *
 * Abort the pending command in device by sending UFS_ABORT_TASK task management
 * command, and in host controller by clearing the door-bell register. There can
 * be race between controller sending the command to the device while abort is
 * issued. To avoid that, first issue UFS_QUERY_TASK to check if the command is
 * really issued and then try to abort it.
 *
 * Returns SUCCESS/FAILED
 */
static int ufshcd_abort(struct scsi_cmnd *cmd)
{
	struct Scsi_Host *host;
	struct ufs_hba *hba;
	unsigned long flags;
	unsigned int tag;
	int err = 0;
	int poll_cnt;
	u8 resp = 0xF;
	struct ufshcd_lrb *lrbp;
	u32 reg;

	host = cmd->device->host;
	hba = shost_priv(host);
	tag = cmd->request->tag;
	if (!ufshcd_valid_tag(hba, tag)) {
		dev_err(hba->dev,
			"%s: invalid command tag %d: cmd=0x%p, cmd->request=0x%p",
			__func__, tag, cmd, cmd->request);
		BUG();
	}

	lrbp = &hba->lrb[tag];

	ufshcd_update_error_stats(hba, UFS_ERR_TASK_ABORT);

	/*
	 * Task abort to the device W-LUN is illegal. When this command
	 * will fail, due to spec violation, scsi err handling next step
	 * will be to send LU reset which, again, is a spec violation.
	 * To avoid these unnecessary/illegal step we skip to the last error
	 * handling stage: reset and restore.
	 */
	if (lrbp->lun == UFS_UPIU_UFS_DEVICE_WLUN)
		return ufshcd_eh_host_reset_handler(cmd);

	ufshcd_hold_all(hba);
	reg = ufshcd_readl(hba, REG_UTP_TRANSFER_REQ_DOOR_BELL);
	/* If command is already aborted/completed, return SUCCESS */
	if (!(test_bit(tag, &hba->outstanding_reqs))) {
		dev_err(hba->dev,
			"%s: cmd at tag %d already completed, outstanding=0x%lx, doorbell=0x%x\n",
			__func__, tag, hba->outstanding_reqs, reg);
		goto out;
	}

	if (!(reg & (1 << tag))) {
		dev_err(hba->dev,
		"%s: cmd was completed, but without a notifying intr, tag = %d",
		__func__, tag);
	}

	/* Print Transfer Request of aborted task */
	dev_err(hba->dev, "%s: Device abort task at tag %d", __func__, tag);

	/*
	 * Print detailed info about aborted request.
	 * As more than one request might get aborted at the same time,
	 * print full information only for the first aborted request in order
	 * to reduce repeated printouts. For other aborted requests only print
	 * basic details.
	 */
	scsi_print_command(cmd);
	if (!hba->req_abort_count) {
		ufshcd_print_fsm_state(hba);
		ufshcd_print_host_regs(hba);
		ufshcd_print_host_state(hba);
		ufshcd_print_pwr_info(hba);
		ufshcd_print_trs(hba, 1 << tag, true);
	} else {
		ufshcd_print_trs(hba, 1 << tag, false);
	}
	hba->req_abort_count++;


	/* Skip task abort in case previous aborts failed and report failure */
	if (lrbp->req_abort_skip) {
		err = -EIO;
		goto out;
	}

	for (poll_cnt = 100; poll_cnt; poll_cnt--) {
		err = ufshcd_issue_tm_cmd(hba, lrbp->lun, lrbp->task_tag,
				UFS_QUERY_TASK, &resp);
		if (!err && resp == UPIU_TASK_MANAGEMENT_FUNC_SUCCEEDED) {
			/* cmd pending in the device */
			dev_err(hba->dev, "%s: cmd pending in the device. tag = %d",
				__func__, tag);
			break;
		} else if (!err && resp == UPIU_TASK_MANAGEMENT_FUNC_COMPL) {
			/*
			 * cmd not pending in the device, check if it is
			 * in transition.
			 */
			dev_err(hba->dev, "%s: cmd at tag %d not pending in the device.",
				__func__, tag);
			reg = ufshcd_readl(hba, REG_UTP_TRANSFER_REQ_DOOR_BELL);
			if (reg & (1 << tag)) {
				/* sleep for max. 200us to stabilize */
				usleep_range(100, 200);
				continue;
			}
			/* command completed already */
			dev_err(hba->dev, "%s: cmd at tag %d successfully cleared from DB.",
				__func__, tag);
			goto out;
		} else {
			dev_err(hba->dev,
				"%s: no response from device. tag = %d, err %d",
				__func__, tag, err);
			if (!err)
				err = resp; /* service response error */
			goto out;
		}
	}

	if (!poll_cnt) {
		err = -EBUSY;
		goto out;
	}

	err = ufshcd_issue_tm_cmd(hba, lrbp->lun, lrbp->task_tag,
			UFS_ABORT_TASK, &resp);
	if (err || resp != UPIU_TASK_MANAGEMENT_FUNC_COMPL) {
		if (!err) {
			err = resp; /* service response error */
			dev_err(hba->dev, "%s: issued. tag = %d, err %d",
				__func__, tag, err);
		}
		goto out;
	}

	err = ufshcd_clear_cmd(hba, tag);
	if (err) {
		dev_err(hba->dev, "%s: Failed clearing cmd at tag %d, err %d",
			__func__, tag, err);
		goto out;
	}

	scsi_dma_unmap(cmd);

	spin_lock_irqsave(host->host_lock, flags);
	ufshcd_outstanding_req_clear(hba, tag);
	hba->lrb[tag].cmd = NULL;
	spin_unlock_irqrestore(host->host_lock, flags);

	clear_bit_unlock(tag, &hba->lrb_in_use);
	wake_up(&hba->dev_cmd.tag_wq);

out:
	if (!err) {
		err = SUCCESS;
	} else {
		dev_err(hba->dev, "%s: failed with err %d\n", __func__, err);
		ufshcd_set_req_abort_skip(hba, hba->outstanding_reqs);
		err = FAILED;
	}

	/*
	 * This ufshcd_release_all() corresponds to the original scsi cmd that
	 * got aborted here (as we won't get any IRQ for it).
	 */
	ufshcd_release_all(hba);
	return err;
}

/**
 * ufshcd_host_reset_and_restore - reset and restore host controller
 * @hba: per-adapter instance
 *
 * Note that host controller reset may issue DME_RESET to
 * local and remote (device) Uni-Pro stack and the attributes
 * are reset to default state.
 *
 * Returns zero on success, non-zero on failure
 */
static int ufshcd_host_reset_and_restore(struct ufs_hba *hba)
{
	int err;
	unsigned long flags;

	/* Reset the host controller */
	spin_lock_irqsave(hba->host->host_lock, flags);
	ufshcd_hba_stop(hba, false);
	spin_unlock_irqrestore(hba->host->host_lock, flags);

	/* scale up clocks to max frequency before full reinitialization */
	ufshcd_set_clk_freq(hba, true);

	err = ufshcd_hba_enable(hba);
	if (err)
		goto out;

	/* Establish the link again and restore the device */
	err = ufshcd_probe_hba(hba);

	if (!err && (hba->ufshcd_state != UFSHCD_STATE_OPERATIONAL)) {
		err = -EIO;
		goto out;
	}

	if (!err) {
		err = ufshcd_vops_crypto_engine_reset(hba);
		if (err) {
			dev_err(hba->dev,
				"%s: failed to reset crypto engine %d\n",
				__func__, err);
			goto out;
		}
	}

out:
	if (err)
		dev_err(hba->dev, "%s: Host init failed %d\n", __func__, err);

	return err;
}

/**
 * ufshcd_reset_and_restore - reset and re-initialize host/device
 * @hba: per-adapter instance
 *
 * Reset and recover device, host and re-establish link. This
 * is helpful to recover the communication in fatal error conditions.
 *
 * Returns zero on success, non-zero on failure
 */
static int ufshcd_reset_and_restore(struct ufs_hba *hba)
{
	int err = 0;
	unsigned long flags;
	int retries = MAX_HOST_RESET_RETRIES;

	do {
		err = ufshcd_vops_full_reset(hba);
		if (err)
			dev_warn(hba->dev, "%s: full reset returned %d\n",
				 __func__, err);

		err = ufshcd_reset_device(hba);
		if (err)
			dev_warn(hba->dev, "%s: device reset failed. err %d\n",
				 __func__, err);

		err = ufshcd_host_reset_and_restore(hba);
	} while (err && --retries);

	/*
	 * There is no point proceeding even after failing
	 * to recover after multiple retries.
	 */
	if (err)
		BUG();
	/*
	 * After reset the door-bell might be cleared, complete
	 * outstanding requests in s/w here.
	 */
	spin_lock_irqsave(hba->host->host_lock, flags);
	ufshcd_transfer_req_compl(hba);
	ufshcd_tmc_handler(hba);
	spin_unlock_irqrestore(hba->host->host_lock, flags);

	return err;
}

/**
 * ufshcd_eh_host_reset_handler - host reset handler registered to scsi layer
 * @cmd - SCSI command pointer
 *
 * Returns SUCCESS/FAILED
 */
static int ufshcd_eh_host_reset_handler(struct scsi_cmnd *cmd)
{
	int err = SUCCESS;
	unsigned long flags;
	struct ufs_hba *hba;

	hba = shost_priv(cmd->device->host);

	/*
	 * Check if there is any race with fatal error handling.
	 * If so, wait for it to complete. Even though fatal error
	 * handling does reset and restore in some cases, don't assume
	 * anything out of it. We are just avoiding race here.
	 */
	do {
		spin_lock_irqsave(hba->host->host_lock, flags);
		if (!(work_pending(&hba->eh_work) ||
				hba->ufshcd_state == UFSHCD_STATE_RESET))
			break;
		spin_unlock_irqrestore(hba->host->host_lock, flags);
		dev_err(hba->dev, "%s: reset in progress - 1\n", __func__);
		flush_work(&hba->eh_work);
	} while (1);

	/*
	 * we don't know if previous reset had really reset the host controller
	 * or not. So let's force reset here to be sure.
	 */
	hba->ufshcd_state = UFSHCD_STATE_ERROR;
	hba->force_host_reset = true;
	schedule_work(&hba->eh_work);

	/* wait for the reset work to finish */
	do {
		if (!(work_pending(&hba->eh_work) ||
				hba->ufshcd_state == UFSHCD_STATE_RESET))
			break;
		spin_unlock_irqrestore(hba->host->host_lock, flags);
		dev_err(hba->dev, "%s: reset in progress - 2\n", __func__);
		flush_work(&hba->eh_work);
		spin_lock_irqsave(hba->host->host_lock, flags);
	} while (1);

	if (!((hba->ufshcd_state == UFSHCD_STATE_OPERATIONAL) &&
	      ufshcd_is_link_active(hba))) {
		err = FAILED;
		hba->ufshcd_state = UFSHCD_STATE_ERROR;
	}

	spin_unlock_irqrestore(hba->host->host_lock, flags);

	return err;
}

/**
 * ufshcd_get_max_icc_level - calculate the ICC level
 * @sup_curr_uA: max. current supported by the regulator
 * @start_scan: row at the desc table to start scan from
 * @buff: power descriptor buffer
 *
 * Returns calculated max ICC level for specific regulator
 */
static u32 ufshcd_get_max_icc_level(int sup_curr_uA, u32 start_scan, char *buff)
{
	int i;
	int curr_uA;
	u16 data;
	u16 unit;

	for (i = start_scan; i >= 0; i--) {
		data = be16_to_cpu(*((u16 *)(buff + 2*i)));
		unit = (data & ATTR_ICC_LVL_UNIT_MASK) >>
						ATTR_ICC_LVL_UNIT_OFFSET;
		curr_uA = data & ATTR_ICC_LVL_VALUE_MASK;
		switch (unit) {
		case UFSHCD_NANO_AMP:
			curr_uA = curr_uA / 1000;
			break;
		case UFSHCD_MILI_AMP:
			curr_uA = curr_uA * 1000;
			break;
		case UFSHCD_AMP:
			curr_uA = curr_uA * 1000 * 1000;
			break;
		case UFSHCD_MICRO_AMP:
		default:
			break;
		}
		if (sup_curr_uA >= curr_uA)
			break;
	}
	if (i < 0) {
		i = 0;
		pr_err("%s: Couldn't find valid icc_level = %d", __func__, i);
	}

	return (u32)i;
}

/**
 * ufshcd_calc_icc_level - calculate the max ICC level
 * In case regulators are not initialized we'll return 0
 * @hba: per-adapter instance
 * @desc_buf: power descriptor buffer to extract ICC levels from.
 * @len: length of desc_buff
 *
 * Returns calculated ICC level
 */
static u32 ufshcd_find_max_sup_active_icc_level(struct ufs_hba *hba,
							u8 *desc_buf, int len)
{
	u32 icc_level = 0;

	if (!hba->vreg_info.vcc || !hba->vreg_info.vccq ||
						!hba->vreg_info.vccq2) {
		dev_err(hba->dev,
			"%s: Regulator capability was not set, actvIccLevel=%d",
							__func__, icc_level);
		goto out;
	}

	if (hba->vreg_info.vcc && hba->vreg_info.vcc->max_uA)
		icc_level = ufshcd_get_max_icc_level(
				hba->vreg_info.vcc->max_uA,
				POWER_DESC_MAX_ACTV_ICC_LVLS - 1,
				&desc_buf[PWR_DESC_ACTIVE_LVLS_VCC_0]);

	if (hba->vreg_info.vccq && hba->vreg_info.vccq->max_uA)
		icc_level = ufshcd_get_max_icc_level(
				hba->vreg_info.vccq->max_uA,
				icc_level,
				&desc_buf[PWR_DESC_ACTIVE_LVLS_VCCQ_0]);

	if (hba->vreg_info.vccq2 && hba->vreg_info.vccq2->max_uA)
		icc_level = ufshcd_get_max_icc_level(
				hba->vreg_info.vccq2->max_uA,
				icc_level,
				&desc_buf[PWR_DESC_ACTIVE_LVLS_VCCQ2_0]);
out:
	return icc_level;
}

static void ufshcd_init_icc_levels(struct ufs_hba *hba)
{
	int ret;
	int buff_len = QUERY_DESC_POWER_MAX_SIZE;
	u8 desc_buf[QUERY_DESC_POWER_MAX_SIZE];

	ret = ufshcd_read_power_desc(hba, desc_buf, buff_len);
	if (ret) {
		dev_err(hba->dev,
			"%s: Failed reading power descriptor.len = %d ret = %d",
			__func__, buff_len, ret);
		return;
	}

	hba->init_prefetch_data.icc_level =
			ufshcd_find_max_sup_active_icc_level(hba,
			desc_buf, buff_len);
	dev_dbg(hba->dev, "%s: setting icc_level 0x%x",
			__func__, hba->init_prefetch_data.icc_level);

	ret = ufshcd_query_attr_retry(hba, UPIU_QUERY_OPCODE_WRITE_ATTR,
		QUERY_ATTR_IDN_ACTIVE_ICC_LVL, 0, 0,
		&hba->init_prefetch_data.icc_level);

	if (ret)
		dev_err(hba->dev,
			"%s: Failed configuring bActiveICCLevel = %d ret = %d",
			__func__, hba->init_prefetch_data.icc_level , ret);

}

/**
 * ufshcd_scsi_add_wlus - Adds required W-LUs
 * @hba: per-adapter instance
 *
 * UFS device specification requires the UFS devices to support 4 well known
 * logical units:
 *	"REPORT_LUNS" (address: 01h)
 *	"UFS Device" (address: 50h)
 *	"RPMB" (address: 44h)
 *	"BOOT" (address: 30h)
 * UFS device's power management needs to be controlled by "POWER CONDITION"
 * field of SSU (START STOP UNIT) command. But this "power condition" field
 * will take effect only when its sent to "UFS device" well known logical unit
 * hence we require the scsi_device instance to represent this logical unit in
 * order for the UFS host driver to send the SSU command for power management.

 * We also require the scsi_device instance for "RPMB" (Replay Protected Memory
 * Block) LU so user space process can control this LU. User space may also
 * want to have access to BOOT LU.

 * This function adds scsi device instances for each of all well known LUs
 * (except "REPORT LUNS" LU).
 *
 * Returns zero on success (all required W-LUs are added successfully),
 * non-zero error value on failure (if failed to add any of the required W-LU).
 */
static int ufshcd_scsi_add_wlus(struct ufs_hba *hba)
{
	int ret = 0;
	struct scsi_device *sdev_rpmb;
	struct scsi_device *sdev_boot;

	hba->sdev_ufs_device = __scsi_add_device(hba->host, 0, 0,
		ufshcd_upiu_wlun_to_scsi_wlun(UFS_UPIU_UFS_DEVICE_WLUN), NULL);
	if (IS_ERR(hba->sdev_ufs_device)) {
		ret = PTR_ERR(hba->sdev_ufs_device);
		hba->sdev_ufs_device = NULL;
		goto out;
	}
	scsi_device_put(hba->sdev_ufs_device);

	sdev_boot = __scsi_add_device(hba->host, 0, 0,
		ufshcd_upiu_wlun_to_scsi_wlun(UFS_UPIU_BOOT_WLUN), NULL);
	if (IS_ERR(sdev_boot)) {
		ret = PTR_ERR(sdev_boot);
		goto remove_sdev_ufs_device;
	}
	scsi_device_put(sdev_boot);

	sdev_rpmb = __scsi_add_device(hba->host, 0, 0,
		ufshcd_upiu_wlun_to_scsi_wlun(UFS_UPIU_RPMB_WLUN), NULL);
	if (IS_ERR(sdev_rpmb)) {
		ret = PTR_ERR(sdev_rpmb);
		goto remove_sdev_boot;
	}
	scsi_device_put(sdev_rpmb);
	goto out;

remove_sdev_boot:
	scsi_remove_device(sdev_boot);
remove_sdev_ufs_device:
	scsi_remove_device(hba->sdev_ufs_device);
out:
	return ret;
}

/**
 * ufshcd_tune_pa_tactivate - Tunes PA_TActivate of local UniPro
 * @hba: per-adapter instance
 *
 * PA_TActivate parameter can be tuned manually if UniPro version is less than
 * 1.61. PA_TActivate needs to be greater than or equal to peerM-PHY's
 * RX_MIN_ACTIVATETIME_CAPABILITY attribute. This optimal value can help reduce
 * the hibern8 exit latency.
 *
 * Returns zero on success, non-zero error value on failure.
 */
static int ufshcd_tune_pa_tactivate(struct ufs_hba *hba)
{
	int ret = 0;
	u32 peer_rx_min_activatetime = 0, tuned_pa_tactivate;

	if (!ufshcd_is_unipro_pa_params_tuning_req(hba))
		return 0;

	ret = ufshcd_dme_peer_get(hba,
				  UIC_ARG_MIB_SEL(
					RX_MIN_ACTIVATETIME_CAPABILITY,
					UIC_ARG_MPHY_RX_GEN_SEL_INDEX(0)),
				  &peer_rx_min_activatetime);
	if (ret)
		goto out;

	/* make sure proper unit conversion is applied */
	tuned_pa_tactivate =
		((peer_rx_min_activatetime * RX_MIN_ACTIVATETIME_UNIT_US)
		 / PA_TACTIVATE_TIME_UNIT_US);
	ret = ufshcd_dme_set(hba, UIC_ARG_MIB(PA_TACTIVATE),
			     tuned_pa_tactivate);

out:
	return ret;
}

/**
 * ufshcd_tune_pa_hibern8time - Tunes PA_Hibern8Time of local UniPro
 * @hba: per-adapter instance
 *
 * PA_Hibern8Time parameter can be tuned manually if UniPro version is less than
 * 1.61. PA_Hibern8Time needs to be maximum of local M-PHY's
 * TX_HIBERN8TIME_CAPABILITY & peer M-PHY's RX_HIBERN8TIME_CAPABILITY.
 * This optimal value can help reduce the hibern8 exit latency.
 *
 * Returns zero on success, non-zero error value on failure.
 */
static int ufshcd_tune_pa_hibern8time(struct ufs_hba *hba)
{
	int ret = 0;
	u32 local_tx_hibern8_time_cap = 0, peer_rx_hibern8_time_cap = 0;
	u32 max_hibern8_time, tuned_pa_hibern8time;

	ret = ufshcd_dme_get(hba,
			     UIC_ARG_MIB_SEL(TX_HIBERN8TIME_CAPABILITY,
					UIC_ARG_MPHY_TX_GEN_SEL_INDEX(0)),
				  &local_tx_hibern8_time_cap);
	if (ret)
		goto out;

	ret = ufshcd_dme_peer_get(hba,
				  UIC_ARG_MIB_SEL(RX_HIBERN8TIME_CAPABILITY,
					UIC_ARG_MPHY_RX_GEN_SEL_INDEX(0)),
				  &peer_rx_hibern8_time_cap);
	if (ret)
		goto out;

	max_hibern8_time = max(local_tx_hibern8_time_cap,
			       peer_rx_hibern8_time_cap);
	/* make sure proper unit conversion is applied */
	tuned_pa_hibern8time = ((max_hibern8_time * HIBERN8TIME_UNIT_US)
				/ PA_HIBERN8_TIME_UNIT_US);
	ret = ufshcd_dme_set(hba, UIC_ARG_MIB(PA_HIBERN8TIME),
			     tuned_pa_hibern8time);
out:
	return ret;
}

/**
 * ufshcd_quirk_tune_host_pa_tactivate - Ensures that host PA_TACTIVATE is
 * less than device PA_TACTIVATE time.
 * @hba: per-adapter instance
 *
 * Some UFS devices require host PA_TACTIVATE to be lower than device
 * PA_TACTIVATE, we need to enable UFS_DEVICE_QUIRK_HOST_PA_TACTIVATE quirk
 * for such devices.
 *
 * Returns zero on success, non-zero error value on failure.
 */
static int ufshcd_quirk_tune_host_pa_tactivate(struct ufs_hba *hba)
{
	int ret = 0;
	u32 granularity, peer_granularity;
	u32 pa_tactivate, peer_pa_tactivate;
	u32 pa_tactivate_us, peer_pa_tactivate_us;
	u8 gran_to_us_table[] = {1, 4, 8, 16, 32, 100};

	ret = ufshcd_dme_get(hba, UIC_ARG_MIB(PA_GRANULARITY),
				  &granularity);
	if (ret)
		goto out;

	ret = ufshcd_dme_peer_get(hba, UIC_ARG_MIB(PA_GRANULARITY),
				  &peer_granularity);
	if (ret)
		goto out;

	if ((granularity < PA_GRANULARITY_MIN_VAL) ||
	    (granularity > PA_GRANULARITY_MAX_VAL)) {
		dev_err(hba->dev, "%s: invalid host PA_GRANULARITY %d",
			__func__, granularity);
		return -EINVAL;
	}

	if ((peer_granularity < PA_GRANULARITY_MIN_VAL) ||
	    (peer_granularity > PA_GRANULARITY_MAX_VAL)) {
		dev_err(hba->dev, "%s: invalid device PA_GRANULARITY %d",
			__func__, peer_granularity);
		return -EINVAL;
	}

	ret = ufshcd_dme_get(hba, UIC_ARG_MIB(PA_TACTIVATE), &pa_tactivate);
	if (ret)
		goto out;

	ret = ufshcd_dme_peer_get(hba, UIC_ARG_MIB(PA_TACTIVATE),
				  &peer_pa_tactivate);
	if (ret)
		goto out;

	pa_tactivate_us = pa_tactivate * gran_to_us_table[granularity - 1];
	peer_pa_tactivate_us = peer_pa_tactivate *
			     gran_to_us_table[peer_granularity - 1];

	if (pa_tactivate_us > peer_pa_tactivate_us) {
		u32 new_peer_pa_tactivate;

		new_peer_pa_tactivate = pa_tactivate_us /
				      gran_to_us_table[peer_granularity - 1];
		new_peer_pa_tactivate++;
		ret = ufshcd_dme_peer_set(hba, UIC_ARG_MIB(PA_TACTIVATE),
					  new_peer_pa_tactivate);
	}

out:
	return ret;
}

static void ufshcd_tune_unipro_params(struct ufs_hba *hba)
{
	if (ufshcd_is_unipro_pa_params_tuning_req(hba)) {
		ufshcd_tune_pa_tactivate(hba);
		ufshcd_tune_pa_hibern8time(hba);
	}

	if (hba->dev_quirks & UFS_DEVICE_QUIRK_PA_TACTIVATE)
		/* set 1ms timeout for PA_TACTIVATE */
		ufshcd_dme_set(hba, UIC_ARG_MIB(PA_TACTIVATE), 10);

	if (hba->dev_quirks & UFS_DEVICE_QUIRK_HOST_PA_TACTIVATE)
		ufshcd_quirk_tune_host_pa_tactivate(hba);

	ufshcd_vops_apply_dev_quirks(hba);
}

static void ufshcd_clear_dbg_ufs_stats(struct ufs_hba *hba)
{
	int err_reg_hist_size = sizeof(struct ufs_uic_err_reg_hist);

	memset(&hba->ufs_stats.pa_err, 0, err_reg_hist_size);
	memset(&hba->ufs_stats.dl_err, 0, err_reg_hist_size);
	memset(&hba->ufs_stats.nl_err, 0, err_reg_hist_size);
	memset(&hba->ufs_stats.tl_err, 0, err_reg_hist_size);
	memset(&hba->ufs_stats.dme_err, 0, err_reg_hist_size);

	hba->req_abort_count = 0;
}

static void ufshcd_apply_pm_quirks(struct ufs_hba *hba)
{
	if (hba->dev_quirks & UFS_DEVICE_QUIRK_NO_LINK_OFF) {
		if (ufs_get_pm_lvl_to_link_pwr_state(hba->rpm_lvl) ==
		    UIC_LINK_OFF_STATE) {
			hba->rpm_lvl =
				ufs_get_desired_pm_lvl_for_dev_link_state(
						UFS_SLEEP_PWR_MODE,
						UIC_LINK_HIBERN8_STATE);
			dev_info(hba->dev, "UFS_DEVICE_QUIRK_NO_LINK_OFF enabled, changed rpm_lvl to %d\n",
				hba->rpm_lvl);
		}
		if (ufs_get_pm_lvl_to_link_pwr_state(hba->spm_lvl) ==
		    UIC_LINK_OFF_STATE) {
			hba->spm_lvl =
				ufs_get_desired_pm_lvl_for_dev_link_state(
						UFS_SLEEP_PWR_MODE,
						UIC_LINK_HIBERN8_STATE);
			dev_info(hba->dev, "UFS_DEVICE_QUIRK_NO_LINK_OFF enabled, changed spm_lvl to %d\n",
				hba->spm_lvl);
		}
	}
}

/**
 * ufshcd_probe_hba - probe hba to detect device and initialize
 * @hba: per-adapter instance
 *
 * Execute link-startup and verify device initialization
 */
static int ufshcd_probe_hba(struct ufs_hba *hba)
{
	int ret;
	ktime_t start = ktime_get();

	ret = ufshcd_link_startup(hba);
	if (ret)
		goto out;

	/* Debug counters initialization */
	ufshcd_clear_dbg_ufs_stats(hba);
	/* set the default level for urgent bkops */
	hba->urgent_bkops_lvl = BKOPS_STATUS_PERF_IMPACT;
	hba->is_urgent_bkops_lvl_checked = false;

	/* UniPro link is active now */
	ufshcd_set_link_active(hba);

	ret = ufshcd_verify_dev_init(hba);
	if (ret)
		goto out;

	ret = ufshcd_complete_dev_init(hba);
	if (ret)
		goto out;

	ufs_advertise_fixup_device(hba);
	ufshcd_tune_unipro_params(hba);

	ufshcd_apply_pm_quirks(hba);
	ret = ufshcd_set_vccq_rail_unused(hba,
		(hba->dev_quirks & UFS_DEVICE_NO_VCCQ) ? true : false);
	if (ret)
		goto out;

	/* UFS device is also active now */
	ufshcd_set_ufs_dev_active(hba);
	ufshcd_force_reset_auto_bkops(hba);
	hba->wlun_dev_clr_ua = true;

	if (ufshcd_get_max_pwr_mode(hba)) {
		dev_err(hba->dev,
			"%s: Failed getting max supported power mode\n",
			__func__);
	} else {
		ret = ufshcd_config_pwr_mode(hba, &hba->max_pwr_info.info);
		if (ret) {
			dev_err(hba->dev, "%s: Failed setting power mode, err = %d\n",
					__func__, ret);
			goto out;
		}
	}

	/* set the state as operational after switching to desired gear */
	hba->ufshcd_state = UFSHCD_STATE_OPERATIONAL;
	/*
	 * If we are in error handling context or in power management callbacks
	 * context, no need to scan the host
	 */
	if (!ufshcd_eh_in_progress(hba) && !hba->pm_op_in_progress) {
		bool flag;

		/* clear any previous UFS device information */
		memset(&hba->dev_info, 0, sizeof(hba->dev_info));
		if (!ufshcd_query_flag_retry(hba, UPIU_QUERY_OPCODE_READ_FLAG,
				QUERY_FLAG_IDN_PWR_ON_WPE, &flag))
			hba->dev_info.f_power_on_wp_en = flag;

		if (!hba->is_init_prefetch)
			ufshcd_init_icc_levels(hba);

		/* Add required well known logical units to scsi mid layer */
		ret = ufshcd_scsi_add_wlus(hba);
		if (ret)
			goto out;

		/* Initialize devfreq after UFS device is detected */
		if (ufshcd_is_clkscaling_supported(hba)) {
			memcpy(&hba->clk_scaling.saved_pwr_info.info,
			    &hba->pwr_info, sizeof(struct ufs_pa_layer_attr));
			hba->clk_scaling.saved_pwr_info.is_valid = true;
			hba->clk_scaling.is_scaled_up = true;
			if (!hba->devfreq) {
				hba->devfreq = devfreq_add_device(hba->dev,
							&ufs_devfreq_profile,
							"simple_ondemand",
							gov_data);
				if (IS_ERR(hba->devfreq)) {
					ret = PTR_ERR(hba->devfreq);
					dev_err(hba->dev, "Unable to register with devfreq %d\n",
						ret);
					goto out;
				}
			}
			hba->clk_scaling.is_allowed = true;
		}

		scsi_scan_host(hba->host);
		pm_runtime_put_sync(hba->dev);
	}

	if (!hba->is_init_prefetch)
		hba->is_init_prefetch = true;

	/*
	 * Enable auto hibern8 if supported, after full host and
	 * device initialization.
	 */
	if (ufshcd_is_auto_hibern8_supported(hba))
		ufshcd_set_auto_hibern8_timer(hba,
				      hba->hibern8_on_idle.delay_ms);
out:
	/*
	 * If we failed to initialize the device or the device is not
	 * present, turn off the power/clocks etc.
	 */
	if (ret && !ufshcd_eh_in_progress(hba) && !hba->pm_op_in_progress) {
		pm_runtime_put_sync(hba->dev);
		ufshcd_hba_exit(hba);
	}

	trace_ufshcd_init(dev_name(hba->dev), ret,
		ktime_to_us(ktime_sub(ktime_get(), start)),
		hba->curr_dev_pwr_mode, hba->uic_link_state);
	return ret;
}

/**
 * ufshcd_async_scan - asynchronous execution for probing hba
 * @data: data pointer to pass to this function
 * @cookie: cookie data
 */
static void ufshcd_async_scan(void *data, async_cookie_t cookie)
{
	struct ufs_hba *hba = (struct ufs_hba *)data;

	/*
	 * Don't allow clock gating and hibern8 enter for faster device
	 * detection.
	 */
	ufshcd_hold_all(hba);
	ufshcd_probe_hba(hba);
	ufshcd_release_all(hba);
}

/**
 * ufshcd_query_ioctl - perform user read queries
 * @hba: per-adapter instance
 * @lun: used for lun specific queries
 * @buffer: user space buffer for reading and submitting query data and params
 * @return: 0 for success negative error code otherwise
 *
 * Expected/Submitted buffer structure is struct ufs_ioctl_query_data.
 * It will read the opcode, idn and buf_length parameters, and, put the
 * response in the buffer field while updating the used size in buf_length.
 */
static int ufshcd_query_ioctl(struct scsi_device *dev, u8 lun, void __user *buffer)
{
	struct ufs_hba *hba = shost_priv(dev->host);
	struct ufs_ioctl_query_data *ioctl_data;
	int err = 0;
	int length = 0;
	void *data_ptr;
	bool flag;
	u32 att;
	u8 index;
	u8 *desc = NULL;

	ioctl_data = kzalloc(sizeof(struct ufs_ioctl_query_data), GFP_KERNEL);
	if (!ioctl_data) {
		dev_err(hba->dev, "%s: Failed allocating %zu bytes\n", __func__,
				sizeof(struct ufs_ioctl_query_data));
		err = -ENOMEM;
		goto out;
	}

	/* extract params from user buffer */
	err = copy_from_user(ioctl_data, buffer,
			sizeof(struct ufs_ioctl_query_data));
	if (err) {
		dev_err(hba->dev,
			"%s: Failed copying buffer from user, err %d\n",
			__func__, err);
		goto out_release_mem;
	}

	/* verify legal parameters & send query */
	switch (ioctl_data->opcode) {
	case UPIU_QUERY_OPCODE_READ_DESC:
		switch (ioctl_data->idn) {
		case QUERY_DESC_IDN_DEVICE:
		case QUERY_DESC_IDN_CONFIGURAION:
		case QUERY_DESC_IDN_INTERCONNECT:
		case QUERY_DESC_IDN_GEOMETRY:
		case QUERY_DESC_IDN_POWER:
			index = 0;
			break;
		case QUERY_DESC_IDN_UNIT:
			if (!ufs_is_valid_unit_desc_lun(lun)) {
				dev_err(hba->dev,
					"%s: No unit descriptor for lun 0x%x\n",
					__func__, lun);
				err = -EINVAL;
				goto out_release_mem;
			}
			index = lun;
			break;
		default:
			goto out_einval;
		}
		length = min_t(int, QUERY_DESC_MAX_SIZE,
				ioctl_data->buf_size);
		desc = kzalloc(length, GFP_KERNEL);
		if (!desc) {
			dev_err(hba->dev, "%s: Failed allocating %d bytes\n",
					__func__, length);
			err = -ENOMEM;
			goto out_release_mem;
		}
		err = ufshcd_query_descriptor(hba, ioctl_data->opcode,
				ioctl_data->idn, index, 0, desc, &length);
		break;
	case UPIU_QUERY_OPCODE_READ_ATTR:
		switch (ioctl_data->idn) {
		case QUERY_ATTR_IDN_BOOT_LU_EN:
		case QUERY_ATTR_IDN_POWER_MODE:
		case QUERY_ATTR_IDN_ACTIVE_ICC_LVL:
		case QUERY_ATTR_IDN_OOO_DATA_EN:
		case QUERY_ATTR_IDN_BKOPS_STATUS:
		case QUERY_ATTR_IDN_MAX_DATA_IN:
		case QUERY_ATTR_IDN_MAX_DATA_OUT:
		case QUERY_ATTR_IDN_REF_CLK_FREQ:
		case QUERY_ATTR_IDN_CONF_DESC_LOCK:
		case QUERY_ATTR_IDN_MAX_NUM_OF_RTT:
		case QUERY_ATTR_IDN_EE_CONTROL:
		case QUERY_ATTR_IDN_EE_STATUS:
		case QUERY_ATTR_IDN_SECONDS_PASSED:
		case QUERY_ATTR_IDN_FFU_STATUS:
			index = 0;
			break;
		case QUERY_ATTR_IDN_DYN_CAP_NEEDED:
		case QUERY_ATTR_IDN_CORR_PRG_BLK_NUM:
			index = lun;
			break;
		case QUERY_ATTR_IDN_PURGE_STATUS:
			index = 0;
			if (hba->dev_quirks & UFS_DEVICE_QUIRK_NO_PURGE) {
				err = -EPERM;
				goto out_release_mem;
			}
			break;
		default:
			goto out_einval;
		}
		err = ufshcd_query_attr(hba, ioctl_data->opcode, ioctl_data->idn,
					index, 0, &att);
		break;

	case UPIU_QUERY_OPCODE_WRITE_ATTR:
		err = copy_from_user(&att,
				buffer + sizeof(struct ufs_ioctl_query_data),
				sizeof(u32));
		if (err) {
			dev_err(hba->dev,
				"%s: Failed copying buffer from user, err %d\n",
				__func__, err);
			goto out_release_mem;
		}

		switch (ioctl_data->idn) {
		case QUERY_ATTR_IDN_BOOT_LU_EN:
			index = 0;
			if (att > QUERY_ATTR_IDN_BOOT_LU_EN_MAX) {
				dev_err(hba->dev,
					"%s: Illegal ufs query ioctl data, opcode 0x%x, idn 0x%x, att 0x%x\n",
					__func__, ioctl_data->opcode,
					(unsigned int)ioctl_data->idn, att);
				err = -EINVAL;
				goto out_release_mem;
			}
			break;
		default:
			goto out_einval;
		}
		err = ufshcd_query_attr(hba, ioctl_data->opcode,
					ioctl_data->idn, index, 0, &att);
		break;

	case UPIU_QUERY_OPCODE_READ_FLAG:
		switch (ioctl_data->idn) {
		case QUERY_FLAG_IDN_FDEVICEINIT:
		case QUERY_FLAG_IDN_PERMANENT_WPE:
		case QUERY_FLAG_IDN_PWR_ON_WPE:
		case QUERY_FLAG_IDN_BKOPS_EN:
		case QUERY_FLAG_IDN_FPHYRESOURCEREMOVAL:
		case QUERY_FLAG_IDN_BUSY_RTC:
			break;
		case QUERY_FLAG_IDN_PURGE_ENABLE:
			if (hba->dev_quirks & UFS_DEVICE_QUIRK_NO_PURGE) {
				err = -EPERM;
				goto out_release_mem;
			}
			break;
		default:
			goto out_einval;
		}
		err = ufshcd_query_flag_retry(hba, ioctl_data->opcode,
				ioctl_data->idn, &flag);
		break;
	case UPIU_QUERY_OPCODE_SET_FLAG:
		switch (ioctl_data->idn) {
		case QUERY_FLAG_IDN_PURGE_ENABLE:
			if (hba->dev_quirks & UFS_DEVICE_QUIRK_NO_PURGE) {
				err = -EPERM;
				goto out_release_mem;
			}
			pm_runtime_disable(&dev->sdev_gendev);
			break;
		default:
			goto out_einval;
		}
		err = ufshcd_query_flag_retry(hba, ioctl_data->opcode,
				ioctl_data->idn, NULL);
		break;
	default:
		goto out_einval;
	}

	if (err) {
		dev_err(hba->dev, "%s: Query for idn %d failed\n", __func__,
				ioctl_data->idn);
		goto out_release_mem;
	}

	/*
	 * copy response data
	 * As we might end up reading less data then what is specified in
	 * "ioctl_data->buf_size". So we are updating "ioctl_data->
	 * buf_size" to what exactly we have read.
	 */
	switch (ioctl_data->opcode) {
	case UPIU_QUERY_OPCODE_READ_DESC:
		ioctl_data->buf_size = min_t(int, ioctl_data->buf_size, length);
		data_ptr = desc;
		break;
	case UPIU_QUERY_OPCODE_READ_ATTR:
		ioctl_data->buf_size = sizeof(u32);
		data_ptr = &att;
		break;
	case UPIU_QUERY_OPCODE_READ_FLAG:
		ioctl_data->buf_size = 1;
		data_ptr = &flag;
		break;
	case UPIU_QUERY_OPCODE_WRITE_ATTR:
	case UPIU_QUERY_OPCODE_SET_FLAG:
		goto out_release_mem;
	default:
		goto out_einval;
	}

	/* copy to user */
	err = copy_to_user(buffer, ioctl_data,
			sizeof(struct ufs_ioctl_query_data));
	if (err)
		dev_err(hba->dev, "%s: Failed copying back to user.\n",
			__func__);
	err = copy_to_user(buffer + sizeof(struct ufs_ioctl_query_data),
			data_ptr, ioctl_data->buf_size);
	if (err)
		dev_err(hba->dev, "%s: err %d copying back to user.\n",
				__func__, err);
	goto out_release_mem;

out_einval:
	dev_err(hba->dev,
		"%s: illegal ufs query ioctl data, opcode 0x%x, idn 0x%x\n",
		__func__, ioctl_data->opcode, (unsigned int)ioctl_data->idn);
	err = -EINVAL;
out_release_mem:
	kfree(ioctl_data);
	kfree(desc);
out:
	return err;
}

static int ufshcd_write_buffer(struct ufs_hba *hba, void __user *buffer)
{
	int err = 0;
	unsigned char cmd[11] = {WRITE_BUFFER, 0x0E, 0, 0, 0, 0, 0, 0, 0, 0, 0};
	struct ufs_ioctl_write_buffer_data *ioctl_data = NULL;
	struct ufs_ioctl_write_buffer_data *fw_data = NULL;
	struct Scsi_Host *shost = NULL;
	struct scsi_device *sdev = NULL;
	unsigned char sense[SCSI_SENSE_BUFFERSIZE];
	struct scsi_sense_hdr sshdr;

	ioctl_data = kmalloc(sizeof(struct ufs_ioctl_write_buffer_data), GFP_KERNEL);
	if (!ioctl_data) {
		dev_err(hba->dev, "%s: Failed allocating ioctl_data\n", __func__);
		err = -ENOMEM;
		goto out;
	}

	err = copy_from_user(ioctl_data, buffer, sizeof(struct ufs_ioctl_write_buffer_data));
	if (err) {
		dev_err(hba->dev, "%s: Failed copying ioctl_data from user, err %d\n", __func__, err);
		goto out;
	}

	fw_data = kmalloc(sizeof(struct ufs_ioctl_write_buffer_data) + ioctl_data->buf_size, GFP_KERNEL);
	if (!fw_data) {
		dev_err(hba->dev, "%s: Failed allocating fw_data\n", __func__);
		err = -ENOMEM;
		goto out;
	}

	err = copy_from_user(fw_data, buffer, sizeof(struct ufs_ioctl_write_buffer_data) + ioctl_data->buf_size);
	if (err) {
		dev_err(hba->dev, "%s: Failed copying fw_data from user, err %d\n", __func__, err);
		goto out;
	}

	cmd[6] = (ioctl_data->buf_size >> 16) & 0xff;
	cmd[7] = (ioctl_data->buf_size >> 8) & 0xff;
	cmd[8] = ioctl_data->buf_size & 0xff;

	shost = scsi_host_lookup(0);
	if (!shost) {
		dev_err(hba->dev, "%s: Failed to get scsi_host\n", __func__);
		err = -ENODEV;
		goto out;
	}

	sdev = scsi_device_lookup(shost, 0, 0, 0);
	if (!sdev) {
		dev_err(hba->dev, "%s: Failed to get scsi_device\n", __func__);
		err = -ENODEV;
		goto out;
	}

	err = scsi_execute(sdev, cmd, DMA_TO_DEVICE, fw_data->buffer, ioctl_data->buf_size, sense, 10000, 1,
						REQ_FAILFAST_DEV | REQ_FAILFAST_TRANSPORT | REQ_FAILFAST_DRIVER, NULL);
	if (err) {
		dev_err(hba->dev, "%s: Failed write buffer %d\n", __func__, err);
		goto out;
	}

	if (scsi_normalize_sense(sense, SCSI_SENSE_BUFFERSIZE, &sshdr)) {
		dev_err(hba->dev, "%s: print sense hdr\n", __func__);
		scsi_print_sense_hdr(sdev, "ffu", &sshdr);
	}

out:
	if (sdev) {
		scsi_device_put(sdev);
	}

	if (shost) {
		scsi_host_put(shost);
	}

	if (fw_data) {
		kfree(fw_data);
	}

	if (ioctl_data) {
		kfree(ioctl_data);
	}
	return err;
}

/**
 * ufshcd_ioctl - ufs ioctl callback registered in scsi_host
 * @dev: scsi device required for per LUN queries
 * @cmd: command opcode
 * @buffer: user space buffer for transferring data
 *
 * Supported commands:
 * UFS_IOCTL_QUERY
 */
static int ufshcd_ioctl(struct scsi_device *dev, int cmd, void __user *buffer)
{
	struct ufs_hba *hba = shost_priv(dev->host);
	int err = 0;
	struct task_struct *tsk = current;

	BUG_ON(!hba);
	if (!buffer) {
		dev_err(hba->dev, "%s: User buffer is NULL! (cmd:0x%08x)\n",
			__func__, cmd);
		if (tsk && tsk->pid) {
			dev_err(hba->dev, " pid=%d comm=%s", tsk->pid, tsk->comm);

			if (tsk->parent && tsk->parent->pid) {
				dev_err(hba->dev, " ppid=%d pcomm=%s",
					tsk->parent->pid, tsk->parent->comm);
			}
		}
		return -EINVAL;
	}

	switch (cmd) {
	case UFS_IOCTL_QUERY:
		pm_runtime_get_sync(hba->dev);
		err = ufshcd_query_ioctl(dev, ufshcd_scsi_to_upiu_lun(dev->lun),
				buffer);
		pm_runtime_put_sync(hba->dev);
		break;
	case UFS_IOCTL_WRITE_BUFFER:
		pm_runtime_get_sync(hba->dev);
		err = ufshcd_write_buffer(hba, buffer);
		pm_runtime_put_sync(hba->dev);
		break;
	default:
		err = -ENOIOCTLCMD;
		dev_dbg(hba->dev, "%s: Unsupported ioctl cmd %d\n", __func__,
			cmd);
		break;
	}

	return err;
}

static enum blk_eh_timer_return ufshcd_eh_timed_out(struct scsi_cmnd *scmd)
{
	unsigned long flags;
	struct Scsi_Host *host;
	struct ufs_hba *hba;
	int index;
	bool found = false;

	if (!scmd || !scmd->device || !scmd->device->host)
		return BLK_EH_NOT_HANDLED;

	host = scmd->device->host;
	hba = shost_priv(host);
	if (!hba)
		return BLK_EH_NOT_HANDLED;

	spin_lock_irqsave(host->host_lock, flags);

	for_each_set_bit(index, &hba->outstanding_reqs, hba->nutrs) {
		if (hba->lrb[index].cmd == scmd) {
			found = true;
			break;
		}
	}

	spin_unlock_irqrestore(host->host_lock, flags);

	/*
	 * Bypass SCSI error handling and reset the block layer timer if this
	 * SCSI command was not actually dispatched to UFS driver, otherwise
	 * let SCSI layer handle the error as usual.
	 */
	return found ? BLK_EH_NOT_HANDLED : BLK_EH_RESET_TIMER;
}

static struct scsi_host_template ufshcd_driver_template = {
	.module			= THIS_MODULE,
	.name			= UFSHCD,
	.proc_name		= UFSHCD,
	.queuecommand		= ufshcd_queuecommand,
	.slave_alloc		= ufshcd_slave_alloc,
	.slave_configure	= ufshcd_slave_configure,
	.slave_destroy		= ufshcd_slave_destroy,
	.change_queue_depth	= ufshcd_change_queue_depth,
	.eh_abort_handler	= ufshcd_abort,
	.eh_device_reset_handler = ufshcd_eh_device_reset_handler,
	.eh_host_reset_handler   = ufshcd_eh_host_reset_handler,
	.eh_timed_out		= ufshcd_eh_timed_out,
	.ioctl			= ufshcd_ioctl,
#ifdef CONFIG_COMPAT
	.compat_ioctl		= ufshcd_ioctl,
#endif
	.this_id		= -1,
	.sg_tablesize		= SG_ALL,
	.cmd_per_lun		= UFSHCD_CMD_PER_LUN,
	.can_queue		= UFSHCD_CAN_QUEUE,
	.max_host_blocked	= 1,
	.track_queue_depth	= 1,
};

static int ufshcd_config_vreg_load(struct device *dev, struct ufs_vreg *vreg,
				   int ua)
{
	int ret;

	if (!vreg)
		return 0;

	/*
	 * "set_load" operation shall be required on those regulators
	 * which specifically configured current limitation. Otherwise
	 * zero max_uA may cause unexpected behavior when regulator is
	 * enabled or set as high power mode.
	 */
	if (!vreg->max_uA)
		return 0;

	ret = regulator_set_load(vreg->reg, ua);
	if (ret < 0) {
		dev_err(dev, "%s: %s set load (ua=%d) failed, err=%d\n",
				__func__, vreg->name, ua, ret);
	}

	return ret;
}

static inline int ufshcd_config_vreg_lpm(struct ufs_hba *hba,
					 struct ufs_vreg *vreg)
{
	if (!vreg)
		return 0;
	else if (vreg->unused)
		return 0;
	else
		return ufshcd_config_vreg_load(hba->dev, vreg,
					       UFS_VREG_LPM_LOAD_UA);
}

static inline int ufshcd_config_vreg_hpm(struct ufs_hba *hba,
					 struct ufs_vreg *vreg)
{
	if (!vreg)
		return 0;
	else if (vreg->unused)
		return 0;
	else
		return ufshcd_config_vreg_load(hba->dev, vreg, vreg->max_uA);
}

static int ufshcd_config_vreg(struct device *dev,
		struct ufs_vreg *vreg, bool on)
{
	int ret = 0;
	struct regulator *reg;
	const char *name;
	int min_uV, uA_load;

	BUG_ON(!vreg);

	reg = vreg->reg;
	name = vreg->name;

	if (regulator_count_voltages(reg) > 0) {
		uA_load = on ? vreg->max_uA : 0;
		ret = ufshcd_config_vreg_load(dev, vreg, uA_load);
		if (ret)
			goto out;

		if (vreg->min_uV && vreg->max_uV) {
			min_uV = on ? vreg->min_uV : 0;
			ret = regulator_set_voltage(reg, min_uV, vreg->max_uV);
			if (ret) {
				dev_err(dev,
					"%s: %s set voltage failed, err=%d\n",
					__func__, name, ret);
				goto out;
			}
		}
	}
out:
	return ret;
}

static int ufshcd_enable_vreg(struct device *dev, struct ufs_vreg *vreg)
{
	int ret = 0;

	if (!vreg)
		goto out;
	else if (vreg->enabled || vreg->unused)
		goto out;

	ret = ufshcd_config_vreg(dev, vreg, true);
	if (!ret)
		ret = regulator_enable(vreg->reg);

	if (!ret)
		vreg->enabled = true;
	else
		dev_err(dev, "%s: %s enable failed, err=%d\n",
				__func__, vreg->name, ret);
out:
	return ret;
}

static int ufshcd_disable_vreg(struct device *dev, struct ufs_vreg *vreg)
{
	int ret = 0;

	if (!vreg)
		goto out;
	else if (!vreg->enabled || vreg->unused)
		goto out;

	ret = regulator_disable(vreg->reg);

	if (!ret) {
		/* ignore errors on applying disable config */
		ufshcd_config_vreg(dev, vreg, false);
		vreg->enabled = false;
	} else {
		dev_err(dev, "%s: %s disable failed, err=%d\n",
				__func__, vreg->name, ret);
	}
out:
	return ret;
}

static int ufshcd_setup_vreg(struct ufs_hba *hba, bool on)
{
	int ret = 0;
	struct device *dev = hba->dev;
	struct ufs_vreg_info *info = &hba->vreg_info;

	if (!info)
		goto out;

	ret = ufshcd_toggle_vreg(dev, info->vcc, on);
	if (ret)
		goto out;

	ret = ufshcd_toggle_vreg(dev, info->vccq, on);
	if (ret)
		goto out;

	ret = ufshcd_toggle_vreg(dev, info->vccq2, on);
	if (ret)
		goto out;

out:
	if (ret) {
		ufshcd_toggle_vreg(dev, info->vccq2, false);
		ufshcd_toggle_vreg(dev, info->vccq, false);
		ufshcd_toggle_vreg(dev, info->vcc, false);
	}
	return ret;
}

static int ufshcd_setup_hba_vreg(struct ufs_hba *hba, bool on)
{
	struct ufs_vreg_info *info = &hba->vreg_info;
	int ret = 0;

	if (info->vdd_hba) {
		ret = ufshcd_toggle_vreg(hba->dev, info->vdd_hba, on);

		if (!ret)
			ufshcd_vops_update_sec_cfg(hba, on);
	}

	return ret;
}

static int ufshcd_get_vreg(struct device *dev, struct ufs_vreg *vreg)
{
	int ret = 0;

	if (!vreg)
		goto out;

	vreg->reg = devm_regulator_get(dev, vreg->name);
	if (IS_ERR(vreg->reg)) {
		ret = PTR_ERR(vreg->reg);
		dev_err(dev, "%s: %s get failed, err=%d\n",
				__func__, vreg->name, ret);
	}
out:
	return ret;
}

static int ufshcd_init_vreg(struct ufs_hba *hba)
{
	int ret = 0;
	struct device *dev = hba->dev;
	struct ufs_vreg_info *info = &hba->vreg_info;

	if (!info)
		goto out;

	ret = ufshcd_get_vreg(dev, info->vcc);
	if (ret)
		goto out;

	ret = ufshcd_get_vreg(dev, info->vccq);
	if (ret)
		goto out;

	ret = ufshcd_get_vreg(dev, info->vccq2);
out:
	return ret;
}

static int ufshcd_init_hba_vreg(struct ufs_hba *hba)
{
	struct ufs_vreg_info *info = &hba->vreg_info;

	if (info)
		return ufshcd_get_vreg(hba->dev, info->vdd_hba);

	return 0;
}

static int ufshcd_set_vccq_rail_unused(struct ufs_hba *hba, bool unused)
{
	int ret = 0;
	struct ufs_vreg_info *info = &hba->vreg_info;

	if (!info)
		goto out;
	else if (!info->vccq)
		goto out;

	if (unused) {
		/* shut off the rail here */
		ret = ufshcd_toggle_vreg(hba->dev, info->vccq, false);
		/*
		 * Mark this rail as no longer used, so it doesn't get enabled
		 * later by mistake
		 */
		if (!ret)
			info->vccq->unused = true;
	} else {
		/*
		 * rail should have been already enabled hence just make sure
		 * that unused flag is cleared.
		 */
		info->vccq->unused = false;
	}
out:
	return ret;
}

static int ufshcd_setup_clocks(struct ufs_hba *hba, bool on,
			       bool skip_ref_clk, bool is_gating_context)
{
	int ret = 0;
	struct ufs_clk_info *clki;
	struct list_head *head = &hba->clk_list_head;
	unsigned long flags;
	ktime_t start = ktime_get();
	bool clk_state_changed = false;

	if (!head || list_empty(head))
		goto out;

	/* call vendor specific bus vote before enabling the clocks */
	if (on) {
		ret = ufshcd_vops_set_bus_vote(hba, on);
		if (ret)
			return ret;
	}

	/*
	 * vendor specific setup_clocks ops may depend on clocks managed by
	 * this standard driver hence call the vendor specific setup_clocks
	 * before disabling the clocks managed here.
	 */
	if (!on) {
		ret = ufshcd_vops_setup_clocks(hba, on, is_gating_context);
		if (ret)
			return ret;
	}

	list_for_each_entry(clki, head, list) {
		if (!IS_ERR_OR_NULL(clki->clk)) {
			if (skip_ref_clk && !strcmp(clki->name, "ref_clk"))
				continue;

			clk_state_changed = on ^ clki->enabled;
			if (on && !clki->enabled) {
				ret = clk_prepare_enable(clki->clk);
				if (ret) {
					dev_err(hba->dev, "%s: %s prepare enable failed, %d\n",
						__func__, clki->name, ret);
					goto out;
				}
			} else if (!on && clki->enabled) {
				clk_disable_unprepare(clki->clk);
			}
			clki->enabled = on;
			dev_dbg(hba->dev, "%s: clk: %s %sabled\n", __func__,
					clki->name, on ? "en" : "dis");
		}
	}

	/*
	 * vendor specific setup_clocks ops may depend on clocks managed by
	 * this standard driver hence call the vendor specific setup_clocks
	 * after enabling the clocks managed here.
	 */
	if (on) {
		ret = ufshcd_vops_setup_clocks(hba, on, is_gating_context);
		if (ret)
			goto out;
	}

	/*
	 * call vendor specific bus vote to remove the vote after
	 * disabling the clocks.
	 */
	if (!on)
		ret = ufshcd_vops_set_bus_vote(hba, on);

out:
	if (ret) {
		if (on)
			/* Can't do much if this fails */
			(void) ufshcd_vops_set_bus_vote(hba, false);
		list_for_each_entry(clki, head, list) {
			if (!IS_ERR_OR_NULL(clki->clk) && clki->enabled)
				clk_disable_unprepare(clki->clk);
		}
	} else if (!ret && on) {
		spin_lock_irqsave(hba->host->host_lock, flags);
		hba->clk_gating.state = CLKS_ON;
		trace_ufshcd_clk_gating(dev_name(hba->dev),
			hba->clk_gating.state);
		spin_unlock_irqrestore(hba->host->host_lock, flags);
		/* restore the secure configuration as clocks are enabled */
		ufshcd_vops_update_sec_cfg(hba, true);
	}

	if (clk_state_changed)
		trace_ufshcd_profile_clk_gating(dev_name(hba->dev),
			(on ? "on" : "off"),
			ktime_to_us(ktime_sub(ktime_get(), start)), ret);
	return ret;
}

static int ufshcd_enable_clocks(struct ufs_hba *hba)
{
	return  ufshcd_setup_clocks(hba, true, false, false);
}

static int ufshcd_disable_clocks(struct ufs_hba *hba,
				 bool is_gating_context)
{
	return  ufshcd_setup_clocks(hba, false, false, is_gating_context);
}

static int ufshcd_disable_clocks_skip_ref_clk(struct ufs_hba *hba,
					      bool is_gating_context)
{
	return  ufshcd_setup_clocks(hba, false, true, is_gating_context);
}

static int ufshcd_init_clocks(struct ufs_hba *hba)
{
	int ret = 0;
	struct ufs_clk_info *clki;
	struct device *dev = hba->dev;
	struct list_head *head = &hba->clk_list_head;

	if (!head || list_empty(head))
		goto out;

	list_for_each_entry(clki, head, list) {
		if (!clki->name)
			continue;

		clki->clk = devm_clk_get(dev, clki->name);
		if (IS_ERR(clki->clk)) {
			ret = PTR_ERR(clki->clk);
			dev_err(dev, "%s: %s clk get failed, %d\n",
					__func__, clki->name, ret);
			goto out;
		}

		if (clki->max_freq) {
			ret = clk_set_rate(clki->clk, clki->max_freq);
			if (ret) {
				dev_err(hba->dev, "%s: %s clk set rate(%dHz) failed, %d\n",
					__func__, clki->name,
					clki->max_freq, ret);
				goto out;
			}
			clki->curr_freq = clki->max_freq;
		}
		dev_dbg(dev, "%s: clk: %s, rate: %lu\n", __func__,
				clki->name, clk_get_rate(clki->clk));
	}
out:
	return ret;
}

static int ufshcd_variant_hba_init(struct ufs_hba *hba)
{
	int err = 0;

	if (!hba->var || !hba->var->vops)
		goto out;

	err = ufshcd_vops_init(hba);
	if (err)
		goto out;

	err = ufshcd_vops_setup_regulators(hba, true);
	if (err)
		goto out_exit;

	goto out;

out_exit:
	ufshcd_vops_exit(hba);
out:
	if (err)
		dev_err(hba->dev, "%s: variant %s init failed err %d\n",
			__func__, ufshcd_get_var_name(hba), err);
	return err;
}

static void ufshcd_variant_hba_exit(struct ufs_hba *hba)
{
	if (!hba->var || !hba->var->vops)
		return;

	ufshcd_vops_setup_regulators(hba, false);

	ufshcd_vops_exit(hba);
}

static int ufshcd_hba_init(struct ufs_hba *hba)
{
	int err;

	/*
	 * Handle host controller power separately from the UFS device power
	 * rails as it will help controlling the UFS host controller power
	 * collapse easily which is different than UFS device power collapse.
	 * Also, enable the host controller power before we go ahead with rest
	 * of the initialization here.
	 */
	err = ufshcd_init_hba_vreg(hba);
	if (err)
		goto out;

	err = ufshcd_setup_hba_vreg(hba, true);
	if (err)
		goto out;

	err = ufshcd_init_clocks(hba);
	if (err)
		goto out_disable_hba_vreg;

	err = ufshcd_enable_clocks(hba);
	if (err)
		goto out_disable_hba_vreg;

	err = ufshcd_init_vreg(hba);
	if (err)
		goto out_disable_clks;

	err = ufshcd_setup_vreg(hba, true);
	if (err)
		goto out_disable_clks;

	err = ufshcd_variant_hba_init(hba);
	if (err)
		goto out_disable_vreg;

	hba->is_powered = true;
	goto out;

out_disable_vreg:
	ufshcd_setup_vreg(hba, false);
out_disable_clks:
	ufshcd_disable_clocks(hba, false);
out_disable_hba_vreg:
	ufshcd_setup_hba_vreg(hba, false);
out:
	return err;
}

static void ufshcd_hba_exit(struct ufs_hba *hba)
{
	if (hba->is_powered) {
		ufshcd_variant_hba_exit(hba);
		ufshcd_setup_vreg(hba, false);
		if (ufshcd_is_clkscaling_supported(hba)) {
			if (hba->devfreq)
				ufshcd_suspend_clkscaling(hba);
			if (hba->clk_scaling.workq)
				destroy_workqueue(hba->clk_scaling.workq);
		}
		ufshcd_disable_clocks(hba, false);
		ufshcd_setup_hba_vreg(hba, false);
		hba->is_powered = false;
	}
}

static int
ufshcd_send_request_sense(struct ufs_hba *hba, struct scsi_device *sdp)
{
	unsigned char cmd[6] = {REQUEST_SENSE,
				0,
				0,
				0,
				UFSHCD_REQ_SENSE_SIZE,
				0};
	char *buffer;
	int ret;

	buffer = kzalloc(UFSHCD_REQ_SENSE_SIZE, GFP_KERNEL);
	if (!buffer) {
		ret = -ENOMEM;
		goto out;
	}

	ret = scsi_execute_req_flags(sdp, cmd, DMA_FROM_DEVICE, buffer,
				UFSHCD_REQ_SENSE_SIZE, NULL,
				msecs_to_jiffies(1000), 3, NULL, REQ_PM);
	if (ret)
		pr_err("%s: failed with err %d\n", __func__, ret);

	kfree(buffer);
out:
	return ret;
}

/**
 * ufshcd_set_dev_pwr_mode - sends START STOP UNIT command to set device
 *			     power mode
 * @hba: per adapter instance
 * @pwr_mode: device power mode to set
 *
 * Returns 0 if requested power mode is set successfully
 * Returns non-zero if failed to set the requested power mode
 */
static int ufshcd_set_dev_pwr_mode(struct ufs_hba *hba,
				     enum ufs_dev_pwr_mode pwr_mode)
{
	unsigned char cmd[6] = { START_STOP };
	struct scsi_sense_hdr sshdr;
	struct scsi_device *sdp;
	unsigned long flags;
	int ret;

	spin_lock_irqsave(hba->host->host_lock, flags);
	sdp = hba->sdev_ufs_device;
	if (sdp) {
		ret = scsi_device_get(sdp);
		if (!ret && !scsi_device_online(sdp)) {
			ret = -ENODEV;
			scsi_device_put(sdp);
		}
	} else {
		ret = -ENODEV;
	}
	spin_unlock_irqrestore(hba->host->host_lock, flags);

	if (ret)
		return ret;

	/*
	 * If scsi commands fail, the scsi mid-layer schedules scsi error-
	 * handling, which would wait for host to be resumed. Since we know
	 * we are functional while we are here, skip host resume in error
	 * handling context.
	 */
	hba->host->eh_noresume = 1;
	if (hba->wlun_dev_clr_ua) {
		ret = ufshcd_send_request_sense(hba, sdp);
		if (ret)
			goto out;
		/* Unit attention condition is cleared now */
		hba->wlun_dev_clr_ua = false;
	}

	cmd[4] = pwr_mode << 4;

	/*
	 * Current function would be generally called from the power management
	 * callbacks hence set the REQ_PM flag so that it doesn't resume the
	 * already suspended childs.
	 */
	ret = scsi_execute_req_flags(sdp, cmd, DMA_NONE, NULL, 0, &sshdr,
				     START_STOP_TIMEOUT, 0, NULL, REQ_PM);
	if (ret) {
		sdev_printk(KERN_WARNING, sdp,
			    "START_STOP failed for power mode: %d, result %x\n",
			    pwr_mode, ret);
		if (driver_byte(ret) & DRIVER_SENSE)
			scsi_print_sense_hdr(sdp, NULL, &sshdr);
	}

	if (!ret)
		hba->curr_dev_pwr_mode = pwr_mode;
out:
	scsi_device_put(sdp);
	hba->host->eh_noresume = 0;
	return ret;
}

static int ufshcd_link_state_transition(struct ufs_hba *hba,
					enum uic_link_state req_link_state,
					int check_for_bkops)
{
	int ret = 0;

	if (req_link_state == hba->uic_link_state)
		return 0;

	if (req_link_state == UIC_LINK_HIBERN8_STATE) {
		ret = ufshcd_uic_hibern8_enter(hba);
		if (!ret)
			ufshcd_set_link_hibern8(hba);
		else
			goto out;
	}
	/*
	 * If autobkops is enabled, link can't be turned off because
	 * turning off the link would also turn off the device.
	 */
	else if ((req_link_state == UIC_LINK_OFF_STATE) &&
		   (!check_for_bkops || (check_for_bkops &&
		    !hba->auto_bkops_enabled))) {
		/*
		 * Let's make sure that link is in low power mode, we are doing
		 * this currently by putting the link in Hibern8. Otherway to
		 * put the link in low power mode is to send the DME end point
		 * to device and then send the DME reset command to local
		 * unipro. But putting the link in hibern8 is much faster.
		 */
		ret = ufshcd_uic_hibern8_enter(hba);
		if (ret)
			goto out;
		/*
		 * Change controller state to "reset state" which
		 * should also put the link in off/reset state
		 */
		ufshcd_hba_stop(hba, true);
		/*
		 * TODO: Check if we need any delay to make sure that
		 * controller is reset
		 */
		ufshcd_set_link_off(hba);
	}

out:
	return ret;
}

static void ufshcd_vreg_set_lpm(struct ufs_hba *hba)
{
	/*
	 * It seems some UFS devices may keep drawing more than sleep current
	 * (atleast for 500us) from UFS rails (especially from VCCQ rail).
	 * To avoid this situation, add 2ms delay before putting these UFS
	 * rails in LPM mode.
	 */
	if (!ufshcd_is_link_active(hba))
		usleep_range(2000, 2100);

	/*
	 * If UFS device is either in UFS_Sleep turn off VCC rail to save some
	 * power.
	 *
	 * If UFS device and link is in OFF state, all power supplies (VCC,
	 * VCCQ, VCCQ2) can be turned off if power on write protect is not
	 * required. If UFS link is inactive (Hibern8 or OFF state) and device
	 * is in sleep state, put VCCQ & VCCQ2 rails in LPM mode.
	 *
	 * Ignore the error returned by ufshcd_toggle_vreg() as device is anyway
	 * in low power state which would save some power.
	 */
	if (ufshcd_is_ufs_dev_poweroff(hba) && ufshcd_is_link_off(hba) &&
	    !hba->dev_info.is_lu_power_on_wp) {
		ufshcd_setup_vreg(hba, false);
	} else if (!ufshcd_is_ufs_dev_active(hba)) {
		ufshcd_toggle_vreg(hba->dev, hba->vreg_info.vcc, false);
		if (!ufshcd_is_link_active(hba)) {
			ufshcd_config_vreg_lpm(hba, hba->vreg_info.vccq);
			ufshcd_config_vreg_lpm(hba, hba->vreg_info.vccq2);
		}
	}
}

static int ufshcd_vreg_set_hpm(struct ufs_hba *hba)
{
	int ret = 0;

	if (ufshcd_is_ufs_dev_poweroff(hba) && ufshcd_is_link_off(hba) &&
	    !hba->dev_info.is_lu_power_on_wp) {
		ret = ufshcd_setup_vreg(hba, true);
	} else if (!ufshcd_is_ufs_dev_active(hba)) {
		if (!ret && !ufshcd_is_link_active(hba)) {
			ret = ufshcd_config_vreg_hpm(hba, hba->vreg_info.vccq);
			if (ret)
				goto vcc_disable;
			ret = ufshcd_config_vreg_hpm(hba, hba->vreg_info.vccq2);
			if (ret)
				goto vccq_lpm;
		}
		ret = ufshcd_toggle_vreg(hba->dev, hba->vreg_info.vcc, true);
	}
	goto out;

vccq_lpm:
	ufshcd_config_vreg_lpm(hba, hba->vreg_info.vccq);
vcc_disable:
	ufshcd_toggle_vreg(hba->dev, hba->vreg_info.vcc, false);
out:
	return ret;
}

static void ufshcd_hba_vreg_set_lpm(struct ufs_hba *hba)
{
	if (ufshcd_is_link_off(hba) ||
	    (ufshcd_is_link_hibern8(hba)
	     && ufshcd_is_power_collapse_during_hibern8_allowed(hba)))
		ufshcd_setup_hba_vreg(hba, false);
}

static void ufshcd_hba_vreg_set_hpm(struct ufs_hba *hba)
{
	if (ufshcd_is_link_off(hba) ||
	    (ufshcd_is_link_hibern8(hba)
	     && ufshcd_is_power_collapse_during_hibern8_allowed(hba)))
		ufshcd_setup_hba_vreg(hba, true);
}

/**
 * ufshcd_suspend - helper function for suspend operations
 * @hba: per adapter instance
 * @pm_op: desired low power operation type
 *
 * This function will try to put the UFS device and link into low power
 * mode based on the "rpm_lvl" (Runtime PM level) or "spm_lvl"
 * (System PM level).
 *
 * If this function is called during shutdown, it will make sure that
 * both UFS device and UFS link is powered off.
 *
 * NOTE: UFS device & link must be active before we enter in this function.
 *
 * Returns 0 for success and non-zero for failure
 */
static int ufshcd_suspend(struct ufs_hba *hba, enum ufs_pm_op pm_op)
{
	int ret = 0;
	enum ufs_pm_level pm_lvl;
	enum ufs_dev_pwr_mode req_dev_pwr_mode;
	enum uic_link_state req_link_state;

	hba->pm_op_in_progress = 1;
	if (!ufshcd_is_shutdown_pm(pm_op)) {
		pm_lvl = ufshcd_is_runtime_pm(pm_op) ?
			 hba->rpm_lvl : hba->spm_lvl;
		req_dev_pwr_mode = ufs_get_pm_lvl_to_dev_pwr_mode(pm_lvl);
		req_link_state = ufs_get_pm_lvl_to_link_pwr_state(pm_lvl);
	} else {
		req_dev_pwr_mode = UFS_POWERDOWN_PWR_MODE;
		req_link_state = UIC_LINK_OFF_STATE;
	}

	/*
	 * If we can't transition into any of the low power modes
	 * just gate the clocks.
	 */
	WARN_ON(hba->hibern8_on_idle.is_enabled &&
		hba->hibern8_on_idle.active_reqs);
	ufshcd_hold_all(hba);
	hba->clk_gating.is_suspended = true;
	hba->hibern8_on_idle.is_suspended = true;

	if (hba->clk_scaling.is_allowed) {
		cancel_work_sync(&hba->clk_scaling.suspend_work);
		cancel_work_sync(&hba->clk_scaling.resume_work);
		ufshcd_suspend_clkscaling(hba);
	}

	if (req_dev_pwr_mode == UFS_ACTIVE_PWR_MODE &&
			req_link_state == UIC_LINK_ACTIVE_STATE) {
		goto disable_clks;
	}

	if ((req_dev_pwr_mode == hba->curr_dev_pwr_mode) &&
	    (req_link_state == hba->uic_link_state))
		goto enable_gating;

	/* UFS device & link must be active before we enter in this function */
	if (!ufshcd_is_ufs_dev_active(hba) || !ufshcd_is_link_active(hba)) {
		ret = -EINVAL;
		goto enable_gating;
	}

	if (ufshcd_is_runtime_pm(pm_op)) {
		if (ufshcd_can_autobkops_during_suspend(hba)) {
			/*
			 * The device is idle with no requests in the queue,
			 * allow background operations if bkops status shows
			 * that performance might be impacted.
			 */
			ret = ufshcd_urgent_bkops(hba);
			if (ret)
				goto enable_gating;
		} else {
			/* make sure that auto bkops is disabled */
			ufshcd_disable_auto_bkops(hba);
		}
	}

	if ((req_dev_pwr_mode != hba->curr_dev_pwr_mode) &&
	     ((ufshcd_is_runtime_pm(pm_op) && !hba->auto_bkops_enabled) ||
	       !ufshcd_is_runtime_pm(pm_op))) {
		/* ensure that bkops is disabled */
		ufshcd_disable_auto_bkops(hba);
		ret = ufshcd_set_dev_pwr_mode(hba, req_dev_pwr_mode);
		if (ret)
			goto enable_gating;
	}

	flush_work(&hba->eeh_work);
	ret = ufshcd_link_state_transition(hba, req_link_state, 1);
	if (ret)
		goto set_dev_active;

	if (ufshcd_is_link_hibern8(hba) &&
	    ufshcd_is_hibern8_on_idle_allowed(hba))
		hba->hibern8_on_idle.state = HIBERN8_ENTERED;

	ufshcd_vreg_set_lpm(hba);

disable_clks:
	/*
	 * Call vendor specific suspend callback. As these callbacks may access
	 * vendor specific host controller register space call them before the
	 * host clocks are ON.
	 */
	ret = ufshcd_vops_suspend(hba, pm_op);
	if (ret)
		goto set_link_active;

	if (!ufshcd_is_link_active(hba))
		ret = ufshcd_disable_clocks(hba, false);
	else
		/* If link is active, device ref_clk can't be switched off */
		ret = ufshcd_disable_clocks_skip_ref_clk(hba, false);
	if (ret)
		goto set_link_active;

	if (ufshcd_is_clkgating_allowed(hba)) {
		hba->clk_gating.state = CLKS_OFF;
		trace_ufshcd_clk_gating(dev_name(hba->dev),
					hba->clk_gating.state);
	}
	/*
	 * Disable the host irq as host controller as there won't be any
	 * host controller transaction expected till resume.
	 */
	ufshcd_disable_irq(hba);
	/* Put the host controller in low power mode if possible */
	ufshcd_hba_vreg_set_lpm(hba);
	goto out;

set_link_active:
	if (hba->clk_scaling.is_allowed)
		ufshcd_resume_clkscaling(hba);
	ufshcd_vreg_set_hpm(hba);
	if (ufshcd_is_link_hibern8(hba) && !ufshcd_uic_hibern8_exit(hba)) {
		ufshcd_set_link_active(hba);
	} else if (ufshcd_is_link_off(hba)) {
		ufshcd_update_error_stats(hba, UFS_ERR_VOPS_SUSPEND);
		ufshcd_host_reset_and_restore(hba);
	}
set_dev_active:
	if (!ufshcd_set_dev_pwr_mode(hba, UFS_ACTIVE_PWR_MODE))
		ufshcd_disable_auto_bkops(hba);
enable_gating:
	if (hba->clk_scaling.is_allowed)
		ufshcd_resume_clkscaling(hba);
	hba->hibern8_on_idle.is_suspended = false;
	hba->clk_gating.is_suspended = false;
	ufshcd_release_all(hba);
out:
	hba->pm_op_in_progress = 0;

	if (ret)
		ufshcd_update_error_stats(hba, UFS_ERR_SUSPEND);

	return ret;
}

/**
 * ufshcd_resume - helper function for resume operations
 * @hba: per adapter instance
 * @pm_op: runtime PM or system PM
 *
 * This function basically brings the UFS device, UniPro link and controller
 * to active state.
 *
 * Returns 0 for success and non-zero for failure
 */
static int ufshcd_resume(struct ufs_hba *hba, enum ufs_pm_op pm_op)
{
	int ret;
	enum uic_link_state old_link_state;

	hba->pm_op_in_progress = 1;
	old_link_state = hba->uic_link_state;

	ufshcd_hba_vreg_set_hpm(hba);
	/* Make sure clocks are enabled before accessing controller */
	ret = ufshcd_enable_clocks(hba);
	if (ret)
		goto out;

	/* enable the host irq as host controller would be active soon */
	ufshcd_enable_irq(hba);

	ret = ufshcd_vreg_set_hpm(hba);
	if (ret)
		goto disable_irq_and_vops_clks;

	/*
	 * Call vendor specific resume callback. As these callbacks may access
	 * vendor specific host controller register space call them when the
	 * host clocks are ON.
	 */
	ret = ufshcd_vops_resume(hba, pm_op);
	if (ret)
		goto disable_vreg;

	if (ufshcd_is_link_hibern8(hba)) {
		ret = ufshcd_uic_hibern8_exit(hba);
		if (!ret) {
			ufshcd_set_link_active(hba);
			if (ufshcd_is_hibern8_on_idle_allowed(hba))
				hba->hibern8_on_idle.state = HIBERN8_EXITED;
		} else {
			goto vendor_suspend;
		}
	} else if (ufshcd_is_link_off(hba)) {
		/*
		 * A full initialization of the host and the device is required
		 * since the link was put to off during suspend.
		 */
		ret = ufshcd_reset_and_restore(hba);
		/*
		 * ufshcd_reset_and_restore() should have already
		 * set the link state as active
		 */
		if (ret || !ufshcd_is_link_active(hba))
			goto vendor_suspend;
		/* mark link state as hibern8 exited */
		if (ufshcd_is_hibern8_on_idle_allowed(hba))
			hba->hibern8_on_idle.state = HIBERN8_EXITED;
	}

	if (!ufshcd_is_ufs_dev_active(hba)) {
		ret = ufshcd_set_dev_pwr_mode(hba, UFS_ACTIVE_PWR_MODE);
		if (ret)
			goto set_old_link_state;
	}

	if (ufshcd_keep_autobkops_enabled_except_suspend(hba))
		ufshcd_enable_auto_bkops(hba);
	else
		/*
		 * If BKOPs operations are urgently needed at this moment then
		 * keep auto-bkops enabled or else disable it.
		 */
		ufshcd_urgent_bkops(hba);

	hba->clk_gating.is_suspended = false;
	hba->hibern8_on_idle.is_suspended = false;

	if (hba->clk_scaling.is_allowed)
		ufshcd_resume_clkscaling(hba);

	/* Schedule clock gating in case of no access to UFS device yet */
	ufshcd_release_all(hba);
	goto out;

set_old_link_state:
	ufshcd_link_state_transition(hba, old_link_state, 0);
	if (ufshcd_is_link_hibern8(hba) &&
	    ufshcd_is_hibern8_on_idle_allowed(hba))
		hba->hibern8_on_idle.state = HIBERN8_ENTERED;
vendor_suspend:
	ufshcd_vops_suspend(hba, pm_op);
disable_vreg:
	ufshcd_vreg_set_lpm(hba);
disable_irq_and_vops_clks:
	ufshcd_disable_irq(hba);
	if (hba->clk_scaling.is_allowed)
		ufshcd_suspend_clkscaling(hba);
	ufshcd_disable_clocks(hba, false);
	if (ufshcd_is_clkgating_allowed(hba))
		hba->clk_gating.state = CLKS_OFF;
out:
	hba->pm_op_in_progress = 0;

	if (ret)
		ufshcd_update_error_stats(hba, UFS_ERR_RESUME);

	return ret;
}

/**
 * ufshcd_system_suspend - system suspend routine
 * @hba: per adapter instance
 * @pm_op: runtime PM or system PM
 *
 * Check the description of ufshcd_suspend() function for more details.
 *
 * Returns 0 for success and non-zero for failure
 */
int ufshcd_system_suspend(struct ufs_hba *hba)
{
	int ret = 0;
	ktime_t start = ktime_get();

	if (!hba || !hba->is_powered)
		return 0;

	if ((ufs_get_pm_lvl_to_dev_pwr_mode(hba->spm_lvl) ==
	     hba->curr_dev_pwr_mode) &&
	    (ufs_get_pm_lvl_to_link_pwr_state(hba->spm_lvl) ==
	     hba->uic_link_state))
		goto out;

	if (pm_runtime_suspended(hba->dev)) {
		/*
		 * UFS device and/or UFS link low power states during runtime
		 * suspend seems to be different than what is expected during
		 * system suspend. Hence runtime resume the devic & link and
		 * let the system suspend low power states to take effect.
		 * TODO: If resume takes longer time, we might have optimize
		 * it in future by not resuming everything if possible.
		 */
		ret = ufshcd_runtime_resume(hba);
		if (ret)
			goto out;
	}

	ret = ufshcd_suspend(hba, UFS_SYSTEM_PM);
out:
	trace_ufshcd_system_suspend(dev_name(hba->dev), ret,
		ktime_to_us(ktime_sub(ktime_get(), start)),
		hba->curr_dev_pwr_mode, hba->uic_link_state);
	if (!ret)
		hba->is_sys_suspended = true;
	return ret;
}
EXPORT_SYMBOL(ufshcd_system_suspend);

/**
 * ufshcd_system_resume - system resume routine
 * @hba: per adapter instance
 *
 * Returns 0 for success and non-zero for failure
 */

int ufshcd_system_resume(struct ufs_hba *hba)
{
	int ret = 0;
	ktime_t start = ktime_get();

	if (!hba)
		return -EINVAL;

	if (!hba->is_powered || pm_runtime_suspended(hba->dev))
		/*
		 * Let the runtime resume take care of resuming
		 * if runtime suspended.
		 */
		goto out;
	else
		ret = ufshcd_resume(hba, UFS_SYSTEM_PM);
out:
	trace_ufshcd_system_resume(dev_name(hba->dev), ret,
		ktime_to_us(ktime_sub(ktime_get(), start)),
		hba->curr_dev_pwr_mode, hba->uic_link_state);
	return ret;
}
EXPORT_SYMBOL(ufshcd_system_resume);

/**
 * ufshcd_runtime_suspend - runtime suspend routine
 * @hba: per adapter instance
 *
 * Check the description of ufshcd_suspend() function for more details.
 *
 * Returns 0 for success and non-zero for failure
 */
int ufshcd_runtime_suspend(struct ufs_hba *hba)
{
	int ret = 0;
	ktime_t start = ktime_get();

	if (!hba)
		return -EINVAL;

	if (!hba->is_powered)
		goto out;
	else
		ret = ufshcd_suspend(hba, UFS_RUNTIME_PM);
out:
	trace_ufshcd_runtime_suspend(dev_name(hba->dev), ret,
		ktime_to_us(ktime_sub(ktime_get(), start)),
		hba->curr_dev_pwr_mode,
		hba->uic_link_state);
	return ret;

}
EXPORT_SYMBOL(ufshcd_runtime_suspend);

/**
 * ufshcd_runtime_resume - runtime resume routine
 * @hba: per adapter instance
 *
 * This function basically brings the UFS device, UniPro link and controller
 * to active state. Following operations are done in this function:
 *
 * 1. Turn on all the controller related clocks
 * 2. Bring the UniPro link out of Hibernate state
 * 3. If UFS device is in sleep state, turn ON VCC rail and bring the UFS device
 *    to active state.
 * 4. If auto-bkops is enabled on the device, disable it.
 *
 * So following would be the possible power state after this function return
 * successfully:
 *	S1: UFS device in Active state with VCC rail ON
 *	    UniPro link in Active state
 *	    All the UFS/UniPro controller clocks are ON
 *
 * Returns 0 for success and non-zero for failure
 */
int ufshcd_runtime_resume(struct ufs_hba *hba)
{
	int ret = 0;
	ktime_t start = ktime_get();

	if (!hba)
		return -EINVAL;

	if (!hba->is_powered)
		goto out;
	else
		ret = ufshcd_resume(hba, UFS_RUNTIME_PM);
out:
	trace_ufshcd_runtime_resume(dev_name(hba->dev), ret,
		ktime_to_us(ktime_sub(ktime_get(), start)),
		hba->curr_dev_pwr_mode,
		hba->uic_link_state);
	return ret;
}
EXPORT_SYMBOL(ufshcd_runtime_resume);

int ufshcd_runtime_idle(struct ufs_hba *hba)
{
	return 0;
}
EXPORT_SYMBOL(ufshcd_runtime_idle);

static inline ssize_t ufshcd_pm_lvl_store(struct device *dev,
					   struct device_attribute *attr,
					   const char *buf, size_t count,
					   bool rpm)
{
	struct ufs_hba *hba = dev_get_drvdata(dev);
	unsigned long flags, value;

	if (kstrtoul(buf, 0, &value))
		return -EINVAL;

	if (value >= UFS_PM_LVL_MAX)
		return -EINVAL;

	spin_lock_irqsave(hba->host->host_lock, flags);
	if (rpm)
		hba->rpm_lvl = value;
	else
		hba->spm_lvl = value;
	ufshcd_apply_pm_quirks(hba);
	spin_unlock_irqrestore(hba->host->host_lock, flags);
	return count;
}

static ssize_t ufshcd_rpm_lvl_show(struct device *dev,
		struct device_attribute *attr, char *buf)
{
	struct ufs_hba *hba = dev_get_drvdata(dev);
	int curr_len;
	u8 lvl;

	curr_len = snprintf(buf, PAGE_SIZE,
			    "\nCurrent Runtime PM level [%d] => dev_state [%s] link_state [%s]\n",
			    hba->rpm_lvl,
			    ufschd_ufs_dev_pwr_mode_to_string(
				ufs_pm_lvl_states[hba->rpm_lvl].dev_state),
			    ufschd_uic_link_state_to_string(
				ufs_pm_lvl_states[hba->rpm_lvl].link_state));

	curr_len += snprintf((buf + curr_len), (PAGE_SIZE - curr_len),
			     "\nAll available Runtime PM levels info:\n");
	for (lvl = UFS_PM_LVL_0; lvl < UFS_PM_LVL_MAX; lvl++)
		curr_len += snprintf((buf + curr_len), (PAGE_SIZE - curr_len),
				     "\tRuntime PM level [%d] => dev_state [%s] link_state [%s]\n",
				    lvl,
				    ufschd_ufs_dev_pwr_mode_to_string(
					ufs_pm_lvl_states[lvl].dev_state),
				    ufschd_uic_link_state_to_string(
					ufs_pm_lvl_states[lvl].link_state));

	return curr_len;
}

static ssize_t ufshcd_rpm_lvl_store(struct device *dev,
		struct device_attribute *attr, const char *buf, size_t count)
{
	return ufshcd_pm_lvl_store(dev, attr, buf, count, true);
}

static void ufshcd_add_rpm_lvl_sysfs_nodes(struct ufs_hba *hba)
{
	hba->rpm_lvl_attr.show = ufshcd_rpm_lvl_show;
	hba->rpm_lvl_attr.store = ufshcd_rpm_lvl_store;
	sysfs_attr_init(&hba->rpm_lvl_attr.attr);
	hba->rpm_lvl_attr.attr.name = "rpm_lvl";
	hba->rpm_lvl_attr.attr.mode = S_IRUGO | S_IWUSR;
	if (device_create_file(hba->dev, &hba->rpm_lvl_attr))
		dev_err(hba->dev, "Failed to create sysfs for rpm_lvl\n");
}

static ssize_t ufshcd_spm_lvl_show(struct device *dev,
		struct device_attribute *attr, char *buf)
{
	struct ufs_hba *hba = dev_get_drvdata(dev);
	int curr_len;
	u8 lvl;

	curr_len = snprintf(buf, PAGE_SIZE,
			    "\nCurrent System PM level [%d] => dev_state [%s] link_state [%s]\n",
			    hba->spm_lvl,
			    ufschd_ufs_dev_pwr_mode_to_string(
				ufs_pm_lvl_states[hba->spm_lvl].dev_state),
			    ufschd_uic_link_state_to_string(
				ufs_pm_lvl_states[hba->spm_lvl].link_state));

	curr_len += snprintf((buf + curr_len), (PAGE_SIZE - curr_len),
			     "\nAll available System PM levels info:\n");
	for (lvl = UFS_PM_LVL_0; lvl < UFS_PM_LVL_MAX; lvl++)
		curr_len += snprintf((buf + curr_len), (PAGE_SIZE - curr_len),
				     "\tSystem PM level [%d] => dev_state [%s] link_state [%s]\n",
				    lvl,
				    ufschd_ufs_dev_pwr_mode_to_string(
					ufs_pm_lvl_states[lvl].dev_state),
				    ufschd_uic_link_state_to_string(
					ufs_pm_lvl_states[lvl].link_state));

	return curr_len;
}

static ssize_t ufshcd_spm_lvl_store(struct device *dev,
		struct device_attribute *attr, const char *buf, size_t count)
{
	return ufshcd_pm_lvl_store(dev, attr, buf, count, false);
}

static void ufshcd_add_spm_lvl_sysfs_nodes(struct ufs_hba *hba)
{
	hba->spm_lvl_attr.show = ufshcd_spm_lvl_show;
	hba->spm_lvl_attr.store = ufshcd_spm_lvl_store;
	sysfs_attr_init(&hba->spm_lvl_attr.attr);
	hba->spm_lvl_attr.attr.name = "spm_lvl";
	hba->spm_lvl_attr.attr.mode = S_IRUGO | S_IWUSR;
	if (device_create_file(hba->dev, &hba->spm_lvl_attr))
		dev_err(hba->dev, "Failed to create sysfs for spm_lvl\n");
}

static ssize_t ufs_sysfs_read_desc_param(struct ufs_hba *hba,
				  enum desc_idn desc_id,
				  u8 desc_index,
				  u8 param_offset,
				  u8 *sysfs_buf,
				  u8 param_size)
{
	u8 desc_buf[8] = {0};
	int ret;

	if (param_size > 8)
		return -EINVAL;

	pm_runtime_get_sync(hba->dev);
	ret = ufshcd_read_desc_param(hba, desc_id, desc_index,
				param_offset, desc_buf, param_size);
	pm_runtime_put_sync(hba->dev);

	if (ret)
		return -EINVAL;
	switch (param_size) {
	case 1:
		ret = snprintf(sysfs_buf, PAGE_SIZE, "0x%02X\n", *desc_buf);
		break;
	case 2:
		ret = snprintf(sysfs_buf, PAGE_SIZE, "0x%04X\n",
			get_unaligned_be16(desc_buf));
		break;
	case 4:
		ret = snprintf(sysfs_buf, PAGE_SIZE, "0x%08X\n",
			get_unaligned_be32(desc_buf));
		break;
	case 8:
		ret = snprintf(sysfs_buf, PAGE_SIZE, "0x%016llX\n",
			get_unaligned_be64(desc_buf));
		break;
	}

	return ret;
}


#define UFS_DESC_PARAM(_name, _puname, _duname, _size)			\
	static ssize_t _name##_show(struct device *dev,			\
		struct device_attribute *attr, char *buf)			\
{									\
	struct ufs_hba *hba = dev_get_drvdata(dev); 		\
	return ufs_sysfs_read_desc_param(hba, QUERY_DESC_IDN_##_duname, \
		0, _duname##_DESC_PARAM##_puname, buf, _size);		\
}									\
static DEVICE_ATTR_RO(_name)

#define UFS_HEALTH_DESC_PARAM(_name, _uname, _size)			\
		UFS_DESC_PARAM(_name, _uname, HEALTH, _size)

UFS_HEALTH_DESC_PARAM(eol_info, _EOL_INFO, 1);
UFS_HEALTH_DESC_PARAM(life_time_estimation_a, _LIFE_TIME_EST_A, 1);
UFS_HEALTH_DESC_PARAM(life_time_estimation_b, _LIFE_TIME_EST_B, 1);

static struct attribute *ufs_sysfs_health_descriptor[] = {
	&dev_attr_eol_info.attr,
	&dev_attr_life_time_estimation_a.attr,
	&dev_attr_life_time_estimation_b.attr,
	NULL,
};

static const struct attribute_group ufs_sysfs_health_descriptor_group = {
	.name = "health_descriptor",
	.attrs = ufs_sysfs_health_descriptor,
};

static const struct attribute_group *ufs_sysfs_groups[] = {
	&ufs_sysfs_health_descriptor_group,
	NULL,
};


static void ufshcd_add_desc_sysfs_nodes(struct device *dev)
{
	int ret;

	ret = sysfs_create_groups(&dev->kobj, ufs_sysfs_groups);
	if (ret)
		dev_err(dev,
			"%s: sysfs groups creation failed (err = %d)\n",
			__func__, ret);
}

static inline void ufshcd_add_sysfs_nodes(struct ufs_hba *hba)
{
	ufshcd_add_rpm_lvl_sysfs_nodes(hba);
	ufshcd_add_spm_lvl_sysfs_nodes(hba);
	ufshcd_add_desc_sysfs_nodes(hba->dev);
}

static void ufshcd_shutdown_clkscaling(struct ufs_hba *hba)
{
	bool suspend = false;
	unsigned long flags;

	spin_lock_irqsave(hba->host->host_lock, flags);
	if (hba->clk_scaling.is_allowed) {
		hba->clk_scaling.is_allowed = false;
		suspend = true;
	}
	spin_unlock_irqrestore(hba->host->host_lock, flags);

	/**
	 * Scaling may be scheduled before, hence make sure it
	 * doesn't race with shutdown
	 */
	if (ufshcd_is_clkscaling_supported(hba)) {
		device_remove_file(hba->dev, &hba->clk_scaling.enable_attr);
		cancel_work_sync(&hba->clk_scaling.suspend_work);
		cancel_work_sync(&hba->clk_scaling.resume_work);
		if (suspend)
			ufshcd_suspend_clkscaling(hba);
	}

	/* Unregister so that devfreq_monitor can't race with shutdown */
	if (hba->devfreq)
		devfreq_remove_device(hba->devfreq);
}

/**
 * ufshcd_shutdown - shutdown routine
 * @hba: per adapter instance
 *
 * This function would power off both UFS device and UFS link.
 *
 * Returns 0 always to allow force shutdown even in case of errors.
 */
int ufshcd_shutdown(struct ufs_hba *hba)
{
	int ret = 0;

	if (!hba->is_powered)
		goto out;

	if (ufshcd_is_ufs_dev_poweroff(hba) && ufshcd_is_link_off(hba))
		goto out;

	pm_runtime_get_sync(hba->dev);
	ufshcd_hold_all(hba);
	ufshcd_mark_shutdown_ongoing(hba);
	ufshcd_shutdown_clkscaling(hba);
	/**
	 * (1) Acquire the lock to stop any more requests
	 * (2) Wait for all issued requests to complete
	 */
	ufshcd_get_write_lock(hba);
	ufshcd_scsi_block_requests(hba);
	ret = ufshcd_wait_for_doorbell_clr(hba, U64_MAX);
	if (ret)
		dev_err(hba->dev, "%s: waiting for DB clear: failed: %d\n",
			__func__, ret);
	/* Requests may have errored out above, let it be handled */
	flush_work(&hba->eh_work);
	/* reqs issued from contexts other than shutdown will fail from now */
	ufshcd_scsi_unblock_requests(hba);
	ufshcd_release_all(hba);
	ret = ufshcd_suspend(hba, UFS_SHUTDOWN_PM);
out:
	if (ret)
		dev_err(hba->dev, "%s failed, err %d\n", __func__, ret);
	/* allow force shutdown even in case of errors */
	return 0;
}
EXPORT_SYMBOL(ufshcd_shutdown);

/*
 * Values permitted 0, 1, 2.
 * 0 -> Disable IO latency histograms (default)
 * 1 -> Enable IO latency histograms
 * 2 -> Zero out IO latency histograms
 */
static ssize_t
latency_hist_store(struct device *dev, struct device_attribute *attr,
		   const char *buf, size_t count)
{
	struct ufs_hba *hba = dev_get_drvdata(dev);
	long value;

	if (kstrtol(buf, 0, &value))
		return -EINVAL;
	if (value == BLK_IO_LAT_HIST_ZERO) {
		memset(&hba->io_lat_read, 0, sizeof(hba->io_lat_read));
		memset(&hba->io_lat_write, 0, sizeof(hba->io_lat_write));
	} else if (value == BLK_IO_LAT_HIST_ENABLE ||
		 value == BLK_IO_LAT_HIST_DISABLE)
		hba->latency_hist_enabled = value;
	return count;
}

ssize_t
latency_hist_show(struct device *dev, struct device_attribute *attr,
		  char *buf)
{
	struct ufs_hba *hba = dev_get_drvdata(dev);
	size_t written_bytes;

	written_bytes = blk_latency_hist_show("Read", &hba->io_lat_read,
			buf, PAGE_SIZE);
	written_bytes += blk_latency_hist_show("Write", &hba->io_lat_write,
			buf + written_bytes, PAGE_SIZE - written_bytes);

	return written_bytes;
}

static DEVICE_ATTR(latency_hist, S_IRUGO | S_IWUSR,
		   latency_hist_show, latency_hist_store);

static void
ufshcd_init_latency_hist(struct ufs_hba *hba)
{
	if (device_create_file(hba->dev, &dev_attr_latency_hist))
		dev_err(hba->dev, "Failed to create latency_hist sysfs entry\n");
}

static void
ufshcd_exit_latency_hist(struct ufs_hba *hba)
{
	device_create_file(hba->dev, &dev_attr_latency_hist);
}

/**
 * ufshcd_remove - de-allocate SCSI host and host memory space
 *		data structure memory
 * @hba - per adapter instance
 */
void ufshcd_remove(struct ufs_hba *hba)
{
	scsi_remove_host(hba->host);
	/* disable interrupts */
	ufshcd_disable_intr(hba, hba->intr_mask);
	ufshcd_hba_stop(hba, true);

	ufshcd_exit_clk_gating(hba);
	ufshcd_exit_hibern8_on_idle(hba);
	if (ufshcd_is_clkscaling_supported(hba)) {
		device_remove_file(hba->dev, &hba->clk_scaling.enable_attr);
		ufshcd_exit_latency_hist(hba);
		devfreq_remove_device(hba->devfreq);
	}
	ufshcd_hba_exit(hba);
	ufsdbg_remove_debugfs(hba);
}
EXPORT_SYMBOL_GPL(ufshcd_remove);

/**
 * ufshcd_dealloc_host - deallocate Host Bus Adapter (HBA)
 * @hba: pointer to Host Bus Adapter (HBA)
 */
void ufshcd_dealloc_host(struct ufs_hba *hba)
{
	scsi_host_put(hba->host);
}
EXPORT_SYMBOL_GPL(ufshcd_dealloc_host);

/**
 * ufshcd_set_dma_mask - Set dma mask based on the controller
 *			 addressing capability
 * @hba: per adapter instance
 *
 * Returns 0 for success, non-zero for failure
 */
static int ufshcd_set_dma_mask(struct ufs_hba *hba)
{
	if (hba->capabilities & MASK_64_ADDRESSING_SUPPORT) {
		if (!dma_set_mask_and_coherent(hba->dev, DMA_BIT_MASK(64)))
			return 0;
	}
	return dma_set_mask_and_coherent(hba->dev, DMA_BIT_MASK(32));
}

/**
 * ufshcd_alloc_host - allocate Host Bus Adapter (HBA)
 * @dev: pointer to device handle
 * @hba_handle: driver private handle
 * Returns 0 on success, non-zero value on failure
 */
int ufshcd_alloc_host(struct device *dev, struct ufs_hba **hba_handle)
{
	struct Scsi_Host *host;
	struct ufs_hba *hba;
	int err = 0;

	if (!dev) {
		dev_err(dev,
		"Invalid memory reference for dev is NULL\n");
		err = -ENODEV;
		goto out_error;
	}

	host = scsi_host_alloc(&ufshcd_driver_template,
				sizeof(struct ufs_hba));
	if (!host) {
		dev_err(dev, "scsi_host_alloc failed\n");
		err = -ENOMEM;
		goto out_error;
	}
	hba = shost_priv(host);
	hba->host = host;
	hba->dev = dev;
	*hba_handle = hba;

out_error:
	return err;
}
EXPORT_SYMBOL(ufshcd_alloc_host);

/**
 * ufshcd_is_devfreq_scaling_required - check if scaling is required or not
 * @hba: per adapter instance
 * @scale_up: True if scaling up and false if scaling down
 *
 * Returns true if scaling is required, false otherwise.
 */
static bool ufshcd_is_devfreq_scaling_required(struct ufs_hba *hba,
					       bool scale_up)
{
	struct ufs_clk_info *clki;
	struct list_head *head = &hba->clk_list_head;

	if (!head || list_empty(head))
		return false;

	list_for_each_entry(clki, head, list) {
		if (!IS_ERR_OR_NULL(clki->clk)) {
			if (scale_up && clki->max_freq) {
				if (clki->curr_freq == clki->max_freq)
					continue;
				return true;
			} else if (!scale_up && clki->min_freq) {
				if (clki->curr_freq == clki->min_freq)
					continue;
				return true;
			}
		}
	}

	return false;
}

/**
 * ufshcd_scale_gear - scale up/down UFS gear
 * @hba: per adapter instance
 * @scale_up: True for scaling up gear and false for scaling down
 *
 * Returns 0 for success,
 * Returns -EBUSY if scaling can't happen at this time
 * Returns non-zero for any other errors
 */
static int ufshcd_scale_gear(struct ufs_hba *hba, bool scale_up)
{
	int ret = 0;
	struct ufs_pa_layer_attr new_pwr_info;
	u32 scale_down_gear = ufshcd_vops_get_scale_down_gear(hba);

	BUG_ON(!hba->clk_scaling.saved_pwr_info.is_valid);

	if (scale_up) {
		memcpy(&new_pwr_info, &hba->clk_scaling.saved_pwr_info.info,
		       sizeof(struct ufs_pa_layer_attr));
		/*
		 * Some UFS devices may stop responding after switching from
		 * HS-G1 to HS-G3. Also, it is found that these devices work
		 * fine if we do 2 steps switch: HS-G1 to HS-G2 followed by
		 * HS-G2 to HS-G3. If UFS_DEVICE_QUIRK_HS_G1_TO_HS_G3_SWITCH
		 * quirk is enabled for such devices, this 2 steps gear switch
		 * workaround will be applied.
		 */
		if ((hba->dev_quirks & UFS_DEVICE_QUIRK_HS_G1_TO_HS_G3_SWITCH)
		    && (hba->pwr_info.gear_tx == UFS_HS_G1)
		    && (new_pwr_info.gear_tx == UFS_HS_G3)) {
			/* scale up to G2 first */
			new_pwr_info.gear_tx = UFS_HS_G2;
			new_pwr_info.gear_rx = UFS_HS_G2;
			ret = ufshcd_change_power_mode(hba, &new_pwr_info);
			if (ret)
				goto out;

			/* scale up to G3 now */
			new_pwr_info.gear_tx = UFS_HS_G3;
			new_pwr_info.gear_rx = UFS_HS_G3;
			/* now, fall through to set the HS-G3 */
		}
		ret = ufshcd_change_power_mode(hba, &new_pwr_info);
		if (ret)
			goto out;
	} else {
		memcpy(&new_pwr_info, &hba->pwr_info,
		       sizeof(struct ufs_pa_layer_attr));

		if (hba->pwr_info.gear_tx > scale_down_gear
		    || hba->pwr_info.gear_rx > scale_down_gear) {
			/* save the current power mode */
			memcpy(&hba->clk_scaling.saved_pwr_info.info,
				&hba->pwr_info,
				sizeof(struct ufs_pa_layer_attr));

			/* scale down gear */
			new_pwr_info.gear_tx = scale_down_gear;
			new_pwr_info.gear_rx = scale_down_gear;
			if (!(hba->dev_quirks & UFS_DEVICE_NO_FASTAUTO)) {
				new_pwr_info.pwr_tx = FASTAUTO_MODE;
				new_pwr_info.pwr_rx = FASTAUTO_MODE;
			}
		}
		ret = ufshcd_change_power_mode(hba, &new_pwr_info);
	}

out:
	if (ret)
		dev_err(hba->dev, "%s: failed err %d, old gear: (tx %d rx %d), new gear: (tx %d rx %d), scale_up = %d",
			__func__, ret,
			hba->pwr_info.gear_tx, hba->pwr_info.gear_rx,
			new_pwr_info.gear_tx, new_pwr_info.gear_rx,
			scale_up);

	return ret;
}

static int ufshcd_clock_scaling_prepare(struct ufs_hba *hba)
{
	#define DOORBELL_CLR_TOUT_US		(1000 * 1000) /* 1 sec */
	int ret = 0;
	/*
	 * make sure that there are no outstanding requests when
	 * clock scaling is in progress
	 */
	ufshcd_scsi_block_requests(hba);
	down_write(&hba->lock);
	if (ufshcd_wait_for_doorbell_clr(hba, DOORBELL_CLR_TOUT_US)) {
		ret = -EBUSY;
		up_write(&hba->lock);
		ufshcd_scsi_unblock_requests(hba);
	}

	return ret;
}

static void ufshcd_clock_scaling_unprepare(struct ufs_hba *hba)
{
	up_write(&hba->lock);
	ufshcd_scsi_unblock_requests(hba);
}

/**
 * ufshcd_devfreq_scale - scale up/down UFS clocks and gear
 * @hba: per adapter instance
 * @scale_up: True for scaling up and false for scalin down
 *
 * Returns 0 for success,
 * Returns -EBUSY if scaling can't happen at this time
 * Returns non-zero for any other errors
 */
static int ufshcd_devfreq_scale(struct ufs_hba *hba, bool scale_up)
{
	int ret = 0;

	/* let's not get into low power until clock scaling is completed */
	hba->ufs_stats.clk_hold.ctx = CLK_SCALE_WORK;
	ufshcd_hold_all(hba);

	ret = ufshcd_clock_scaling_prepare(hba);
	if (ret)
		goto out;

	/* scale down the gear before scaling down clocks */
	if (!scale_up) {
		ret = ufshcd_scale_gear(hba, false);
		if (ret)
			goto clk_scaling_unprepare;
	}

	/*
	 * If auto hibern8 is supported then put the link in
	 * hibern8 manually, this is to avoid auto hibern8
	 * racing during clock frequency scaling sequence.
	 */
	if (ufshcd_is_auto_hibern8_supported(hba)) {
		ret = ufshcd_uic_hibern8_enter(hba);
		if (ret)
			/* link will be bad state so no need to scale_up_gear */
			return ret;
	}

	ret = ufshcd_scale_clks(hba, scale_up);
	if (ret)
		goto scale_up_gear;

	if (ufshcd_is_auto_hibern8_supported(hba)) {
		ret = ufshcd_uic_hibern8_exit(hba);
		if (ret)
			/* link will be bad state so no need to scale_up_gear */
			return ret;
	}

	/* scale up the gear after scaling up clocks */
	if (scale_up) {
		ret = ufshcd_scale_gear(hba, true);
		if (ret) {
			ufshcd_scale_clks(hba, false);
			goto clk_scaling_unprepare;
		}
	}

	if (!ret) {
		hba->clk_scaling.is_scaled_up = scale_up;
		if (scale_up)
			hba->clk_gating.delay_ms =
				hba->clk_gating.delay_ms_perf;
		else
			hba->clk_gating.delay_ms =
				hba->clk_gating.delay_ms_pwr_save;
	}

	goto clk_scaling_unprepare;

scale_up_gear:
	if (!scale_up)
		ufshcd_scale_gear(hba, true);
clk_scaling_unprepare:
	ufshcd_clock_scaling_unprepare(hba);
out:
	hba->ufs_stats.clk_rel.ctx = CLK_SCALE_WORK;
	ufshcd_release_all(hba);
	return ret;
}

static void __ufshcd_suspend_clkscaling(struct ufs_hba *hba)
{
	unsigned long flags;

	devfreq_suspend_device(hba->devfreq);
	spin_lock_irqsave(hba->host->host_lock, flags);
	hba->clk_scaling.window_start_t = 0;
	spin_unlock_irqrestore(hba->host->host_lock, flags);
}

static void ufshcd_suspend_clkscaling(struct ufs_hba *hba)
{
	unsigned long flags;
	bool suspend = false;

	if (!ufshcd_is_clkscaling_supported(hba))
		return;

	spin_lock_irqsave(hba->host->host_lock, flags);
	if (!hba->clk_scaling.is_suspended) {
		suspend = true;
		hba->clk_scaling.is_suspended = true;
	}
	spin_unlock_irqrestore(hba->host->host_lock, flags);

	if (suspend)
		__ufshcd_suspend_clkscaling(hba);
}

static void ufshcd_resume_clkscaling(struct ufs_hba *hba)
{
	unsigned long flags;
	bool resume = false;

	if (!ufshcd_is_clkscaling_supported(hba))
		return;

	spin_lock_irqsave(hba->host->host_lock, flags);
	if (hba->clk_scaling.is_suspended) {
		resume = true;
		hba->clk_scaling.is_suspended = false;
	}
	spin_unlock_irqrestore(hba->host->host_lock, flags);

	if (resume)
		devfreq_resume_device(hba->devfreq);
}

static ssize_t ufshcd_clkscale_enable_show(struct device *dev,
		struct device_attribute *attr, char *buf)
{
	struct ufs_hba *hba = dev_get_drvdata(dev);

	return snprintf(buf, PAGE_SIZE, "%d\n", hba->clk_scaling.is_allowed);
}

static ssize_t ufshcd_clkscale_enable_store(struct device *dev,
		struct device_attribute *attr, const char *buf, size_t count)
{
	struct ufs_hba *hba = dev_get_drvdata(dev);
	u32 value;
	int err;

	if (kstrtou32(buf, 0, &value))
		return -EINVAL;

	value = !!value;
	if (value == hba->clk_scaling.is_allowed)
		goto out;

	pm_runtime_get_sync(hba->dev);
	ufshcd_hold(hba, false);

	cancel_work_sync(&hba->clk_scaling.suspend_work);
	cancel_work_sync(&hba->clk_scaling.resume_work);

	hba->clk_scaling.is_allowed = value;

	if (value) {
		ufshcd_resume_clkscaling(hba);
	} else {
		ufshcd_suspend_clkscaling(hba);
		err = ufshcd_devfreq_scale(hba, true);
		if (err)
			dev_err(hba->dev, "%s: failed to scale clocks up %d\n",
					__func__, err);
	}

	ufshcd_release(hba, false);
	pm_runtime_put_sync(hba->dev);
out:
	return count;
}

static void ufshcd_clk_scaling_suspend_work(struct work_struct *work)
{
	struct ufs_hba *hba = container_of(work, struct ufs_hba,
					   clk_scaling.suspend_work);
	unsigned long irq_flags;

	spin_lock_irqsave(hba->host->host_lock, irq_flags);
	if (hba->clk_scaling.active_reqs || hba->clk_scaling.is_suspended) {
		spin_unlock_irqrestore(hba->host->host_lock, irq_flags);
		return;
	}
	hba->clk_scaling.is_suspended = true;
	spin_unlock_irqrestore(hba->host->host_lock, irq_flags);

	__ufshcd_suspend_clkscaling(hba);
}

static void ufshcd_clk_scaling_resume_work(struct work_struct *work)
{
	struct ufs_hba *hba = container_of(work, struct ufs_hba,
					   clk_scaling.resume_work);
	unsigned long irq_flags;

	spin_lock_irqsave(hba->host->host_lock, irq_flags);
	if (!hba->clk_scaling.is_suspended) {
		spin_unlock_irqrestore(hba->host->host_lock, irq_flags);
		return;
	}
	hba->clk_scaling.is_suspended = false;
	spin_unlock_irqrestore(hba->host->host_lock, irq_flags);

	devfreq_resume_device(hba->devfreq);
}

static int ufshcd_devfreq_target(struct device *dev,
				unsigned long *freq, u32 flags)
{
	int ret = 0;
	struct ufs_hba *hba = dev_get_drvdata(dev);
	unsigned long irq_flags;
	ktime_t start;
	bool scale_up, sched_clk_scaling_suspend_work = false;

	if (!ufshcd_is_clkscaling_supported(hba))
		return -EINVAL;

	if ((*freq > 0) && (*freq < UINT_MAX)) {
		dev_err(hba->dev, "%s: invalid freq = %lu\n", __func__, *freq);
		return -EINVAL;
	}

	spin_lock_irqsave(hba->host->host_lock, irq_flags);
	if (ufshcd_eh_in_progress(hba)) {
		spin_unlock_irqrestore(hba->host->host_lock, irq_flags);
		return 0;
	}

	if (!hba->clk_scaling.active_reqs)
		sched_clk_scaling_suspend_work = true;

	scale_up = (*freq == UINT_MAX) ? true : false;
	if (!ufshcd_is_devfreq_scaling_required(hba, scale_up)) {
		spin_unlock_irqrestore(hba->host->host_lock, irq_flags);
		ret = 0;
		goto out; /* no state change required */
	}
	spin_unlock_irqrestore(hba->host->host_lock, irq_flags);

	start = ktime_get();
	ret = ufshcd_devfreq_scale(hba, scale_up);
	trace_ufshcd_profile_clk_scaling(dev_name(hba->dev),
		(scale_up ? "up" : "down"),
		ktime_to_us(ktime_sub(ktime_get(), start)), ret);

out:
	if (sched_clk_scaling_suspend_work)
		queue_work(hba->clk_scaling.workq,
			   &hba->clk_scaling.suspend_work);

	return ret;
}

static int ufshcd_devfreq_get_dev_status(struct device *dev,
		struct devfreq_dev_status *stat)
{
	struct ufs_hba *hba = dev_get_drvdata(dev);
	struct ufs_clk_scaling *scaling = &hba->clk_scaling;
	unsigned long flags;

	if (!ufshcd_is_clkscaling_supported(hba))
		return -EINVAL;

	memset(stat, 0, sizeof(*stat));

	spin_lock_irqsave(hba->host->host_lock, flags);
	if (!scaling->window_start_t)
		goto start_window;

	if (scaling->is_busy_started)
		scaling->tot_busy_t += ktime_to_us(ktime_sub(ktime_get(),
					scaling->busy_start_t));

	stat->total_time = jiffies_to_usecs((long)jiffies -
				(long)scaling->window_start_t);
	stat->busy_time = scaling->tot_busy_t;
start_window:
	scaling->window_start_t = jiffies;
	scaling->tot_busy_t = 0;

	if (hba->outstanding_reqs) {
		scaling->busy_start_t = ktime_get();
		scaling->is_busy_started = true;
	} else {
		scaling->busy_start_t = ktime_set(0, 0);
		scaling->is_busy_started = false;
	}
	spin_unlock_irqrestore(hba->host->host_lock, flags);
	return 0;
}

static void ufshcd_clkscaling_init_sysfs(struct ufs_hba *hba)
{
	hba->clk_scaling.enable_attr.show = ufshcd_clkscale_enable_show;
	hba->clk_scaling.enable_attr.store = ufshcd_clkscale_enable_store;
	sysfs_attr_init(&hba->clk_scaling.enable_attr.attr);
	hba->clk_scaling.enable_attr.attr.name = "clkscale_enable";
	hba->clk_scaling.enable_attr.attr.mode = S_IRUGO | S_IWUSR;
	if (device_create_file(hba->dev, &hba->clk_scaling.enable_attr))
		dev_err(hba->dev, "Failed to create sysfs for clkscale_enable\n");
}

static void ufshcd_init_lanes_per_dir(struct ufs_hba *hba)
{
	struct device *dev = hba->dev;
	int ret;

	ret = of_property_read_u32(dev->of_node, "lanes-per-direction",
		&hba->lanes_per_direction);
	if (ret) {
		dev_dbg(hba->dev,
			"%s: failed to read lanes-per-direction, ret=%d\n",
			__func__, ret);
		hba->lanes_per_direction = UFSHCD_DEFAULT_LANES_PER_DIRECTION;
	}
}
/**
 * ufshcd_init - Driver initialization routine
 * @hba: per-adapter instance
 * @mmio_base: base register address
 * @irq: Interrupt line of device
 * Returns 0 on success, non-zero value on failure
 */
int ufshcd_init(struct ufs_hba *hba, void __iomem *mmio_base, unsigned int irq)
{
	int err;
	struct Scsi_Host *host = hba->host;
	struct device *dev = hba->dev;

	if (!mmio_base) {
		dev_err(hba->dev,
		"Invalid memory reference for mmio_base is NULL\n");
		err = -ENODEV;
		goto out_error;
	}

	hba->mmio_base = mmio_base;
	hba->irq = irq;

	ufshcd_init_lanes_per_dir(hba);

	err = ufshcd_hba_init(hba);
	if (err)
		goto out_error;

	/* Read capabilities registers */
	ufshcd_hba_capabilities(hba);

	/* Get UFS version supported by the controller */
	hba->ufs_version = ufshcd_get_ufs_version(hba);

	/* print error message if ufs_version is not valid */
	if ((hba->ufs_version != UFSHCI_VERSION_10) &&
	    (hba->ufs_version != UFSHCI_VERSION_11) &&
	    (hba->ufs_version != UFSHCI_VERSION_20) &&
	    (hba->ufs_version != UFSHCI_VERSION_21))
		dev_err(hba->dev, "invalid UFS version 0x%x\n",
			hba->ufs_version);

	/* Get Interrupt bit mask per version */
	hba->intr_mask = ufshcd_get_intr_mask(hba);

	/* Enable debug prints */
	hba->ufshcd_dbg_print = DEFAULT_UFSHCD_DBG_PRINT_EN;

	err = ufshcd_set_dma_mask(hba);
	if (err) {
		dev_err(hba->dev, "set dma mask failed\n");
		goto out_disable;
	}

	/* Allocate memory for host memory space */
	err = ufshcd_memory_alloc(hba);
	if (err) {
		dev_err(hba->dev, "Memory allocation failed\n");
		goto out_disable;
	}

	/* Configure LRB */
	ufshcd_host_memory_configure(hba);

	host->can_queue = hba->nutrs;
	host->cmd_per_lun = hba->nutrs;
	host->max_id = UFSHCD_MAX_ID;
	host->max_lun = UFS_MAX_LUNS;
	host->max_channel = UFSHCD_MAX_CHANNEL;
	host->unique_id = host->host_no;
	host->max_cmd_len = MAX_CDB_SIZE;
	host->set_dbd_for_caching = 1;

	hba->max_pwr_info.is_valid = false;

	/* Initailize wait queue for task management */
	init_waitqueue_head(&hba->tm_wq);
	init_waitqueue_head(&hba->tm_tag_wq);

	/* Initialize work queues */
	INIT_WORK(&hba->eh_work, ufshcd_err_handler);
	INIT_WORK(&hba->eeh_work, ufshcd_exception_event_handler);
	INIT_WORK(&hba->rls_work, ufshcd_rls_handler);

	/* Initialize UIC command mutex */
	mutex_init(&hba->uic_cmd_mutex);

	/* Initialize mutex for device management commands */
	mutex_init(&hba->dev_cmd.lock);

	init_rwsem(&hba->lock);

	/* Initialize device management tag acquire wait queue */
	init_waitqueue_head(&hba->dev_cmd.tag_wq);

	ufshcd_init_clk_gating(hba);
	ufshcd_init_hibern8_on_idle(hba);

	/*
	 * In order to avoid any spurious interrupt immediately after
	 * registering UFS controller interrupt handler, clear any pending UFS
	 * interrupt status and disable all the UFS interrupts.
	 */
	ufshcd_writel(hba, ufshcd_readl(hba, REG_INTERRUPT_STATUS),
		      REG_INTERRUPT_STATUS);
	ufshcd_writel(hba, 0, REG_INTERRUPT_ENABLE);
	/*
	 * Make sure that UFS interrupts are disabled and any pending interrupt
	 * status is cleared before registering UFS interrupt handler.
	 */
	mb();

	/* IRQ registration */
	err = devm_request_irq(dev, irq, ufshcd_intr, IRQF_SHARED, UFSHCD, hba);
	if (err) {
		dev_err(hba->dev, "request irq failed\n");
		goto exit_gating;
	} else {
		hba->is_irq_enabled = true;
	}

	err = scsi_add_host(host, hba->dev);
	if (err) {
		dev_err(hba->dev, "scsi_add_host failed\n");
		goto exit_gating;
	}

	/* Reset controller to power on reset (POR) state */
	ufshcd_vops_full_reset(hba);

	/* reset connected UFS device */
	err = ufshcd_reset_device(hba);
	if (err)
		dev_warn(hba->dev, "%s: device reset failed. err %d\n",
			 __func__, err);

	/* Host controller enable */
	err = ufshcd_hba_enable(hba);
	if (err) {
		dev_err(hba->dev, "Host controller enable failed\n");
		ufshcd_print_host_regs(hba);
		ufshcd_print_host_state(hba);
		goto out_remove_scsi_host;
	}

	if (ufshcd_is_clkscaling_supported(hba)) {
		char wq_name[sizeof("ufs_clkscaling_00")];

		INIT_WORK(&hba->clk_scaling.suspend_work,
			  ufshcd_clk_scaling_suspend_work);
		INIT_WORK(&hba->clk_scaling.resume_work,
			  ufshcd_clk_scaling_resume_work);

		snprintf(wq_name, ARRAY_SIZE(wq_name), "ufs_clkscaling_%d",
			 host->host_no);
		hba->clk_scaling.workq = create_singlethread_workqueue(wq_name);

		ufshcd_clkscaling_init_sysfs(hba);
	}

	/*
	 * If rpm_lvl and and spm_lvl are not already set to valid levels,
	 * set the default power management level for UFS runtime and system
	 * suspend. Default power saving mode selected is keeping UFS link in
	 * Hibern8 state and UFS device in sleep.
	 */
	if (!ufshcd_is_valid_pm_lvl(hba->rpm_lvl))
		hba->rpm_lvl = ufs_get_desired_pm_lvl_for_dev_link_state(
							UFS_SLEEP_PWR_MODE,
							UIC_LINK_HIBERN8_STATE);
	if (!ufshcd_is_valid_pm_lvl(hba->spm_lvl))
		hba->spm_lvl = ufs_get_desired_pm_lvl_for_dev_link_state(
							UFS_SLEEP_PWR_MODE,
							UIC_LINK_HIBERN8_STATE);

	/* Hold auto suspend until async scan completes */
	pm_runtime_get_sync(dev);

	ufshcd_init_latency_hist(hba);

	/*
	 * We are assuming that device wasn't put in sleep/power-down
	 * state exclusively during the boot stage before kernel.
	 * This assumption helps avoid doing link startup twice during
	 * ufshcd_probe_hba().
	 */
	ufshcd_set_ufs_dev_active(hba);

	ufshcd_cmd_log_init(hba);

	async_schedule(ufshcd_async_scan, hba);

	ufsdbg_add_debugfs(hba);

	ufshcd_add_sysfs_nodes(hba);

	return 0;

out_remove_scsi_host:
	scsi_remove_host(hba->host);
exit_gating:
	ufshcd_exit_clk_gating(hba);
	ufshcd_exit_latency_hist(hba);
out_disable:
	hba->is_irq_enabled = false;
	ufshcd_hba_exit(hba);
out_error:
	return err;
}
EXPORT_SYMBOL_GPL(ufshcd_init);

MODULE_AUTHOR("Santosh Yaragnavi <santosh.sy@samsung.com>");
MODULE_AUTHOR("Vinayak Holikatti <h.vinayak@samsung.com>");
MODULE_DESCRIPTION("Generic UFS host controller driver Core");
MODULE_LICENSE("GPL");
MODULE_VERSION(UFSHCD_DRIVER_VERSION);<|MERGE_RESOLUTION|>--- conflicted
+++ resolved
@@ -6760,14 +6760,9 @@
 	host = cmd->device->host;
 	hba = shost_priv(host);
 
-<<<<<<< HEAD
 	ufshcd_print_cmd_log(hba);
-	lrbp = &hba->lrb[tag];
-	err = ufshcd_issue_tm_cmd(hba, lrbp->lun, 0, UFS_LOGICAL_RESET, &resp);
-=======
 	lun = ufshcd_scsi_to_upiu_lun(cmd->device->lun);
 	err = ufshcd_issue_tm_cmd(hba, lun, 0, UFS_LOGICAL_RESET, &resp);
->>>>>>> 65554cac
 	if (err || resp != UPIU_TASK_MANAGEMENT_FUNC_COMPL) {
 		if (!err)
 			err = resp;
