--- conflicted
+++ resolved
@@ -457,11 +457,8 @@
 
 bool ext4_valid_enc_modes(uint32_t contents_mode, uint32_t filenames_mode)
 {
-<<<<<<< HEAD
-	return (mode == EXT4_ENCRYPTION_MODE_AES_256_XTS ||
-		mode == EXT4_ENCRYPTION_MODE_PRIVATE);
-=======
-	if (contents_mode == EXT4_ENCRYPTION_MODE_AES_256_XTS) {
+	if (contents_mode == EXT4_ENCRYPTION_MODE_AES_256_XTS ||
+			contents_mode == EXT4_ENCRYPTION_MODE_PRIVATE) {
 		return (filenames_mode == EXT4_ENCRYPTION_MODE_AES_256_CTS ||
 			filenames_mode == EXT4_ENCRYPTION_MODE_AES_256_HEH);
 	}
@@ -470,7 +467,6 @@
 		return filenames_mode == EXT4_ENCRYPTION_MODE_SPECK128_256_CTS;
 
 	return false;
->>>>>>> 3f51ea2d
 }
 
 /**
