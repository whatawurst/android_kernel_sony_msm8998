/*
 * fs/sdcardfs/inode.c
 *
 * Copyright (c) 2013 Samsung Electronics Co. Ltd
 *   Authors: Daeho Jeong, Woojoong Lee, Seunghwan Hyun,
 *               Sunghwan Yun, Sungjong Seo
 *
 * This program has been developed as a stackable file system based on
 * the WrapFS which written by
 *
 * Copyright (c) 1998-2011 Erez Zadok
 * Copyright (c) 2009     Shrikar Archak
 * Copyright (c) 2003-2011 Stony Brook University
 * Copyright (c) 2003-2011 The Research Foundation of SUNY
 *
 * This file is dual licensed.  It may be redistributed and/or modified
 * under the terms of the Apache 2.0 License OR version 2 of the GNU
 * General Public License.
 */
/*
 * NOTE: This file has been modified by Sony Mobile Communications Inc.
 * Modifications are Copyright (c) 2016 Sony Mobile Communications Inc,
 * and licensed under the license of the file.
 */

#include "sdcardfs.h"
#include <linux/fs_struct.h>
#include <linux/ratelimit.h>
#include <linux/sched.h>

const struct cred *override_fsids(struct sdcardfs_sb_info *sbi,
		struct sdcardfs_inode_data *data)
{
	struct cred *cred;
	const struct cred *old_cred;
	uid_t uid;

	cred = prepare_creds();
	if (!cred)
		return NULL;

	if (sbi->options.gid_derivation) {
		if (data->under_obb)
			uid = AID_MEDIA_OBB;
		else
			uid = multiuser_get_uid(data->userid, sbi->options.fs_low_uid);
	} else {
		uid = sbi->options.fs_low_uid;
	}
	cred->fsuid = make_kuid(&init_user_ns, uid);
	cred->fsgid = make_kgid(&init_user_ns, sbi->options.fs_low_gid);

	old_cred = override_creds(cred);

	return old_cred;
}

void revert_fsids(const struct cred *old_cred)
{
	const struct cred *cur_cred;

	cur_cred = current->cred;
	revert_creds(old_cred);
	put_cred(cur_cred);
}

static int sdcardfs_create(struct inode *dir, struct dentry *dentry,
			 umode_t mode, bool want_excl)
{
	int err;
	struct dentry *lower_dentry;
	struct vfsmount *lower_dentry_mnt;
	struct dentry *lower_parent_dentry = NULL;
	struct path lower_path;
	const struct cred *saved_cred = NULL;
	struct fs_struct *saved_fs;
	struct fs_struct *copied_fs;

	if (!check_caller_access_to_name(dir, &dentry->d_name)) {
		err = -EACCES;
		goto out_eacces;
	}

	/* save current_cred and override it */
	saved_cred = override_fsids(SDCARDFS_SB(dir->i_sb),
					SDCARDFS_I(dir)->data);
	if (!saved_cred)
		return -ENOMEM;

	sdcardfs_get_lower_path(dentry, &lower_path);
	lower_dentry = lower_path.dentry;
	lower_dentry_mnt = lower_path.mnt;
	lower_parent_dentry = lock_parent(lower_dentry);

	/* set last 16bytes of mode field to 0664 */
	mode = (mode & S_IFMT) | 00664;

	/* temporarily change umask for lower fs write */
	saved_fs = current->fs;
	copied_fs = copy_fs_struct(current->fs);
	if (!copied_fs) {
		err = -ENOMEM;
		goto out_unlock;
	}
	copied_fs->umask = 0;
	task_lock(current);
	current->fs = copied_fs;
	task_unlock(current);

<<<<<<< HEAD
	err = vfs_create2(lower_dentry_mnt, lower_parent_dentry->d_inode, lower_dentry, mode, want_excl);
=======
	err = vfs_create2(lower_dentry_mnt, d_inode(lower_parent_dentry), lower_dentry, mode, want_excl);
>>>>>>> cd6a65a3
	if (err)
		goto out;

	err = sdcardfs_interpose(dentry, dir->i_sb, &lower_path,
			SDCARDFS_I(dir)->data->userid);
	if (err)
		goto out;
	fsstack_copy_attr_times(dir, sdcardfs_lower_inode(dir));
	fsstack_copy_inode_size(dir, d_inode(lower_parent_dentry));
	fixup_lower_ownership(dentry, dentry->d_name.name);

out:
	task_lock(current);
	current->fs = saved_fs;
	task_unlock(current);
	free_fs_struct(copied_fs);
out_unlock:
	unlock_dir(lower_parent_dentry);
	sdcardfs_put_lower_path(dentry, &lower_path);
	revert_fsids(saved_cred);
out_eacces:
	return err;
}

static int sdcardfs_unlink(struct inode *dir, struct dentry *dentry)
{
	int err;
	struct dentry *lower_dentry;
	struct vfsmount *lower_mnt;
	struct inode *lower_dir_inode = sdcardfs_lower_inode(dir);
	struct dentry *lower_dir_dentry;
	struct path lower_path;
	const struct cred *saved_cred = NULL;

	if (!check_caller_access_to_name(dir, &dentry->d_name)) {
		err = -EACCES;
		goto out_eacces;
	}

	/* save current_cred and override it */
	saved_cred = override_fsids(SDCARDFS_SB(dir->i_sb),
						SDCARDFS_I(dir)->data);
	if (!saved_cred)
		return -ENOMEM;

	sdcardfs_get_lower_path(dentry, &lower_path);
	lower_dentry = lower_path.dentry;
	lower_mnt = lower_path.mnt;
	dget(lower_dentry);
	lower_dir_dentry = lock_parent(lower_dentry);

	err = vfs_unlink2(lower_mnt, lower_dir_inode, lower_dentry, NULL);

	/*
	 * Note: unlinking on top of NFS can cause silly-renamed files.
	 * Trying to delete such files results in EBUSY from NFS
	 * below.  Silly-renamed files will get deleted by NFS later on, so
	 * we just need to detect them here and treat such EBUSY errors as
	 * if the upper file was successfully deleted.
	 */
	if (err == -EBUSY && lower_dentry->d_flags & DCACHE_NFSFS_RENAMED)
		err = 0;
	if (err)
		goto out;
	fsstack_copy_attr_times(dir, lower_dir_inode);
	fsstack_copy_inode_size(dir, lower_dir_inode);
	set_nlink(d_inode(dentry),
		  sdcardfs_lower_inode(d_inode(dentry))->i_nlink);
	d_inode(dentry)->i_ctime = dir->i_ctime;
	d_drop(dentry); /* this is needed, else LTP fails (VFS won't do it) */
out:
	unlock_dir(lower_dir_dentry);
	dput(lower_dentry);
	sdcardfs_put_lower_path(dentry, &lower_path);
	revert_fsids(saved_cred);
out_eacces:
	return err;
}

static int touch(char *abs_path, mode_t mode)
{
	struct file *filp = filp_open(abs_path, O_RDWR|O_CREAT|O_EXCL|O_NOFOLLOW, mode);

	if (IS_ERR(filp)) {
		if (PTR_ERR(filp) == -EEXIST) {
			return 0;
		} else {
			pr_err("sdcardfs: failed to open(%s): %ld\n",
						abs_path, PTR_ERR(filp));
			return PTR_ERR(filp);
		}
	}
	filp_close(filp, current->files);
	return 0;
}

static int sdcardfs_mkdir(struct inode *dir, struct dentry *dentry, umode_t mode)
{
	int err;
	int make_nomedia_in_obb = 0;
	struct dentry *lower_dentry;
	struct vfsmount *lower_mnt;
	struct dentry *lower_parent_dentry = NULL;
	struct path lower_path;
	struct sdcardfs_sb_info *sbi = SDCARDFS_SB(dentry->d_sb);
	const struct cred *saved_cred = NULL;
	struct sdcardfs_inode_data *pd = SDCARDFS_I(dir)->data;
	int touch_err = 0;
	struct fs_struct *saved_fs;
	struct fs_struct *copied_fs;
	struct qstr q_obb = QSTR_LITERAL("obb");
	struct qstr q_data = QSTR_LITERAL("data");

	if (!check_caller_access_to_name(dir, &dentry->d_name)) {
		err = -EACCES;
		goto out_eacces;
	}

	/* save current_cred and override it */
	saved_cred = override_fsids(SDCARDFS_SB(dir->i_sb),
						SDCARDFS_I(dir)->data);
	if (!saved_cred)
		return -ENOMEM;

	/* check disk space */
	if (!check_min_free_space(dentry, 0, 1)) {
		pr_err("sdcardfs: No minimum free space.\n");
		err = -ENOSPC;
		goto out_revert;
	}

	/* the lower_dentry is negative here */
	sdcardfs_get_lower_path(dentry, &lower_path);
	lower_dentry = lower_path.dentry;
	lower_mnt = lower_path.mnt;
	lower_parent_dentry = lock_parent(lower_dentry);

	/* set last 16bytes of mode field to 0775 */
	mode = (mode & S_IFMT) | 00775;

	/* temporarily change umask for lower fs write */
	saved_fs = current->fs;
	copied_fs = copy_fs_struct(current->fs);
	if (!copied_fs) {
		err = -ENOMEM;
		unlock_dir(lower_parent_dentry);
		goto out_unlock;
	}
	copied_fs->umask = 0;
	task_lock(current);
	current->fs = copied_fs;
	task_unlock(current);

<<<<<<< HEAD
	err = vfs_mkdir2(lower_mnt, lower_parent_dentry->d_inode, lower_dentry, mode);
=======
	err = vfs_mkdir2(lower_mnt, d_inode(lower_parent_dentry), lower_dentry, mode);
>>>>>>> cd6a65a3

	if (err) {
		unlock_dir(lower_parent_dentry);
		goto out;
	}

	/* if it is a local obb dentry, setup it with the base obbpath */
	if (need_graft_path(dentry)) {

		err = setup_obb_dentry(dentry, &lower_path);
		if (err) {
			/* if the sbi->obbpath is not available, the lower_path won't be
			 * changed by setup_obb_dentry() but the lower path is saved to
			 * its orig_path. this dentry will be revalidated later.
			 * but now, the lower_path should be NULL
			 */
			sdcardfs_put_reset_lower_path(dentry);

			/* the newly created lower path which saved to its orig_path or
			 * the lower_path is the base obbpath.
			 * therefore, an additional path_get is required
			 */
			path_get(&lower_path);
		} else
			make_nomedia_in_obb = 1;
	}

	err = sdcardfs_interpose(dentry, dir->i_sb, &lower_path, pd->userid);
	if (err) {
		unlock_dir(lower_parent_dentry);
		goto out;
	}

	fsstack_copy_attr_times(dir, sdcardfs_lower_inode(dir));
	fsstack_copy_inode_size(dir, d_inode(lower_parent_dentry));
	/* update number of links on parent directory */
	set_nlink(dir, sdcardfs_lower_inode(dir)->i_nlink);
	fixup_lower_ownership(dentry, dentry->d_name.name);
	unlock_dir(lower_parent_dentry);
	if ((!sbi->options.multiuser) && (qstr_case_eq(&dentry->d_name, &q_obb))
		&& (pd->perm == PERM_ANDROID) && (pd->userid == 0))
		make_nomedia_in_obb = 1;

	/* When creating /Android/data and /Android/obb, mark them as .nomedia */
	if (make_nomedia_in_obb ||
		((pd->perm == PERM_ANDROID)
				&& (qstr_case_eq(&dentry->d_name, &q_data)))) {
		revert_fsids(saved_cred);
		saved_cred = override_fsids(sbi,
					SDCARDFS_I(d_inode(dentry))->data);
		if (!saved_cred) {
			pr_err("sdcardfs: failed to set up .nomedia in %s: %d\n",
						lower_path.dentry->d_name.name,
						-ENOMEM);
			goto out;
		}
		set_fs_pwd(current->fs, &lower_path);
		touch_err = touch(".nomedia", 0664);
		if (touch_err) {
			pr_err("sdcardfs: failed to create .nomedia in %s: %d\n",
						lower_path.dentry->d_name.name,
						touch_err);
			goto out;
		}
	}
out:
	task_lock(current);
	current->fs = saved_fs;
	task_unlock(current);

	free_fs_struct(copied_fs);
out_unlock:
	sdcardfs_put_lower_path(dentry, &lower_path);
out_revert:
	revert_fsids(saved_cred);
out_eacces:
	return err;
}

static int sdcardfs_rmdir(struct inode *dir, struct dentry *dentry)
{
	struct dentry *lower_dentry;
	struct dentry *lower_dir_dentry;
	struct vfsmount *lower_mnt;
	int err;
	struct path lower_path;
	const struct cred *saved_cred = NULL;

	if (!check_caller_access_to_name(dir, &dentry->d_name)) {
		err = -EACCES;
		goto out_eacces;
	}

	/* save current_cred and override it */
	saved_cred = override_fsids(SDCARDFS_SB(dir->i_sb),
						SDCARDFS_I(dir)->data);
	if (!saved_cred)
		return -ENOMEM;

	/* sdcardfs_get_real_lower(): in case of remove an user's obb dentry
	 * the dentry on the original path should be deleted.
	 */
	sdcardfs_get_real_lower(dentry, &lower_path);

	lower_dentry = lower_path.dentry;
	lower_mnt = lower_path.mnt;
	lower_dir_dentry = lock_parent(lower_dentry);

	err = vfs_rmdir2(lower_mnt, d_inode(lower_dir_dentry), lower_dentry);
	if (err)
		goto out;

	d_drop(dentry);	/* drop our dentry on success (why not VFS's job?) */
	if (d_inode(dentry))
		clear_nlink(d_inode(dentry));
	fsstack_copy_attr_times(dir, d_inode(lower_dir_dentry));
	fsstack_copy_inode_size(dir, d_inode(lower_dir_dentry));
	set_nlink(dir, d_inode(lower_dir_dentry)->i_nlink);

out:
	unlock_dir(lower_dir_dentry);
	sdcardfs_put_real_lower(dentry, &lower_path);
	revert_fsids(saved_cred);
out_eacces:
	return err;
}

/*
 * The locking rules in sdcardfs_rename are complex.  We could use a simpler
 * superblock-level name-space lock for renames and copy-ups.
 */
static int sdcardfs_rename(struct inode *old_dir, struct dentry *old_dentry,
			 struct inode *new_dir, struct dentry *new_dentry)
{
	int err = 0;
	struct dentry *lower_old_dentry = NULL;
	struct dentry *lower_new_dentry = NULL;
	struct dentry *lower_old_dir_dentry = NULL;
	struct dentry *lower_new_dir_dentry = NULL;
	struct vfsmount *lower_mnt = NULL;
	struct dentry *trap = NULL;
	struct path lower_old_path, lower_new_path;
	const struct cred *saved_cred = NULL;

	if (!check_caller_access_to_name(old_dir, &old_dentry->d_name) ||
		!check_caller_access_to_name(new_dir, &new_dentry->d_name)) {
		err = -EACCES;
		goto out_eacces;
	}

	/* save current_cred and override it */
	saved_cred = override_fsids(SDCARDFS_SB(old_dir->i_sb),
						SDCARDFS_I(new_dir)->data);
	if (!saved_cred)
		return -ENOMEM;

	sdcardfs_get_real_lower(old_dentry, &lower_old_path);
	sdcardfs_get_lower_path(new_dentry, &lower_new_path);
	lower_old_dentry = lower_old_path.dentry;
	lower_new_dentry = lower_new_path.dentry;
	lower_mnt = lower_old_path.mnt;
	lower_old_dir_dentry = dget_parent(lower_old_dentry);
	lower_new_dir_dentry = dget_parent(lower_new_dentry);

	trap = lock_rename(lower_old_dir_dentry, lower_new_dir_dentry);
	/* source should not be ancestor of target */
	if (trap == lower_old_dentry) {
		err = -EINVAL;
		goto out;
	}
	/* target should not be ancestor of source */
	if (trap == lower_new_dentry) {
		err = -ENOTEMPTY;
		goto out;
	}

	err = vfs_rename2(lower_mnt,
			 d_inode(lower_old_dir_dentry), lower_old_dentry,
			 d_inode(lower_new_dir_dentry), lower_new_dentry,
			 NULL, 0);
	if (err)
		goto out;

	/* Copy attrs from lower dir, but i_uid/i_gid */
	sdcardfs_copy_and_fix_attrs(new_dir, d_inode(lower_new_dir_dentry));
	fsstack_copy_inode_size(new_dir, d_inode(lower_new_dir_dentry));

	if (new_dir != old_dir) {
		sdcardfs_copy_and_fix_attrs(old_dir, d_inode(lower_old_dir_dentry));
		fsstack_copy_inode_size(old_dir, d_inode(lower_old_dir_dentry));
	}
	get_derived_permission_new(new_dentry->d_parent, old_dentry, &new_dentry->d_name);
	fixup_tmp_permissions(d_inode(old_dentry));
	fixup_lower_ownership(old_dentry, new_dentry->d_name.name);
	d_invalidate(old_dentry); /* Can't fixup ownership recursively :( */
out:
	unlock_rename(lower_old_dir_dentry, lower_new_dir_dentry);
	dput(lower_old_dir_dentry);
	dput(lower_new_dir_dentry);
	sdcardfs_put_real_lower(old_dentry, &lower_old_path);
	sdcardfs_put_lower_path(new_dentry, &lower_new_path);
	revert_fsids(saved_cred);
out_eacces:
	return err;
}

#if 0
static int sdcardfs_readlink(struct dentry *dentry, char __user *buf, int bufsiz)
{
	int err;
	struct dentry *lower_dentry;
	struct path lower_path;
	/* XXX readlink does not requires overriding credential */

	sdcardfs_get_lower_path(dentry, &lower_path);
	lower_dentry = lower_path.dentry;
	if (!d_inode(lower_dentry)->i_op ||
	    !d_inode(lower_dentry)->i_op->readlink) {
		err = -EINVAL;
		goto out;
	}

	err = d_inode(lower_dentry)->i_op->readlink(lower_dentry,
						    buf, bufsiz);
	if (err < 0)
		goto out;
	fsstack_copy_attr_atime(d_inode(dentry), d_inode(lower_dentry));

out:
	sdcardfs_put_lower_path(dentry, &lower_path);
	return err;
}
#endif

#if 0
static const char *sdcardfs_follow_link(struct dentry *dentry, void **cookie)
{
	char *buf;
	int len = PAGE_SIZE, err;
	mm_segment_t old_fs;

	/* This is freed by the put_link method assuming a successful call. */
	buf = kmalloc(len, GFP_KERNEL);
	if (!buf) {
		buf = ERR_PTR(-ENOMEM);
		return buf;
	}

	/* read the symlink, and then we will follow it */
	old_fs = get_fs();
	set_fs(KERNEL_DS);
	err = sdcardfs_readlink(dentry, buf, len);
	set_fs(old_fs);
	if (err < 0) {
		kfree(buf);
		buf = ERR_PTR(err);
	} else {
		buf[err] = '\0';
	}
	return *cookie = buf;
}
#endif

static int sdcardfs_permission_wrn(struct inode *inode, int mask)
{
	pr_debug("sdcardfs does not support permission. Use permission2.\n");
	return -EINVAL;
}

void copy_attrs(struct inode *dest, const struct inode *src)
{
	dest->i_mode = src->i_mode;
	dest->i_uid = src->i_uid;
	dest->i_gid = src->i_gid;
	dest->i_rdev = src->i_rdev;
	dest->i_atime = src->i_atime;
	dest->i_mtime = src->i_mtime;
	dest->i_ctime = src->i_ctime;
	dest->i_blkbits = src->i_blkbits;
	dest->i_flags = src->i_flags;
#ifdef CONFIG_FS_POSIX_ACL
	dest->i_acl = src->i_acl;
#endif
#ifdef CONFIG_SECURITY
	dest->i_security = src->i_security;
#endif
}

static int sdcardfs_permission(struct vfsmount *mnt, struct inode *inode, int mask)
{
	int err;
	struct inode tmp;
	struct sdcardfs_inode_data *top = top_data_get(SDCARDFS_I(inode));

	if (!top)
		return -EINVAL;

	/*
	 * Permission check on sdcardfs inode.
	 * Calling process should have AID_SDCARD_RW permission
	 * Since generic_permission only needs i_mode, i_uid,
	 * i_gid, and i_sb, we can create a fake inode to pass
	 * this information down in.
	 *
	 * The underlying code may attempt to take locks in some
	 * cases for features we're not using, but if that changes,
	 * locks must be dealt with to avoid undefined behavior.
	 */
	copy_attrs(&tmp, inode);
	tmp.i_uid = make_kuid(&init_user_ns, top->d_uid);
	tmp.i_gid = make_kgid(&init_user_ns, get_gid(mnt, top));
	tmp.i_mode = (inode->i_mode & S_IFMT)
			| get_mode(mnt, SDCARDFS_I(inode), top);
	data_put(top);
	tmp.i_sb = inode->i_sb;
	if (IS_POSIXACL(inode))
		pr_warn("%s: This may be undefined behavior...\n", __func__);
	err = generic_permission(&tmp, mask);
	return err;
}

static int sdcardfs_setattr_wrn(struct dentry *dentry, struct iattr *ia)
{
	WARN_RATELIMIT(1, "sdcardfs does not support setattr. User setattr2.\n");
	return -EINVAL;
}

static int sdcardfs_setattr(struct vfsmount *mnt, struct dentry *dentry, struct iattr *ia)
{
	int err;
	struct dentry *lower_dentry;
	struct vfsmount *lower_mnt;
	struct inode *inode;
	struct inode *lower_inode;
	struct path lower_path;
	struct iattr lower_ia;
	struct dentry *parent;
	struct inode tmp;
	struct sdcardfs_inode_data *top;
	const struct cred *saved_cred = NULL;

	inode = d_inode(dentry);
	top = top_data_get(SDCARDFS_I(inode));

	if (!top)
		return -EINVAL;

	/*
	 * Permission check on sdcardfs inode.
	 * Calling process should have AID_SDCARD_RW permission
	 * Since generic_permission only needs i_mode, i_uid,
	 * i_gid, and i_sb, we can create a fake inode to pass
	 * this information down in.
	 *
	 * The underlying code may attempt to take locks in some
	 * cases for features we're not using, but if that changes,
	 * locks must be dealt with to avoid undefined behavior.
	 *
	 */
	copy_attrs(&tmp, inode);
	tmp.i_uid = make_kuid(&init_user_ns, top->d_uid);
	tmp.i_gid = make_kgid(&init_user_ns, get_gid(mnt, top));
	tmp.i_mode = (inode->i_mode & S_IFMT)
			| get_mode(mnt, SDCARDFS_I(inode), top);
	tmp.i_size = i_size_read(inode);
	data_put(top);
	tmp.i_sb = inode->i_sb;

	/*
	 * Check if user has permission to change inode.  We don't check if
	 * this user can change the lower inode: that should happen when
	 * calling notify_change on the lower inode.
	 */
	/* prepare our own lower struct iattr (with the lower file) */
	memcpy(&lower_ia, ia, sizeof(lower_ia));
	/* Allow touch updating timestamps. A previous permission check ensures
	 * we have write access. Changes to mode, owner, and group are ignored
	 */
	ia->ia_valid |= ATTR_FORCE;
	err = inode_change_ok(&tmp, ia);

	if (!err) {
		/* check the Android group ID */
		parent = dget_parent(dentry);
		if (!check_caller_access_to_name(d_inode(parent), &dentry->d_name))
			err = -EACCES;
		dput(parent);
	}

	if (err)
		goto out_err;

	/* save current_cred and override it */
	saved_cred = override_fsids(SDCARDFS_SB(dentry->d_sb),
						SDCARDFS_I(inode)->data);
	if (!saved_cred)
		return -ENOMEM;

	sdcardfs_get_lower_path(dentry, &lower_path);
	lower_dentry = lower_path.dentry;
	lower_mnt = lower_path.mnt;
	lower_inode = sdcardfs_lower_inode(inode);

	if (ia->ia_valid & ATTR_FILE)
		lower_ia.ia_file = sdcardfs_lower_file(ia->ia_file);

	lower_ia.ia_valid &= ~(ATTR_UID | ATTR_GID | ATTR_MODE);

	/*
	 * If shrinking, first truncate upper level to cancel writing dirty
	 * pages beyond the new eof; and also if its' maxbytes is more
	 * limiting (fail with -EFBIG before making any change to the lower
	 * level).  There is no need to vmtruncate the upper level
	 * afterwards in the other cases: we fsstack_copy_inode_size from
	 * the lower level.
	 */
	if (ia->ia_valid & ATTR_SIZE) {
		err = inode_newsize_ok(&tmp, ia->ia_size);
		if (err) {
			goto out;
		}
		truncate_setsize(inode, ia->ia_size);
	}

	/*
	 * mode change is for clearing setuid/setgid bits. Allow lower fs
	 * to interpret this in its own way.
	 */
	if (lower_ia.ia_valid & (ATTR_KILL_SUID | ATTR_KILL_SGID))
		lower_ia.ia_valid &= ~ATTR_MODE;

	/* notify the (possibly copied-up) lower inode */
	/*
	 * Note: we use d_inode(lower_dentry), because lower_inode may be
	 * unlinked (no inode->i_sb and i_ino==0.  This happens if someone
	 * tries to open(), unlink(), then ftruncate() a file.
	 */
	mutex_lock(&d_inode(lower_dentry)->i_mutex);
	err = notify_change2(lower_mnt, lower_dentry, &lower_ia, /* note: lower_ia */
			NULL);
	mutex_unlock(&d_inode(lower_dentry)->i_mutex);
	if (err)
		goto out;

	/* get attributes from the lower inode and update derived permissions */
	sdcardfs_copy_and_fix_attrs(inode, lower_inode);

	/*
	 * Not running fsstack_copy_inode_size(inode, lower_inode), because
	 * VFS should update our inode size, and notify_change on
	 * lower_inode should update its size.
	 */

out:
	sdcardfs_put_lower_path(dentry, &lower_path);
	revert_fsids(saved_cred);
out_err:
	return err;
}

static int sdcardfs_fillattr(struct vfsmount *mnt, struct inode *inode,
				struct kstat *lower_stat, struct kstat *stat)
{
	struct sdcardfs_inode_info *info = SDCARDFS_I(inode);
	struct sdcardfs_inode_data *top = top_data_get(info);

	if (!top)
		return -EINVAL;

	stat->dev = inode->i_sb->s_dev;
	stat->ino = inode->i_ino;
	stat->mode = (inode->i_mode  & S_IFMT) | get_mode(mnt, info, top);
	stat->nlink = inode->i_nlink;
	stat->uid = make_kuid(&init_user_ns, top->d_uid);
	stat->gid = make_kgid(&init_user_ns, get_gid(mnt, top));
	stat->rdev = inode->i_rdev;
	stat->size = lower_stat->size;
	stat->atime = lower_stat->atime;
	stat->mtime = lower_stat->mtime;
	stat->ctime = lower_stat->ctime;
	stat->blksize = lower_stat->blksize;
	stat->blocks = lower_stat->blocks;
	data_put(top);
	return 0;
}

static int sdcardfs_getattr(struct vfsmount *mnt, struct dentry *dentry,
		 struct kstat *stat)
{
	struct kstat lower_stat;
	struct path lower_path;
	struct dentry *parent;
	int err;

	parent = dget_parent(dentry);
	if (!check_caller_access_to_name(d_inode(parent), &dentry->d_name)) {
		dput(parent);
		return -EACCES;
	}
	dput(parent);

	sdcardfs_get_lower_path(dentry, &lower_path);
	err = vfs_getattr(&lower_path, &lower_stat);
	if (err)
		goto out;
	sdcardfs_copy_and_fix_attrs(d_inode(dentry),
			      d_inode(lower_path.dentry));
	fsstack_copy_inode_size(d_inode(dentry),
			  d_inode(lower_path.dentry));
	err = sdcardfs_fillattr(mnt, d_inode(dentry), &lower_stat, stat);
out:
	sdcardfs_put_lower_path(dentry, &lower_path);
	return err;
}

const struct inode_operations sdcardfs_symlink_iops = {
	.permission2	= sdcardfs_permission,
	.setattr2	= sdcardfs_setattr,
	/* XXX Following operations are implemented,
	 *     but FUSE(sdcard) or FAT does not support them
	 *     These methods are *NOT* perfectly tested.
	.readlink	= sdcardfs_readlink,
	.follow_link	= sdcardfs_follow_link,
	.put_link	= kfree_put_link,
	 */
};

const struct inode_operations sdcardfs_dir_iops = {
	.create		= sdcardfs_create,
	.lookup		= sdcardfs_lookup,
	.permission	= sdcardfs_permission_wrn,
	.permission2	= sdcardfs_permission,
	.unlink		= sdcardfs_unlink,
	.mkdir		= sdcardfs_mkdir,
	.rmdir		= sdcardfs_rmdir,
	.rename		= sdcardfs_rename,
	.setattr	= sdcardfs_setattr_wrn,
	.setattr2	= sdcardfs_setattr,
	.getattr	= sdcardfs_getattr,
};

const struct inode_operations sdcardfs_main_iops = {
	.permission	= sdcardfs_permission_wrn,
	.permission2	= sdcardfs_permission,
	.setattr	= sdcardfs_setattr_wrn,
	.setattr2	= sdcardfs_setattr,
	.getattr	= sdcardfs_getattr,
};<|MERGE_RESOLUTION|>--- conflicted
+++ resolved
@@ -107,11 +107,7 @@
 	current->fs = copied_fs;
 	task_unlock(current);
 
-<<<<<<< HEAD
 	err = vfs_create2(lower_dentry_mnt, lower_parent_dentry->d_inode, lower_dentry, mode, want_excl);
-=======
-	err = vfs_create2(lower_dentry_mnt, d_inode(lower_parent_dentry), lower_dentry, mode, want_excl);
->>>>>>> cd6a65a3
 	if (err)
 		goto out;
 
@@ -265,11 +261,7 @@
 	current->fs = copied_fs;
 	task_unlock(current);
 
-<<<<<<< HEAD
 	err = vfs_mkdir2(lower_mnt, lower_parent_dentry->d_inode, lower_dentry, mode);
-=======
-	err = vfs_mkdir2(lower_mnt, d_inode(lower_parent_dentry), lower_dentry, mode);
->>>>>>> cd6a65a3
 
 	if (err) {
 		unlock_dir(lower_parent_dentry);
