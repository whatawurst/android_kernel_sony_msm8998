// SPDX-License-Identifier: GPL-2.0
/*
 * fs/f2fs/inline.c
 * Copyright (c) 2013, Intel Corporation
 * Authors: Huajun Li <huajun.li@intel.com>
 *          Haicheng Li <haicheng.li@intel.com>
 */

#include <linux/fs.h>
#include <linux/f2fs_fs.h>

#include "f2fs.h"
#include "node.h"
#include <trace/events/android_fs.h>

bool f2fs_may_inline_data(struct inode *inode)
{
	if (f2fs_is_atomic_file(inode))
		return false;

	if (!S_ISREG(inode->i_mode) && !S_ISLNK(inode->i_mode))
		return false;

	if (i_size_read(inode) > MAX_INLINE_DATA(inode))
		return false;

	if (f2fs_post_read_required(inode))
		return false;

	return true;
}

bool f2fs_may_inline_dentry(struct inode *inode)
{
	if (!test_opt(F2FS_I_SB(inode), INLINE_DENTRY))
		return false;

	if (!S_ISDIR(inode->i_mode))
		return false;

	return true;
}

void f2fs_do_read_inline_data(struct page *page, struct page *ipage)
{
	struct inode *inode = page->mapping->host;
	void *src_addr, *dst_addr;

	if (PageUptodate(page))
		return;

	f2fs_bug_on(F2FS_P_SB(page), page->index);

	zero_user_segment(page, MAX_INLINE_DATA(inode), PAGE_SIZE);

	/* Copy the whole inline data block */
	src_addr = inline_data_addr(inode, ipage);
	dst_addr = kmap_atomic(page);
	memcpy(dst_addr, src_addr, MAX_INLINE_DATA(inode));
	flush_dcache_page(page);
	kunmap_atomic(dst_addr);
	if (!PageUptodate(page))
		SetPageUptodate(page);
}

void f2fs_truncate_inline_inode(struct inode *inode,
					struct page *ipage, u64 from)
{
	void *addr;

	if (from >= MAX_INLINE_DATA(inode))
		return;

	addr = inline_data_addr(inode, ipage);

	f2fs_wait_on_page_writeback(ipage, NODE, true, true);
	memset(addr + from, 0, MAX_INLINE_DATA(inode) - from);
	set_page_dirty(ipage);

	if (from == 0)
		clear_inode_flag(inode, FI_DATA_EXIST);
}

int f2fs_read_inline_data(struct inode *inode, struct page *page)
{
	struct page *ipage;

	if (trace_android_fs_dataread_start_enabled()) {
		char *path, pathbuf[MAX_TRACE_PATHBUF_LEN];

		path = android_fstrace_get_pathname(pathbuf,
						    MAX_TRACE_PATHBUF_LEN,
						    inode);
		trace_android_fs_dataread_start(inode, page_offset(page),
						PAGE_SIZE, current->pid,
						path, current->comm);
	}

	ipage = f2fs_get_node_page(F2FS_I_SB(inode), inode->i_ino);
	if (IS_ERR(ipage)) {
		trace_android_fs_dataread_end(inode, page_offset(page),
					      PAGE_SIZE);
		unlock_page(page);
		return PTR_ERR(ipage);
	}

	if (!f2fs_has_inline_data(inode)) {
		f2fs_put_page(ipage, 1);
		trace_android_fs_dataread_end(inode, page_offset(page),
					      PAGE_SIZE);
		return -EAGAIN;
	}

	if (page->index)
		zero_user_segment(page, 0, PAGE_SIZE);
	else
		f2fs_do_read_inline_data(page, ipage);

	if (!PageUptodate(page))
		SetPageUptodate(page);
	f2fs_put_page(ipage, 1);
	trace_android_fs_dataread_end(inode, page_offset(page),
				      PAGE_SIZE);
	unlock_page(page);
	return 0;
}

int f2fs_convert_inline_page(struct dnode_of_data *dn, struct page *page)
{
	struct f2fs_io_info fio = {
		.sbi = F2FS_I_SB(dn->inode),
		.ino = dn->inode->i_ino,
		.type = DATA,
		.op = REQ_OP_WRITE,
		.op_flags = REQ_SYNC | REQ_NOIDLE | REQ_PRIO,
		.page = page,
		.encrypted_page = NULL,
		.io_type = FS_DATA_IO,
	};
	struct node_info ni;
	int dirty, err;

	if (!f2fs_exist_data(dn->inode))
		goto clear_out;

	err = f2fs_reserve_block(dn, 0);
	if (err)
		return err;

	err = f2fs_get_node_info(fio.sbi, dn->nid, &ni);
	if (err) {
		f2fs_put_dnode(dn);
		return err;
	}

	fio.version = ni.version;

	if (unlikely(dn->data_blkaddr != NEW_ADDR)) {
		f2fs_put_dnode(dn);
		set_sbi_flag(fio.sbi, SBI_NEED_FSCK);
		f2fs_warn(fio.sbi, "%s: corrupted inline inode ino=%lx, i_addr[0]:0x%x, run fsck to fix.",
			  __func__, dn->inode->i_ino, dn->data_blkaddr);
		return -EFSCORRUPTED;
	}

	f2fs_bug_on(F2FS_P_SB(page), PageWriteback(page));

	f2fs_do_read_inline_data(page, dn->inode_page);
	set_page_dirty(page);

	/* clear dirty state */
	dirty = clear_page_dirty_for_io(page);

	/* write data page to try to make data consistent */
	set_page_writeback(page);
	ClearPageError(page);
	fio.old_blkaddr = dn->data_blkaddr;
	set_inode_flag(dn->inode, FI_HOT_DATA);
	f2fs_outplace_write_data(dn, &fio);
	f2fs_wait_on_page_writeback(page, DATA, true, true);
	if (dirty) {
		inode_dec_dirty_pages(dn->inode);
		f2fs_remove_dirty_inode(dn->inode);
	}

	/* this converted inline_data should be recovered. */
	set_inode_flag(dn->inode, FI_APPEND_WRITE);

	/* clear inline data and flag after data writeback */
	f2fs_truncate_inline_inode(dn->inode, dn->inode_page, 0);
	clear_inline_node(dn->inode_page);
clear_out:
	stat_dec_inline_inode(dn->inode);
	clear_inode_flag(dn->inode, FI_INLINE_DATA);
	f2fs_put_dnode(dn);
	return 0;
}

int f2fs_convert_inline_inode(struct inode *inode)
{
	struct f2fs_sb_info *sbi = F2FS_I_SB(inode);
	struct dnode_of_data dn;
	struct page *ipage, *page;
	int err = 0;

	if (!f2fs_has_inline_data(inode))
		return 0;

	page = f2fs_grab_cache_page(inode->i_mapping, 0, false);
	if (!page)
		return -ENOMEM;

	f2fs_lock_op(sbi);

	ipage = f2fs_get_node_page(sbi, inode->i_ino);
	if (IS_ERR(ipage)) {
		err = PTR_ERR(ipage);
		goto out;
	}

	set_new_dnode(&dn, inode, ipage, ipage, 0);

	if (f2fs_has_inline_data(inode))
		err = f2fs_convert_inline_page(&dn, page);

	f2fs_put_dnode(&dn);
out:
	f2fs_unlock_op(sbi);

	f2fs_put_page(page, 1);

	f2fs_balance_fs(sbi, dn.node_changed);

	return err;
}

int f2fs_write_inline_data(struct inode *inode, struct page *page)
{
	void *src_addr, *dst_addr;
	struct dnode_of_data dn;
	int err;

	set_new_dnode(&dn, inode, NULL, NULL, 0);
	err = f2fs_get_dnode_of_data(&dn, 0, LOOKUP_NODE);
	if (err)
		return err;

	if (!f2fs_has_inline_data(inode)) {
		f2fs_put_dnode(&dn);
		return -EAGAIN;
	}

	f2fs_bug_on(F2FS_I_SB(inode), page->index);

	f2fs_wait_on_page_writeback(dn.inode_page, NODE, true, true);
	src_addr = kmap_atomic(page);
	dst_addr = inline_data_addr(inode, dn.inode_page);
	memcpy(dst_addr, src_addr, MAX_INLINE_DATA(inode));
	kunmap_atomic(src_addr);
	set_page_dirty(dn.inode_page);

	f2fs_clear_radix_tree_dirty_tag(page);

	set_inode_flag(inode, FI_APPEND_WRITE);
	set_inode_flag(inode, FI_DATA_EXIST);

	clear_inline_node(dn.inode_page);
	f2fs_put_dnode(&dn);
	return 0;
}

bool f2fs_recover_inline_data(struct inode *inode, struct page *npage)
{
	struct f2fs_sb_info *sbi = F2FS_I_SB(inode);
	struct f2fs_inode *ri = NULL;
	void *src_addr, *dst_addr;
	struct page *ipage;

	/*
	 * The inline_data recovery policy is as follows.
	 * [prev.] [next] of inline_data flag
	 *    o       o  -> recover inline_data
	 *    o       x  -> remove inline_data, and then recover data blocks
	 *    x       o  -> remove inline_data, and then recover inline_data
	 *    x       x  -> recover data blocks
	 */
	if (IS_INODE(npage))
		ri = F2FS_INODE(npage);

	if (f2fs_has_inline_data(inode) &&
			ri && (ri->i_inline & F2FS_INLINE_DATA)) {
process_inline:
		ipage = f2fs_get_node_page(sbi, inode->i_ino);
		f2fs_bug_on(sbi, IS_ERR(ipage));

		f2fs_wait_on_page_writeback(ipage, NODE, true, true);

		src_addr = inline_data_addr(inode, npage);
		dst_addr = inline_data_addr(inode, ipage);
		memcpy(dst_addr, src_addr, MAX_INLINE_DATA(inode));

		set_inode_flag(inode, FI_INLINE_DATA);
		set_inode_flag(inode, FI_DATA_EXIST);

		set_page_dirty(ipage);
		f2fs_put_page(ipage, 1);
		return true;
	}

	if (f2fs_has_inline_data(inode)) {
		ipage = f2fs_get_node_page(sbi, inode->i_ino);
		f2fs_bug_on(sbi, IS_ERR(ipage));
		f2fs_truncate_inline_inode(inode, ipage, 0);
		clear_inode_flag(inode, FI_INLINE_DATA);
		f2fs_put_page(ipage, 1);
	} else if (ri && (ri->i_inline & F2FS_INLINE_DATA)) {
		if (f2fs_truncate_blocks(inode, 0, false))
			return false;
		goto process_inline;
	}
	return false;
}

struct f2fs_dir_entry *f2fs_find_in_inline_dir(struct inode *dir,
			struct fscrypt_name *fname, struct page **res_page)
{
	struct f2fs_sb_info *sbi = F2FS_SB(dir->i_sb);
	struct qstr name = FSTR_TO_QSTR(&fname->disk_name);
	struct f2fs_dir_entry *de;
	struct f2fs_dentry_ptr d;
	struct page *ipage;
	void *inline_dentry;
	f2fs_hash_t namehash;

	ipage = f2fs_get_node_page(sbi, dir->i_ino);
	if (IS_ERR(ipage)) {
		*res_page = ipage;
		return NULL;
	}

	namehash = f2fs_dentry_hash(&name, fname);

	inline_dentry = inline_data_addr(dir, ipage);

	make_dentry_ptr_inline(dir, &d, inline_dentry);
	de = f2fs_find_target_dentry(fname, namehash, NULL, &d);
	unlock_page(ipage);
	if (de)
		*res_page = ipage;
	else
		f2fs_put_page(ipage, 0);

	return de;
}

int f2fs_make_empty_inline_dir(struct inode *inode, struct inode *parent,
							struct page *ipage)
{
	struct f2fs_dentry_ptr d;
	void *inline_dentry;

	inline_dentry = inline_data_addr(inode, ipage);

	make_dentry_ptr_inline(inode, &d, inline_dentry);
	f2fs_do_make_empty_dir(inode, parent, &d);

	set_page_dirty(ipage);

	/* update i_size to MAX_INLINE_DATA */
	if (i_size_read(inode) < MAX_INLINE_DATA(inode))
		f2fs_i_size_write(inode, MAX_INLINE_DATA(inode));
	return 0;
}

/*
 * NOTE: ipage is grabbed by caller, but if any error occurs, we should
 * release ipage in this function.
 */
static int f2fs_move_inline_dirents(struct inode *dir, struct page *ipage,
							void *inline_dentry)
{
	struct page *page;
	struct dnode_of_data dn;
	struct f2fs_dentry_block *dentry_blk;
	struct f2fs_dentry_ptr src, dst;
	int err;

	page = f2fs_grab_cache_page(dir->i_mapping, 0, false);
	if (!page) {
		f2fs_put_page(ipage, 1);
		return -ENOMEM;
	}

	set_new_dnode(&dn, dir, ipage, NULL, 0);
	err = f2fs_reserve_block(&dn, 0);
	if (err)
		goto out;

	if (unlikely(dn.data_blkaddr != NEW_ADDR)) {
		f2fs_put_dnode(&dn);
		set_sbi_flag(F2FS_P_SB(page), SBI_NEED_FSCK);
		f2fs_warn(F2FS_P_SB(page), "%s: corrupted inline inode ino=%lx, i_addr[0]:0x%x, run fsck to fix.",
			  __func__, dir->i_ino, dn.data_blkaddr);
		err = -EFSCORRUPTED;
		goto out;
	}

	f2fs_wait_on_page_writeback(page, DATA, true, true);

	dentry_blk = page_address(page);

	make_dentry_ptr_inline(dir, &src, inline_dentry);
	make_dentry_ptr_block(dir, &dst, dentry_blk);

	/*
	 * Start by zeroing the full block, to ensure that all unused space is
	 * zeroed and no uninitialized memory is leaked to disk.
	 */
	memset(dentry_blk, 0, F2FS_BLKSIZE);

	/* copy data from inline dentry block to new dentry block */
<<<<<<< HEAD
	memcpy(dst.bitmap, src.bitmap, src.nr_bitmap);
	memset(dst.bitmap + src.nr_bitmap, 0, dst.nr_bitmap - src.nr_bitmap);
	/*
	 * we do not need to zero out remainder part of dentry and filename
	 * field, since we have used bitmap for marking the usage status of
	 * them, besides, we can also ignore copying/zeroing reserved space
	 * of dentry block, because them haven't been used so far.
	 */
	memcpy(dst.dentry, src.dentry, SIZE_OF_DIR_ENTRY * src.max);
	memcpy(dst.filename, src.filename, src.max * F2FS_SLOT_LEN);
=======
	memcpy(dentry_blk->dentry_bitmap, inline_dentry->dentry_bitmap,
					INLINE_DENTRY_BITMAP_SIZE);
	memcpy(dentry_blk->dentry, inline_dentry->dentry,
			sizeof(struct f2fs_dir_entry) * NR_INLINE_DENTRY);
	memcpy(dentry_blk->filename, inline_dentry->filename,
					NR_INLINE_DENTRY * F2FS_SLOT_LEN);
>>>>>>> 8d34bf42

	if (!PageUptodate(page))
		SetPageUptodate(page);
	set_page_dirty(page);

	/* clear inline dir and flag after data writeback */
	f2fs_truncate_inline_inode(dir, ipage, 0);

	stat_dec_inline_dir(dir);
	clear_inode_flag(dir, FI_INLINE_DENTRY);

	/*
	 * should retrieve reserved space which was used to keep
	 * inline_dentry's structure for backward compatibility.
	 */
	if (!f2fs_sb_has_flexible_inline_xattr(F2FS_I_SB(dir)) &&
			!f2fs_has_inline_xattr(dir))
		F2FS_I(dir)->i_inline_xattr_size = 0;

	f2fs_i_depth_write(dir, 1);
	if (i_size_read(dir) < PAGE_SIZE)
		f2fs_i_size_write(dir, PAGE_SIZE);
out:
	f2fs_put_page(page, 1);
	return err;
}

static int f2fs_add_inline_entries(struct inode *dir, void *inline_dentry)
{
	struct f2fs_dentry_ptr d;
	unsigned long bit_pos = 0;
	int err = 0;

	make_dentry_ptr_inline(dir, &d, inline_dentry);

	while (bit_pos < d.max) {
		struct f2fs_dir_entry *de;
		struct qstr new_name;
		nid_t ino;
		umode_t fake_mode;

		if (!test_bit_le(bit_pos, d.bitmap)) {
			bit_pos++;
			continue;
		}

		de = &d.dentry[bit_pos];

		if (unlikely(!de->name_len)) {
			bit_pos++;
			continue;
		}

		new_name.name = d.filename[bit_pos];
		new_name.len = le16_to_cpu(de->name_len);

		ino = le32_to_cpu(de->ino);
		fake_mode = f2fs_get_de_type(de) << S_SHIFT;

		err = f2fs_add_regular_entry(dir, &new_name, NULL, NULL,
							ino, fake_mode);
		if (err)
			goto punch_dentry_pages;

		bit_pos += GET_DENTRY_SLOTS(le16_to_cpu(de->name_len));
	}
	return 0;
punch_dentry_pages:
	truncate_inode_pages(&dir->i_data, 0);
	f2fs_truncate_blocks(dir, 0, false);
	f2fs_remove_dirty_inode(dir);
	return err;
}

static int f2fs_move_rehashed_dirents(struct inode *dir, struct page *ipage,
							void *inline_dentry)
{
	void *backup_dentry;
	int err;

	backup_dentry = f2fs_kmalloc(F2FS_I_SB(dir),
				MAX_INLINE_DATA(dir), GFP_F2FS_ZERO);
	if (!backup_dentry) {
		f2fs_put_page(ipage, 1);
		return -ENOMEM;
	}

	memcpy(backup_dentry, inline_dentry, MAX_INLINE_DATA(dir));
	f2fs_truncate_inline_inode(dir, ipage, 0);

	unlock_page(ipage);

	err = f2fs_add_inline_entries(dir, backup_dentry);
	if (err)
		goto recover;

	lock_page(ipage);

	stat_dec_inline_dir(dir);
	clear_inode_flag(dir, FI_INLINE_DENTRY);

	/*
	 * should retrieve reserved space which was used to keep
	 * inline_dentry's structure for backward compatibility.
	 */
	if (!f2fs_sb_has_flexible_inline_xattr(F2FS_I_SB(dir)) &&
			!f2fs_has_inline_xattr(dir))
		F2FS_I(dir)->i_inline_xattr_size = 0;

	kvfree(backup_dentry);
	return 0;
recover:
	lock_page(ipage);
	f2fs_wait_on_page_writeback(ipage, NODE, true, true);
	memcpy(inline_dentry, backup_dentry, MAX_INLINE_DATA(dir));
	f2fs_i_depth_write(dir, 0);
	f2fs_i_size_write(dir, MAX_INLINE_DATA(dir));
	set_page_dirty(ipage);
	f2fs_put_page(ipage, 1);

	kvfree(backup_dentry);
	return err;
}

static int f2fs_convert_inline_dir(struct inode *dir, struct page *ipage,
							void *inline_dentry)
{
	if (!F2FS_I(dir)->i_dir_level)
		return f2fs_move_inline_dirents(dir, ipage, inline_dentry);
	else
		return f2fs_move_rehashed_dirents(dir, ipage, inline_dentry);
}

int f2fs_add_inline_entry(struct inode *dir, const struct qstr *new_name,
				const struct qstr *orig_name,
				struct inode *inode, nid_t ino, umode_t mode)
{
	struct f2fs_sb_info *sbi = F2FS_I_SB(dir);
	struct page *ipage;
	unsigned int bit_pos;
	f2fs_hash_t name_hash;
	void *inline_dentry = NULL;
	struct f2fs_dentry_ptr d;
	int slots = GET_DENTRY_SLOTS(new_name->len);
	struct page *page = NULL;
	int err = 0;

	ipage = f2fs_get_node_page(sbi, dir->i_ino);
	if (IS_ERR(ipage))
		return PTR_ERR(ipage);

	inline_dentry = inline_data_addr(dir, ipage);
	make_dentry_ptr_inline(dir, &d, inline_dentry);

	bit_pos = f2fs_room_for_filename(d.bitmap, slots, d.max);
	if (bit_pos >= d.max) {
		err = f2fs_convert_inline_dir(dir, ipage, inline_dentry);
		if (err)
			return err;
		err = -EAGAIN;
		goto out;
	}

	if (inode) {
		down_write(&F2FS_I(inode)->i_sem);
		page = f2fs_init_inode_metadata(inode, dir, new_name,
						orig_name, ipage);
		if (IS_ERR(page)) {
			err = PTR_ERR(page);
			goto fail;
		}
	}

	f2fs_wait_on_page_writeback(ipage, NODE, true, true);

	name_hash = f2fs_dentry_hash(new_name, NULL);
	f2fs_update_dentry(ino, mode, &d, new_name, name_hash, bit_pos);

	set_page_dirty(ipage);

	/* we don't need to mark_inode_dirty now */
	if (inode) {
		f2fs_i_pino_write(inode, dir->i_ino);
		f2fs_put_page(page, 1);
	}

	f2fs_update_parent_metadata(dir, inode, 0);
fail:
	if (inode)
		up_write(&F2FS_I(inode)->i_sem);
out:
	f2fs_put_page(ipage, 1);
	return err;
}

void f2fs_delete_inline_entry(struct f2fs_dir_entry *dentry, struct page *page,
					struct inode *dir, struct inode *inode)
{
	struct f2fs_dentry_ptr d;
	void *inline_dentry;
	int slots = GET_DENTRY_SLOTS(le16_to_cpu(dentry->name_len));
	unsigned int bit_pos;
	int i;

	lock_page(page);
	f2fs_wait_on_page_writeback(page, NODE, true, true);

	inline_dentry = inline_data_addr(dir, page);
	make_dentry_ptr_inline(dir, &d, inline_dentry);

	bit_pos = dentry - d.dentry;
	for (i = 0; i < slots; i++)
		__clear_bit_le(bit_pos + i, d.bitmap);

	set_page_dirty(page);
	f2fs_put_page(page, 1);

	dir->i_ctime = dir->i_mtime = current_time(dir);
	f2fs_mark_inode_dirty_sync(dir, false);

	if (inode)
		f2fs_drop_nlink(dir, inode);
}

bool f2fs_empty_inline_dir(struct inode *dir)
{
	struct f2fs_sb_info *sbi = F2FS_I_SB(dir);
	struct page *ipage;
	unsigned int bit_pos = 2;
	void *inline_dentry;
	struct f2fs_dentry_ptr d;

	ipage = f2fs_get_node_page(sbi, dir->i_ino);
	if (IS_ERR(ipage))
		return false;

	inline_dentry = inline_data_addr(dir, ipage);
	make_dentry_ptr_inline(dir, &d, inline_dentry);

	bit_pos = find_next_bit_le(d.bitmap, d.max, bit_pos);

	f2fs_put_page(ipage, 1);

	if (bit_pos < d.max)
		return false;

	return true;
}

int f2fs_read_inline_dir(struct file *file, struct dir_context *ctx,
				struct fscrypt_str *fstr)
{
	struct inode *inode = file_inode(file);
	struct page *ipage = NULL;
	struct f2fs_dentry_ptr d;
	void *inline_dentry = NULL;
	int err;

	make_dentry_ptr_inline(inode, &d, inline_dentry);

	if (ctx->pos == d.max)
		return 0;

	ipage = f2fs_get_node_page(F2FS_I_SB(inode), inode->i_ino);
	if (IS_ERR(ipage))
		return PTR_ERR(ipage);

	/*
	 * f2fs_readdir was protected by inode.i_rwsem, it is safe to access
	 * ipage without page's lock held.
	 */
	unlock_page(ipage);

	inline_dentry = inline_data_addr(inode, ipage);

	make_dentry_ptr_inline(inode, &d, inline_dentry);

	err = f2fs_fill_dentries(ctx, &d, 0, fstr);
	if (!err)
		ctx->pos = d.max;

	f2fs_put_page(ipage, 0);
	return err < 0 ? err : 0;
}

int f2fs_inline_data_fiemap(struct inode *inode,
		struct fiemap_extent_info *fieinfo, __u64 start, __u64 len)
{
	__u64 byteaddr, ilen;
	__u32 flags = FIEMAP_EXTENT_DATA_INLINE | FIEMAP_EXTENT_NOT_ALIGNED |
		FIEMAP_EXTENT_LAST;
	struct node_info ni;
	struct page *ipage;
	int err = 0;

	ipage = f2fs_get_node_page(F2FS_I_SB(inode), inode->i_ino);
	if (IS_ERR(ipage))
		return PTR_ERR(ipage);

	if (!f2fs_has_inline_data(inode)) {
		err = -EAGAIN;
		goto out;
	}

	ilen = min_t(size_t, MAX_INLINE_DATA(inode), i_size_read(inode));
	if (start >= ilen)
		goto out;
	if (start + len < ilen)
		ilen = start + len;
	ilen -= start;

	err = f2fs_get_node_info(F2FS_I_SB(inode), inode->i_ino, &ni);
	if (err)
		goto out;

	byteaddr = (__u64)ni.blk_addr << inode->i_sb->s_blocksize_bits;
	byteaddr += (char *)inline_data_addr(inode, ipage) -
					(char *)F2FS_INODE(ipage);
	err = fiemap_fill_next_extent(fieinfo, start, byteaddr, ilen, flags);
out:
	f2fs_put_page(ipage, 1);
	return err;
}<|MERGE_RESOLUTION|>--- conflicted
+++ resolved
@@ -419,25 +419,9 @@
 	memset(dentry_blk, 0, F2FS_BLKSIZE);
 
 	/* copy data from inline dentry block to new dentry block */
-<<<<<<< HEAD
 	memcpy(dst.bitmap, src.bitmap, src.nr_bitmap);
-	memset(dst.bitmap + src.nr_bitmap, 0, dst.nr_bitmap - src.nr_bitmap);
-	/*
-	 * we do not need to zero out remainder part of dentry and filename
-	 * field, since we have used bitmap for marking the usage status of
-	 * them, besides, we can also ignore copying/zeroing reserved space
-	 * of dentry block, because them haven't been used so far.
-	 */
 	memcpy(dst.dentry, src.dentry, SIZE_OF_DIR_ENTRY * src.max);
 	memcpy(dst.filename, src.filename, src.max * F2FS_SLOT_LEN);
-=======
-	memcpy(dentry_blk->dentry_bitmap, inline_dentry->dentry_bitmap,
-					INLINE_DENTRY_BITMAP_SIZE);
-	memcpy(dentry_blk->dentry, inline_dentry->dentry,
-			sizeof(struct f2fs_dir_entry) * NR_INLINE_DENTRY);
-	memcpy(dentry_blk->filename, inline_dentry->filename,
-					NR_INLINE_DENTRY * F2FS_SLOT_LEN);
->>>>>>> 8d34bf42
 
 	if (!PageUptodate(page))
 		SetPageUptodate(page);
