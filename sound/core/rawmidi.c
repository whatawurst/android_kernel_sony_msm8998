--- conflicted
+++ resolved
@@ -115,7 +115,6 @@
 		return -ENOMEM;
 	runtime->substream = substream;
 	spin_lock_init(&runtime->lock);
-	mutex_init(&runtime->realloc_mutex);
 	init_waitqueue_head(&runtime->sleep);
 	INIT_WORK(&runtime->event_work, snd_rawmidi_input_event_work);
 	runtime->event = NULL;
@@ -636,15 +635,9 @@
 int snd_rawmidi_output_params(struct snd_rawmidi_substream *substream,
 			      struct snd_rawmidi_params * params)
 {
-<<<<<<< HEAD
-	char *newbuf;
-	char *oldbuf;
-=======
 	char *newbuf, *oldbuf;
->>>>>>> 762b585c
 	struct snd_rawmidi_runtime *runtime = substream->runtime;
-	unsigned long flags;
-
+	
 	if (substream->append && substream->use_count > 1)
 		return -EBUSY;
 	snd_rawmidi_drain_output(substream);
@@ -655,35 +648,17 @@
 		return -EINVAL;
 	}
 	if (params->buffer_size != runtime->buffer_size) {
-<<<<<<< HEAD
-		mutex_lock(&runtime->realloc_mutex);
-		newbuf = __krealloc(runtime->buffer, params->buffer_size,
-				  GFP_KERNEL);
-		if (!newbuf) {
-			mutex_unlock(&runtime->realloc_mutex);
-			return -ENOMEM;
-		}
-		spin_lock_irqsave(&runtime->lock, flags);
-=======
 		newbuf = kmalloc(params->buffer_size, GFP_KERNEL);
 		if (!newbuf)
 			return -ENOMEM;
 		spin_lock_irq(&runtime->lock);
->>>>>>> 762b585c
 		oldbuf = runtime->buffer;
 		runtime->buffer = newbuf;
 		runtime->buffer_size = params->buffer_size;
 		runtime->avail = runtime->buffer_size;
-<<<<<<< HEAD
-		spin_unlock_irqrestore(&runtime->lock, flags);
-		if (oldbuf != newbuf)
-			kfree(oldbuf);
-		mutex_unlock(&runtime->realloc_mutex);
-=======
 		runtime->appl_ptr = runtime->hw_ptr = 0;
 		spin_unlock_irq(&runtime->lock);
 		kfree(oldbuf);
->>>>>>> 762b585c
 	}
 	runtime->avail_min = params->avail_min;
 	substream->active_sensing = !params->no_active_sensing;
@@ -694,14 +669,8 @@
 int snd_rawmidi_input_params(struct snd_rawmidi_substream *substream,
 			     struct snd_rawmidi_params * params)
 {
-<<<<<<< HEAD
-	char *newbuf;
-	char *oldbuf;
-=======
 	char *newbuf, *oldbuf;
->>>>>>> 762b585c
 	struct snd_rawmidi_runtime *runtime = substream->runtime;
-	unsigned long flags;
 
 	snd_rawmidi_drain_input(substream);
 	if (params->buffer_size < 32 || params->buffer_size > 1024L * 1024L) {
@@ -711,23 +680,6 @@
 		return -EINVAL;
 	}
 	if (params->buffer_size != runtime->buffer_size) {
-<<<<<<< HEAD
-		mutex_lock(&runtime->realloc_mutex);
-		newbuf = __krealloc(runtime->buffer, params->buffer_size,
-				  GFP_KERNEL);
-		if (!newbuf) {
-			mutex_unlock(&runtime->realloc_mutex);
-			return -ENOMEM;
-		}
-		spin_lock_irqsave(&runtime->lock, flags);
-		oldbuf = runtime->buffer;
-		runtime->buffer = newbuf;
-		runtime->buffer_size = params->buffer_size;
-		spin_unlock_irqrestore(&runtime->lock, flags);
-		if (oldbuf != newbuf)
-			kfree(oldbuf);
-		mutex_unlock(&runtime->realloc_mutex);
-=======
 		newbuf = kmalloc(params->buffer_size, GFP_KERNEL);
 		if (!newbuf)
 			return -ENOMEM;
@@ -738,7 +690,6 @@
 		runtime->appl_ptr = runtime->hw_ptr = 0;
 		spin_unlock_irq(&runtime->lock);
 		kfree(oldbuf);
->>>>>>> 762b585c
 	}
 	runtime->avail_min = params->avail_min;
 	return 0;
@@ -1010,8 +961,6 @@
 	struct snd_rawmidi_runtime *runtime = substream->runtime;
 	unsigned long appl_ptr;
 
-	if (userbuf)
-		mutex_lock(&runtime->realloc_mutex);
 	spin_lock_irqsave(&runtime->lock, flags);
 	while (count > 0 && runtime->avail) {
 		count1 = runtime->buffer_size - runtime->appl_ptr;
@@ -1032,7 +981,6 @@
 			spin_unlock_irqrestore(&runtime->lock, flags);
 			if (copy_to_user(userbuf + result,
 					 runtime->buffer + appl_ptr, count1)) {
-				mutex_unlock(&runtime->realloc_mutex);
 				return result > 0 ? result : -EFAULT;
 			}
 			spin_lock_irqsave(&runtime->lock, flags);
@@ -1041,8 +989,6 @@
 		count -= count1;
 	}
 	spin_unlock_irqrestore(&runtime->lock, flags);
-	if (userbuf)
-		mutex_unlock(&runtime->realloc_mutex);
 	return result;
 }
 
@@ -1307,14 +1253,10 @@
 		return -EINVAL;
 
 	result = 0;
-	if (userbuf)
-		mutex_lock(&runtime->realloc_mutex);
 	spin_lock_irqsave(&runtime->lock, flags);
 	if (substream->append) {
 		if ((long)runtime->avail < count) {
 			spin_unlock_irqrestore(&runtime->lock, flags);
-			if (userbuf)
-				mutex_unlock(&runtime->realloc_mutex);
 			return -EAGAIN;
 		}
 	}
@@ -1350,8 +1292,6 @@
       __end:
 	count1 = runtime->avail < runtime->buffer_size;
 	spin_unlock_irqrestore(&runtime->lock, flags);
-	if (userbuf)
-		mutex_unlock(&runtime->realloc_mutex);
 	if (count1)
 		snd_rawmidi_output_trigger(substream, 1);
 	return result;
