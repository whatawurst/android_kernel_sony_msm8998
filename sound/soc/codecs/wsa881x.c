/*
 * Copyright (c) 2015-2018, The Linux Foundation. All rights reserved.
 *
 * This program is free software; you can redistribute it and/or modify
 * it under the terms of the GNU General Public License version 2 and
 * only version 2 as published by the Free Software Foundation.
 *
 * This program is distributed in the hope that it will be useful,
 * but WITHOUT ANY WARRANTY; without even the implied warranty of
 * MERCHANTABILITY or FITNESS FOR A PARTICULAR PURPOSE.  See the
 * GNU General Public License for more details.
 */
/*
 * NOTE: This file has been modified by Sony Mobile Communications Inc.
 * Modifications are Copyright (c) 2017 Sony Mobile Communications Inc,
 * and licensed under the license of the file.
 */

#include <linux/module.h>
#include <linux/init.h>
#include <linux/slab.h>
#include <linux/platform_device.h>
#include <linux/device.h>
#include <linux/printk.h>
#include <linux/bitops.h>
#include <linux/regulator/consumer.h>
#include <linux/pm_runtime.h>
#include <linux/delay.h>
#include <linux/kernel.h>
#include <linux/gpio.h>
#include <linux/of_gpio.h>
#include <linux/regmap.h>
#include <linux/debugfs.h>
#include <linux/soundwire/soundwire.h>
#include <linux/mfd/msm-cdc-pinctrl.h>
#include <sound/pcm.h>
#include <sound/pcm_params.h>
#include <sound/soc.h>
#include <sound/soc-dapm.h>
#include <sound/tlv.h>
#include "wsa881x.h"
#include "wsa881x-temp-sensor.h"

#define WSA881X_NUM_RETRY	5

enum {
	G_18DB = 0,
	G_16P5DB,
	G_15DB,
	G_13P5DB,
	G_12DB,
	G_10P5DB,
	G_9DB,
	G_7P5DB,
	G_6DB,
	G_4P5DB,
	G_3DB,
	G_1P5DB,
	G_0DB,
};

enum {
	DISABLE = 0,
	ENABLE,
};

enum {
	SWR_DAC_PORT,
	SWR_COMP_PORT,
	SWR_BOOST_PORT,
	SWR_VISENSE_PORT,
};

struct swr_port {
	u8 port_id;
	u8 ch_mask;
	u32 ch_rate;
	u8 num_ch;
};

enum {
	WSA881X_DEV_RESET,
	WSA881X_DEV_DOWN,
	WSA881X_DEV_UP,
	WSA881X_DEV_READY,
};

/*
 * Private data Structure for wsa881x. All parameters related to
 * WSA881X codec needs to be defined here.
 */
struct wsa881x_priv {
	struct regmap *regmap;
	struct device *dev;
	struct swr_device *swr_slave;
	struct snd_soc_codec *codec;
	bool comp_enable;
	bool boost_enable;
	bool visense_enable;
	u8 pa_gain;
	struct swr_port port[WSA881X_MAX_SWR_PORTS];
	int pd_gpio;
	struct wsa881x_tz_priv tz_pdata;
	int bg_cnt;
	int clk_cnt;
	int version;
	struct mutex bg_lock;
	struct mutex res_lock;
	struct mutex temp_lock;
	struct snd_info_entry *entry;
	struct snd_info_entry *version_entry;
	int state;
	struct delayed_work ocp_ctl_work;
	struct device_node *wsa_rst_np;
	int pa_mute;
};

#define SWR_SLV_MAX_REG_ADDR	0x390
#define SWR_SLV_START_REG_ADDR	0x40
#define SWR_SLV_MAX_BUF_LEN	20
#define BYTES_PER_LINE		12
#define SWR_SLV_RD_BUF_LEN	8
#define SWR_SLV_WR_BUF_LEN	32
#define SWR_SLV_MAX_DEVICES	2

#define WSA881X_VERSION_ENTRY_SIZE 27
#define WSA881X_OCP_CTL_TIMER_SEC 2
#define WSA881X_OCP_CTL_TEMP_CELSIUS 25
#define WSA881X_OCP_CTL_POLL_TIMER_SEC 60

static int wsa881x_ocp_poll_timer_sec = WSA881X_OCP_CTL_POLL_TIMER_SEC;
module_param(wsa881x_ocp_poll_timer_sec, int,
		S_IRUGO | S_IWUSR | S_IWGRP);
MODULE_PARM_DESC(wsa881x_ocp_poll_timer_sec, "timer for ocp ctl polling");

static struct wsa881x_priv *dbgwsa881x;
static struct dentry *debugfs_wsa881x_dent;
static struct dentry *debugfs_peek;
static struct dentry *debugfs_poke;
static struct dentry *debugfs_reg_dump;
static unsigned int read_data;
static unsigned int devnum;

static int32_t wsa881x_resource_acquire(struct snd_soc_codec *codec,
						bool enable);

static const char * const wsa_pa_gain_text[] = {
	"G_18_DB", "G_16P5_DB", "G_15_DB", "G_13P5_DB", "G_12_DB", "G_10P5_DB",
	"G_9_DB", "G_7P5_DB", "G_6_DB", "G_4P5_DB", "G_3_DB", "G_1P5_DB",
	"G_0_DB"
};

static const struct soc_enum wsa_pa_gain_enum =
	SOC_ENUM_SINGLE_EXT(ARRAY_SIZE(wsa_pa_gain_text), wsa_pa_gain_text);

static int wsa_pa_gain_get(struct snd_kcontrol *kcontrol,
			   struct snd_ctl_elem_value *ucontrol)
{
	struct snd_soc_codec *codec = snd_soc_kcontrol_codec(kcontrol);
	struct wsa881x_priv *wsa881x = snd_soc_codec_get_drvdata(codec);

	ucontrol->value.integer.value[0] = wsa881x->pa_gain;

	dev_dbg(codec->dev, "%s: PA gain = 0x%x\n", __func__, wsa881x->pa_gain);

	return 0;
}

static int wsa_pa_gain_put(struct snd_kcontrol *kcontrol,
			   struct snd_ctl_elem_value *ucontrol)
{
	struct snd_soc_codec *codec = snd_soc_kcontrol_codec(kcontrol);
	struct wsa881x_priv *wsa881x = snd_soc_codec_get_drvdata(codec);

	dev_dbg(codec->dev, "%s: ucontrol->value.integer.value[0]  = %ld\n",
		__func__, ucontrol->value.integer.value[0]);

	wsa881x->pa_gain =  ucontrol->value.integer.value[0];

	return 0;
}

static int wsa881x_get_mute(struct snd_kcontrol *kcontrol,
			       struct snd_ctl_elem_value *ucontrol)
{

	struct snd_soc_codec *codec = snd_soc_kcontrol_codec(kcontrol);
	struct wsa881x_priv *wsa881x = snd_soc_codec_get_drvdata(codec);

	ucontrol->value.integer.value[0] = wsa881x->pa_mute;

	return 0;
}

static int wsa881x_set_mute(struct snd_kcontrol *kcontrol,
			       struct snd_ctl_elem_value *ucontrol)
{
	struct snd_soc_codec *codec = snd_soc_kcontrol_codec(kcontrol);
	struct wsa881x_priv *wsa881x = snd_soc_codec_get_drvdata(codec);
	int value = ucontrol->value.integer.value[0];

	dev_dbg(codec->dev, "%s: mute current %d, new %d\n",
		__func__, wsa881x->pa_mute, value);

	if (value)
		snd_soc_update_bits(codec, WSA881X_SPKR_DRV_EN, 0x80, 0x00);
	wsa881x->pa_mute = value;

	return 0;
}


static const struct snd_kcontrol_new wsa_snd_controls[] = {
	SOC_ENUM_EXT("WSA PA Gain", wsa_pa_gain_enum,
		     wsa_pa_gain_get, wsa_pa_gain_put),
	SOC_SINGLE_EXT("WSA PA Mute", SND_SOC_NOPM, 0, 1, 0,
		wsa881x_get_mute, wsa881x_set_mute),
};

static int codec_debug_open(struct inode *inode, struct file *file)
{
	file->private_data = inode->i_private;
	return 0;
}

static int get_parameters(char *buf, u32 *param1, int num_of_par)
{
	char *token;
	int base, cnt;

	token = strsep(&buf, " ");
	for (cnt = 0; cnt < num_of_par; cnt++) {
		if (token) {
			if ((token[1] == 'x') || (token[1] == 'X'))
				base = 16;
			else
				base = 10;

			if (kstrtou32(token, base, &param1[cnt]) != 0)
				return -EINVAL;

			token = strsep(&buf, " ");
		} else
			return -EINVAL;
	}
	return 0;
}

static ssize_t wsa881x_codec_version_read(struct snd_info_entry *entry,
			       void *file_private_data, struct file *file,
			       char __user *buf, size_t count, loff_t pos)
{
	struct wsa881x_priv *wsa881x;
	char buffer[WSA881X_VERSION_ENTRY_SIZE];
	int len;

	wsa881x = (struct wsa881x_priv *) entry->private_data;
	if (!wsa881x) {
		pr_err("%s: wsa881x priv is null\n", __func__);
		return -EINVAL;
	}

	len = snprintf(buffer, sizeof(buffer), "WSA881X-SOUNDWIRE_2_0\n");

	return simple_read_from_buffer(buf, count, &pos, buffer, len);
}

static struct snd_info_entry_ops wsa881x_codec_info_ops = {
	.read = wsa881x_codec_version_read,
};

/*
 * wsa881x_codec_info_create_codec_entry - creates wsa881x module
 * @codec_root: The parent directory
 * @codec: Codec instance
 *
 * Creates wsa881x module and version entry under the given
 * parent directory.
 *
 * Return: 0 on success or negative error code on failure.
 */
int wsa881x_codec_info_create_codec_entry(struct snd_info_entry *codec_root,
					  struct snd_soc_codec *codec)
{
	struct snd_info_entry *version_entry;
	struct wsa881x_priv *wsa881x;
	struct snd_soc_card *card;
	char name[80];

	if (!codec_root || !codec)
		return -EINVAL;

	wsa881x = snd_soc_codec_get_drvdata(codec);
	card = codec->component.card;
	snprintf(name, sizeof(name), "%s.%x", "wsa881x",
		 (u32)wsa881x->swr_slave->addr);

	wsa881x->entry = snd_register_module_info(codec_root->module,
						  (const char *)name,
						  codec_root);
	if (!wsa881x->entry) {
		dev_dbg(codec->dev, "%s: failed to create wsa881x entry\n",
			__func__);
		return -ENOMEM;
	}

	version_entry = snd_info_create_card_entry(card->snd_card,
						   "version",
						   wsa881x->entry);
	if (!version_entry) {
		dev_dbg(codec->dev, "%s: failed to create wsa881x version entry\n",
			__func__);
		return -ENOMEM;
	}

	version_entry->private_data = wsa881x;
	version_entry->size = WSA881X_VERSION_ENTRY_SIZE;
	version_entry->content = SNDRV_INFO_CONTENT_DATA;
	version_entry->c.ops = &wsa881x_codec_info_ops;

	if (snd_info_register(version_entry) < 0) {
		snd_info_free_entry(version_entry);
		return -ENOMEM;
	}
	wsa881x->version_entry = version_entry;

	return 0;
}
EXPORT_SYMBOL(wsa881x_codec_info_create_codec_entry);

static bool is_swr_slv_reg_readable(int reg)
{
	bool ret = true;

	if (((reg > 0x46) && (reg < 0x4A)) ||
	    ((reg > 0x4A) && (reg < 0x50)) ||
	    ((reg > 0x55) && (reg < 0xE0)) ||
	    ((reg > 0xE0) && (reg < 0xF0)) ||
	    ((reg > 0xF0) && (reg < 0x100)) ||
	    ((reg > 0x105) && (reg < 0x120)) ||
	    ((reg > 0x128) && (reg < 0x130)) ||
	    ((reg > 0x138) && (reg < 0x200)) ||
	    ((reg > 0x205) && (reg < 0x220)) ||
	    ((reg > 0x228) && (reg < 0x230)) ||
	    ((reg > 0x238) && (reg < 0x300)) ||
	    ((reg > 0x305) && (reg < 0x320)) ||
	    ((reg > 0x328) && (reg < 0x330)) ||
	    ((reg > 0x338) && (reg < 0x400)) ||
	    ((reg > 0x405) && (reg < 0x420)))
		ret = false;

	return ret;
}

static ssize_t wsa881x_swrslave_reg_show(char __user *ubuf, size_t count,
					  loff_t *ppos)
{
	int i, reg_val, len;
	ssize_t total = 0;
	char tmp_buf[SWR_SLV_MAX_BUF_LEN];

	if (!ubuf || !ppos || (devnum == 0))
		return 0;

	for (i = (((int) *ppos / BYTES_PER_LINE) + SWR_SLV_START_REG_ADDR);
		i <= SWR_SLV_MAX_REG_ADDR; i++) {
		if (!is_swr_slv_reg_readable(i))
			continue;
		swr_read(dbgwsa881x->swr_slave, devnum,
			i, &reg_val, 1);
		len = snprintf(tmp_buf, 25, "0x%.3x: 0x%.2x\n", i,
			       (reg_val & 0xFF));
		if ((total + len) >= count - 1)
			break;
		if (copy_to_user((ubuf + total), tmp_buf, len)) {
			pr_err("%s: fail to copy reg dump\n", __func__);
			total = -EFAULT;
			goto copy_err;
		}
		*ppos += len;
		total += len;
	}

copy_err:
	return total;
}

static ssize_t codec_debug_read(struct file *file, char __user *ubuf,
				size_t count, loff_t *ppos)
{
	char lbuf[SWR_SLV_RD_BUF_LEN];
	char *access_str;
	ssize_t ret_cnt;

	if (!count || !file || !ppos || !ubuf)
		return -EINVAL;

	access_str = file->private_data;
	if (*ppos < 0)
		return -EINVAL;

	if (!strcmp(access_str, "swrslave_peek")) {
		snprintf(lbuf, sizeof(lbuf), "0x%x\n", (read_data & 0xFF));
		ret_cnt = simple_read_from_buffer(ubuf, count, ppos, lbuf,
					       strnlen(lbuf, 7));
	} else if (!strcmp(access_str, "swrslave_reg_dump")) {
		ret_cnt = wsa881x_swrslave_reg_show(ubuf, count, ppos);
	} else {
		pr_err("%s: %s not permitted to read\n", __func__, access_str);
		ret_cnt = -EPERM;
	}
	return ret_cnt;
}

static ssize_t codec_debug_write(struct file *filp,
	const char __user *ubuf, size_t cnt, loff_t *ppos)
{
	char lbuf[SWR_SLV_WR_BUF_LEN];
	int rc;
	u32 param[5];
	char *access_str;

	if (!filp || !ppos || !ubuf)
		return -EINVAL;

	access_str = filp->private_data;
	if (cnt > sizeof(lbuf) - 1)
		return -EINVAL;

	rc = copy_from_user(lbuf, ubuf, cnt);
	if (rc)
		return -EFAULT;

	lbuf[cnt] = '\0';
	if (!strcmp(access_str, "swrslave_poke")) {
		/* write */
		rc = get_parameters(lbuf, param, 3);
		if ((param[0] <= SWR_SLV_MAX_REG_ADDR) && (param[1] <= 0xFF) &&
			(rc == 0))
			swr_write(dbgwsa881x->swr_slave, param[2],
				param[0], &param[1]);
		else
			rc = -EINVAL;
	} else if (!strcmp(access_str, "swrslave_peek")) {
		/* read */
		rc = get_parameters(lbuf, param, 2);
		if ((param[0] <= SWR_SLV_MAX_REG_ADDR) && (rc == 0))
			swr_read(dbgwsa881x->swr_slave, param[1],
				param[0], &read_data, 1);
		else
			rc = -EINVAL;
	} else if (!strcmp(access_str, "swrslave_reg_dump")) {
		/* reg dump */
		rc = get_parameters(lbuf, param, 1);
		if ((rc == 0) && (param[0] > 0) &&
		    (param[0] <= SWR_SLV_MAX_DEVICES))
			devnum = param[0];
		else
			rc = -EINVAL;
	}
	if (rc == 0)
		rc = cnt;
	else
		pr_err("%s: rc = %d\n", __func__, rc);

	return rc;
}

static const struct file_operations codec_debug_ops = {
	.open = codec_debug_open,
	.write = codec_debug_write,
	.read = codec_debug_read,
};

static void wsa881x_regcache_sync(struct wsa881x_priv *wsa881x)
{
	mutex_lock(&wsa881x->res_lock);
	if (wsa881x->state != WSA881X_DEV_READY) {
		regcache_mark_dirty(wsa881x->regmap);
		regcache_sync(wsa881x->regmap);
		wsa881x->state = WSA881X_DEV_READY;
	}
	mutex_unlock(&wsa881x->res_lock);
}

static const struct reg_sequence wsa881x_pre_pmu_pa[] = {
	{WSA881X_SPKR_DRV_GAIN, 0x41, 0},
	{WSA881X_SPKR_MISC_CTL1, 0x01, 0},
	{WSA881X_ADC_EN_DET_TEST_I, 0x01, 0},
	{WSA881X_ADC_EN_MODU_V, 0x02, 0},
	{WSA881X_ADC_EN_DET_TEST_V, 0x10, 0},
	{WSA881X_SPKR_PWRSTG_DBG, 0xA0, 0},
};

static const struct reg_sequence wsa881x_pre_pmu_pa_2_0[] = {
	{WSA881X_SPKR_DRV_GAIN, 0x41, 0},
	{WSA881X_SPKR_MISC_CTL1, 0x87, 0},
};

static const struct reg_sequence wsa881x_post_pmu_pa[] = {
	{WSA881X_SPKR_PWRSTG_DBG, 0x00, 0},
	{WSA881X_ADC_EN_DET_TEST_V, 0x00, 0},
	{WSA881X_ADC_EN_MODU_V, 0x00, 0},
	{WSA881X_ADC_EN_DET_TEST_I, 0x00, 0},
};

static const struct reg_sequence wsa881x_vi_txfe_en[] = {
	{WSA881X_SPKR_PROT_FE_VSENSE_VCM, 0x85, 0},
	{WSA881X_SPKR_PROT_ATEST2, 0x0A, 0},
	{WSA881X_SPKR_PROT_FE_GAIN, 0xCF, 0},
};

static const struct reg_sequence wsa881x_vi_txfe_en_2_0[] = {
	{WSA881X_SPKR_PROT_FE_VSENSE_VCM, 0x85, 0},
	{WSA881X_SPKR_PROT_ATEST2, 0x0A, 0},
	{WSA881X_SPKR_PROT_FE_GAIN, 0x47, 0},
};

static int wsa881x_boost_ctrl(struct snd_soc_codec *codec, bool enable)
{
	dev_dbg(codec->dev, "%s: enable:%d\n", __func__, enable);
	if (enable)
		snd_soc_update_bits(codec, WSA881X_BOOST_EN_CTL, 0x80, 0x80);
	else
		snd_soc_update_bits(codec, WSA881X_BOOST_EN_CTL, 0x80, 0x00);
	/*
	 * 1.5ms sleep is needed after boost enable/disable as per
	 * HW requirement
	 */
	usleep_range(1500, 1510);
	return 0;
}

static int wsa881x_visense_txfe_ctrl(struct snd_soc_codec *codec, bool enable,
				     u8 isense1_gain, u8 isense2_gain,
				     u8 vsense_gain)
{
	struct wsa881x_priv *wsa881x = snd_soc_codec_get_drvdata(codec);

	dev_dbg(codec->dev,
		"%s: enable:%d, isense1 gain: %d, isense2 gain: %d, vsense_gain %d\n",
		__func__, enable, isense1_gain, isense2_gain, vsense_gain);

	if (enable) {
		regmap_multi_reg_write(wsa881x->regmap,
				wsa881x_vi_txfe_en_2_0,
				ARRAY_SIZE(wsa881x_vi_txfe_en_2_0));
	} else {
		snd_soc_update_bits(codec, WSA881X_SPKR_PROT_FE_VSENSE_VCM,
				    0x08, 0x08);
		/*
		 * 200us sleep is needed after visense txfe disable as per
		 * HW requirement.
		 */
		usleep_range(200, 210);
		snd_soc_update_bits(codec, WSA881X_SPKR_PROT_FE_GAIN,
				    0x01, 0x00);
	}
	return 0;
}

static int wsa881x_visense_adc_ctrl(struct snd_soc_codec *codec, bool enable)
{

	dev_dbg(codec->dev, "%s: enable:%d\n", __func__, enable);
	snd_soc_update_bits(codec, WSA881X_ADC_EN_MODU_V, (0x01 << 7),
			    (enable << 7));
	snd_soc_update_bits(codec, WSA881X_ADC_EN_MODU_I, (0x01 << 7),
			    (enable << 7));
	return 0;
}

static void wsa881x_bandgap_ctrl(struct snd_soc_codec *codec, bool enable)
{
	struct wsa881x_priv *wsa881x = snd_soc_codec_get_drvdata(codec);

	dev_dbg(codec->dev, "%s: enable:%d, bg_count:%d\n", __func__,
		enable, wsa881x->bg_cnt);
	mutex_lock(&wsa881x->bg_lock);
	if (enable) {
		++wsa881x->bg_cnt;
		if (wsa881x->bg_cnt == 1) {
			snd_soc_update_bits(codec, WSA881X_TEMP_OP,
					    0x08, 0x08);
			/* 400usec sleep is needed as per HW requirement */
			usleep_range(400, 410);
			snd_soc_update_bits(codec, WSA881X_TEMP_OP,
					    0x04, 0x04);
		}
	} else {
		--wsa881x->bg_cnt;
		if (wsa881x->bg_cnt <= 0) {
			WARN_ON(wsa881x->bg_cnt < 0);
			wsa881x->bg_cnt = 0;
			snd_soc_update_bits(codec, WSA881X_TEMP_OP, 0x04, 0x00);
			snd_soc_update_bits(codec, WSA881X_TEMP_OP, 0x08, 0x00);
		}
	}
	mutex_unlock(&wsa881x->bg_lock);
}

static void wsa881x_clk_ctrl(struct snd_soc_codec *codec, bool enable)
{
	struct wsa881x_priv *wsa881x = snd_soc_codec_get_drvdata(codec);

	dev_dbg(codec->dev, "%s: enable:%d, clk_count:%d\n", __func__,
		enable, wsa881x->clk_cnt);
	mutex_lock(&wsa881x->res_lock);
	if (enable) {
		++wsa881x->clk_cnt;
		if (wsa881x->clk_cnt == 1) {
			snd_soc_write(codec, WSA881X_CDC_DIG_CLK_CTL, 0x01);
			snd_soc_write(codec, WSA881X_CDC_ANA_CLK_CTL, 0x01);
		}
	} else {
		--wsa881x->clk_cnt;
		if (wsa881x->clk_cnt <= 0) {
			WARN_ON(wsa881x->clk_cnt < 0);
			wsa881x->clk_cnt = 0;
			snd_soc_write(codec, WSA881X_CDC_DIG_CLK_CTL, 0x00);
			snd_soc_write(codec, WSA881X_CDC_ANA_CLK_CTL, 0x00);
		}
	}
	mutex_unlock(&wsa881x->res_lock);
}

static int wsa881x_get_compander(struct snd_kcontrol *kcontrol,
			       struct snd_ctl_elem_value *ucontrol)
{

	struct snd_soc_codec *codec = snd_soc_kcontrol_codec(kcontrol);
	struct wsa881x_priv *wsa881x = snd_soc_codec_get_drvdata(codec);

	ucontrol->value.integer.value[0] = wsa881x->comp_enable;
	return 0;
}

static int wsa881x_set_compander(struct snd_kcontrol *kcontrol,
			       struct snd_ctl_elem_value *ucontrol)
{
	struct snd_soc_codec *codec = snd_soc_kcontrol_codec(kcontrol);
	struct wsa881x_priv *wsa881x = snd_soc_codec_get_drvdata(codec);
	int value = ucontrol->value.integer.value[0];

	dev_dbg(codec->dev, "%s: Compander enable current %d, new %d\n",
		 __func__, wsa881x->comp_enable, value);
	wsa881x->comp_enable = value;
	return 0;
}

static int wsa881x_get_boost(struct snd_kcontrol *kcontrol,
			       struct snd_ctl_elem_value *ucontrol)
{

	struct snd_soc_codec *codec = snd_soc_kcontrol_codec(kcontrol);
	struct wsa881x_priv *wsa881x = snd_soc_codec_get_drvdata(codec);

	ucontrol->value.integer.value[0] = wsa881x->boost_enable;
	return 0;
}

static int wsa881x_set_boost(struct snd_kcontrol *kcontrol,
			       struct snd_ctl_elem_value *ucontrol)
{
	struct snd_soc_codec *codec = snd_soc_kcontrol_codec(kcontrol);
	struct wsa881x_priv *wsa881x = snd_soc_codec_get_drvdata(codec);
	int value = ucontrol->value.integer.value[0];

	dev_dbg(codec->dev, "%s: Boost enable current %d, new %d\n",
		 __func__, wsa881x->boost_enable, value);
	wsa881x->boost_enable = value;
	return 0;
}

static int wsa881x_get_visense(struct snd_kcontrol *kcontrol,
			       struct snd_ctl_elem_value *ucontrol)
{

	struct snd_soc_codec *codec = snd_soc_kcontrol_codec(kcontrol);
	struct wsa881x_priv *wsa881x = snd_soc_codec_get_drvdata(codec);

	ucontrol->value.integer.value[0] = wsa881x->visense_enable;
	return 0;
}

static int wsa881x_set_visense(struct snd_kcontrol *kcontrol,
			       struct snd_ctl_elem_value *ucontrol)
{
	struct snd_soc_codec *codec = snd_soc_kcontrol_codec(kcontrol);
	struct wsa881x_priv *wsa881x = snd_soc_codec_get_drvdata(codec);
	int value = ucontrol->value.integer.value[0];

	dev_dbg(codec->dev, "%s: VIsense enable current %d, new %d\n",
		 __func__, wsa881x->visense_enable, value);
	wsa881x->visense_enable = value;
	return 0;
}

static const struct snd_kcontrol_new wsa881x_snd_controls[] = {
	SOC_SINGLE_EXT("COMP Switch", SND_SOC_NOPM, 0, 1, 0,
		wsa881x_get_compander, wsa881x_set_compander),

	SOC_SINGLE_EXT("BOOST Switch", SND_SOC_NOPM, 0, 1, 0,
		wsa881x_get_boost, wsa881x_set_boost),

	SOC_SINGLE_EXT("VISENSE Switch", SND_SOC_NOPM, 0, 1, 0,
		wsa881x_get_visense, wsa881x_set_visense),
};

static const struct snd_kcontrol_new swr_dac_port[] = {
	SOC_DAPM_SINGLE("Switch", SND_SOC_NOPM, 0, 1, 0)
};

static int wsa881x_set_port(struct snd_soc_codec *codec, int port_idx,
			u8 *port_id, u8 *num_ch, u8 *ch_mask, u32 *ch_rate)
{
	struct wsa881x_priv *wsa881x = snd_soc_codec_get_drvdata(codec);

	*port_id = wsa881x->port[port_idx].port_id;
	*num_ch = wsa881x->port[port_idx].num_ch;
	*ch_mask = wsa881x->port[port_idx].ch_mask;
	*ch_rate = wsa881x->port[port_idx].ch_rate;
	return 0;
}

static int wsa881x_enable_swr_dac_port(struct snd_soc_dapm_widget *w,
	struct snd_kcontrol *kcontrol, int event)
{
	struct snd_soc_codec *codec = snd_soc_dapm_to_codec(w->dapm);
	struct wsa881x_priv *wsa881x = snd_soc_codec_get_drvdata(codec);
	u8 port_id[WSA881X_MAX_SWR_PORTS];
	u8 num_ch[WSA881X_MAX_SWR_PORTS];
	u8 ch_mask[WSA881X_MAX_SWR_PORTS];
	u32 ch_rate[WSA881X_MAX_SWR_PORTS];
	u8 num_port = 0;

	dev_dbg(codec->dev, "%s: event %d name %s\n", __func__,
		event, w->name);
	if (wsa881x == NULL)
		return -EINVAL;

	switch (event) {
	case SND_SOC_DAPM_PRE_PMU:
		wsa881x_set_port(codec, SWR_DAC_PORT,
				&port_id[num_port], &num_ch[num_port],
				&ch_mask[num_port], &ch_rate[num_port]);
		++num_port;

		if (wsa881x->comp_enable) {
			wsa881x_set_port(codec, SWR_COMP_PORT,
					&port_id[num_port], &num_ch[num_port],
					&ch_mask[num_port], &ch_rate[num_port]);
			++num_port;
		}
		if (wsa881x->boost_enable) {
			wsa881x_set_port(codec, SWR_BOOST_PORT,
					&port_id[num_port], &num_ch[num_port],
					&ch_mask[num_port], &ch_rate[num_port]);
			++num_port;
		}
		if (wsa881x->visense_enable) {
			wsa881x_set_port(codec, SWR_VISENSE_PORT,
					&port_id[num_port], &num_ch[num_port],
					&ch_mask[num_port], &ch_rate[num_port]);
			++num_port;
		}
		swr_connect_port(wsa881x->swr_slave, &port_id[0], num_port,
				&ch_mask[0], &ch_rate[0], &num_ch[0]);
		break;
	case SND_SOC_DAPM_POST_PMU:
		break;
	case SND_SOC_DAPM_PRE_PMD:
		break;
	case SND_SOC_DAPM_POST_PMD:
		port_id[num_port] = wsa881x->port[SWR_DAC_PORT].port_id;
		++num_port;
		if (wsa881x->comp_enable) {
			port_id[num_port] =
				wsa881x->port[SWR_COMP_PORT].port_id;
			++num_port;
		}
		if (wsa881x->boost_enable) {
			port_id[num_port] =
				wsa881x->port[SWR_BOOST_PORT].port_id;
			++num_port;
		}
		if (wsa881x->visense_enable) {
			port_id[num_port] =
				wsa881x->port[SWR_VISENSE_PORT].port_id;
			++num_port;
		}
		swr_disconnect_port(wsa881x->swr_slave, &port_id[0], num_port);
		break;
	default:
		break;
	}
	return 0;
}

static int wsa881x_rdac_event(struct snd_soc_dapm_widget *w,
			struct snd_kcontrol *kcontrol, int event)
{
	struct snd_soc_codec *codec = snd_soc_dapm_to_codec(w->dapm);
	struct wsa881x_priv *wsa881x = snd_soc_codec_get_drvdata(codec);

	dev_dbg(codec->dev, "%s: %s %d boost %d visense %d\n", __func__,
		w->name, event,	wsa881x->boost_enable,
		wsa881x->visense_enable);

	switch (event) {
	case SND_SOC_DAPM_PRE_PMU:
		mutex_lock(&wsa881x->temp_lock);
		wsa881x_resource_acquire(codec, ENABLE);
		mutex_unlock(&wsa881x->temp_lock);
		wsa881x_boost_ctrl(codec, ENABLE);
		break;
	case SND_SOC_DAPM_POST_PMD:
		swr_slvdev_datapath_control(wsa881x->swr_slave,
					    wsa881x->swr_slave->dev_num,
					    false);
		wsa881x_boost_ctrl(codec, DISABLE);
		mutex_lock(&wsa881x->temp_lock);
		wsa881x_resource_acquire(codec, DISABLE);
		mutex_unlock(&wsa881x->temp_lock);
		break;
	}
	return 0;
}

static int wsa881x_ramp_pa_gain(struct snd_soc_codec *codec,
				int min_gain, int max_gain, int udelay)
{
	int val;
	for (val = min_gain; max_gain <= val; val--) {
		snd_soc_update_bits(codec, WSA881X_SPKR_DRV_GAIN,
				    0xF0, val << 4);
		/*
		 * 1ms delay is needed for every step change in gain as per
		 * HW requirement.
		 */
		usleep_range(udelay, udelay+10);
	}
	return 0;
}

static void wsa881x_ocp_ctl_work(struct work_struct *work)
{
	struct wsa881x_priv *wsa881x;
	struct delayed_work *dwork;
	struct snd_soc_codec *codec;
	int temp_val;

	dwork = to_delayed_work(work);
	wsa881x = container_of(dwork, struct wsa881x_priv, ocp_ctl_work);

	codec = wsa881x->codec;
	wsa881x_get_temp(wsa881x->tz_pdata.tz_dev, &temp_val);
	dev_dbg(codec->dev, " temp = %d\n", temp_val);

	if (temp_val <= WSA881X_OCP_CTL_TEMP_CELSIUS)
		snd_soc_update_bits(codec, WSA881X_SPKR_OCP_CTL, 0xC0, 0x00);
	else
		snd_soc_update_bits(codec, WSA881X_SPKR_OCP_CTL, 0xC0, 0xC0);

	schedule_delayed_work(&wsa881x->ocp_ctl_work,
			msecs_to_jiffies(wsa881x_ocp_poll_timer_sec * 1000));
}

static int wsa881x_spkr_pa_event(struct snd_soc_dapm_widget *w,
			struct snd_kcontrol *kcontrol, int event)
{
	struct snd_soc_codec *codec = snd_soc_dapm_to_codec(w->dapm);
	struct wsa881x_priv *wsa881x = snd_soc_codec_get_drvdata(codec);
	int min_gain, max_gain;

	dev_dbg(codec->dev, "%s: %s %d\n", __func__, w->name, event);
	switch (event) {
	case SND_SOC_DAPM_PRE_PMU:
		snd_soc_update_bits(codec, WSA881X_SPKR_OCP_CTL, 0xC0, 0x80);
		regmap_multi_reg_write(wsa881x->regmap,
				wsa881x_pre_pmu_pa_2_0,
				ARRAY_SIZE(wsa881x_pre_pmu_pa_2_0));
		swr_slvdev_datapath_control(wsa881x->swr_slave,
					    wsa881x->swr_slave->dev_num,
					    true);
		/* Set register mode if compander is not enabled */
		if (!wsa881x->comp_enable)
			snd_soc_update_bits(codec, WSA881X_SPKR_DRV_GAIN,
					    0x08, 0x08);
		else
			snd_soc_update_bits(codec, WSA881X_SPKR_DRV_GAIN,
					    0x08, 0x00);

		break;
	case SND_SOC_DAPM_POST_PMU:
		if (!wsa881x->comp_enable) {
			max_gain = wsa881x->pa_gain;
			/*
			 * Gain has to set incrementally in 4 steps
			 * as per HW sequence
			 */
			if (max_gain > G_4P5DB)
				min_gain = G_0DB;
			else
				min_gain = max_gain + 3;
			/*
			 * 1ms delay is needed before change in gain
			 * as per HW requirement.
			 */
			usleep_range(1000, 1010);
			wsa881x_ramp_pa_gain(codec, min_gain, max_gain, 1000);
		}
		if (wsa881x->visense_enable) {
			wsa881x_visense_txfe_ctrl(codec, ENABLE,
						0x00, 0x03, 0x01);
			snd_soc_update_bits(codec, WSA881X_ADC_EN_SEL_IBAIS,
					    0x07, 0x01);
			wsa881x_visense_adc_ctrl(codec, ENABLE);
		}
		schedule_delayed_work(&wsa881x->ocp_ctl_work,
			msecs_to_jiffies(WSA881X_OCP_CTL_TIMER_SEC * 1000));
		/* Force remove group */
		swr_remove_from_group(wsa881x->swr_slave,
				      wsa881x->swr_slave->dev_num);
		break;
	case SND_SOC_DAPM_POST_PMD:
		if (wsa881x->visense_enable) {
			wsa881x_visense_adc_ctrl(codec, DISABLE);
			wsa881x_visense_txfe_ctrl(codec, DISABLE,
						0x00, 0x01, 0x01);
		}
		cancel_delayed_work_sync(&wsa881x->ocp_ctl_work);
		snd_soc_update_bits(codec, WSA881X_SPKR_OCP_CTL, 0xC0, 0xC0);
		break;
	}
	return 0;
}

static const struct snd_soc_dapm_widget wsa881x_dapm_widgets[] = {
	SND_SOC_DAPM_INPUT("IN"),

	SND_SOC_DAPM_MIXER_E("SWR DAC_Port", SND_SOC_NOPM, 0, 0, swr_dac_port,
		ARRAY_SIZE(swr_dac_port), wsa881x_enable_swr_dac_port,
		SND_SOC_DAPM_PRE_PMU | SND_SOC_DAPM_POST_PMU |
		SND_SOC_DAPM_PRE_PMD | SND_SOC_DAPM_POST_PMD),

	SND_SOC_DAPM_DAC_E("RDAC", NULL, WSA881X_SPKR_DAC_CTL, 7, 0,
		wsa881x_rdac_event,
		SND_SOC_DAPM_PRE_PMU | SND_SOC_DAPM_POST_PMD),

	SND_SOC_DAPM_PGA_E("SPKR PGA", WSA881X_SPKR_DRV_EN, 7, 0, NULL, 0,
			wsa881x_spkr_pa_event, SND_SOC_DAPM_PRE_PMU |
			SND_SOC_DAPM_POST_PMU | SND_SOC_DAPM_POST_PMD),

	SND_SOC_DAPM_OUTPUT("SPKR"),
};

static const struct snd_soc_dapm_route wsa881x_audio_map[] = {
	{"SWR DAC_Port", "Switch", "IN"},
	{"RDAC", NULL, "SWR DAC_Port"},
	{"SPKR PGA", NULL, "RDAC"},
	{"SPKR", NULL, "SPKR PGA"},
};

int wsa881x_set_channel_map(struct snd_soc_codec *codec, u8 *port, u8 num_port,
				unsigned int *ch_mask, unsigned int *ch_rate)
{
	struct wsa881x_priv *wsa881x = snd_soc_codec_get_drvdata(codec);
	int i;

	if (!port || !ch_mask || !ch_rate ||
		(num_port > WSA881X_MAX_SWR_PORTS)) {
		dev_err(codec->dev,
			"%s: Invalid port=%pK, ch_mask=%pK, ch_rate=%pK\n",
			__func__, port, ch_mask, ch_rate);
		return -EINVAL;
	}
	for (i = 0; i < num_port; i++) {
		wsa881x->port[i].port_id = port[i];
		wsa881x->port[i].ch_mask = ch_mask[i];
		wsa881x->port[i].ch_rate = ch_rate[i];
		wsa881x->port[i].num_ch = __sw_hweight8(ch_mask[i]);
	}
	return 0;
}
EXPORT_SYMBOL(wsa881x_set_channel_map);

static void wsa881x_init(struct snd_soc_codec *codec)
{
	struct wsa881x_priv *wsa881x = snd_soc_codec_get_drvdata(codec);

	wsa881x->version = snd_soc_read(codec, WSA881X_CHIP_ID1);
	wsa881x_regmap_defaults(wsa881x->regmap, wsa881x->version);
	/* Enable software reset output from soundwire slave */
	snd_soc_update_bits(codec, WSA881X_SWR_RESET_EN, 0x07, 0x07);
	/* Bring out of analog reset */
	snd_soc_update_bits(codec, WSA881X_CDC_RST_CTL, 0x02, 0x02);
	/* Bring out of digital reset */
	snd_soc_update_bits(codec, WSA881X_CDC_RST_CTL, 0x01, 0x01);

	snd_soc_update_bits(codec, WSA881X_CLOCK_CONFIG, 0x10, 0x10);
	snd_soc_update_bits(codec, WSA881X_SPKR_OCP_CTL, 0x02, 0x02);
	snd_soc_update_bits(codec, WSA881X_SPKR_MISC_CTL1, 0xC0, 0x80);
	snd_soc_update_bits(codec, WSA881X_SPKR_MISC_CTL1, 0x06, 0x06);
	snd_soc_update_bits(codec, WSA881X_SPKR_BIAS_INT, 0xFF, 0x00);
	snd_soc_update_bits(codec, WSA881X_SPKR_PA_INT, 0xF0, 0x40);
	snd_soc_update_bits(codec, WSA881X_SPKR_PA_INT, 0x0E, 0x0E);
	snd_soc_update_bits(codec, WSA881X_BOOST_LOOP_STABILITY,
			    0x03, 0x03);
	snd_soc_update_bits(codec, WSA881X_BOOST_MISC2_CTL, 0xFF, 0x14);
	snd_soc_update_bits(codec, WSA881X_BOOST_START_CTL, 0x80, 0x80);
	snd_soc_update_bits(codec, WSA881X_BOOST_START_CTL, 0x03, 0x00);
	snd_soc_update_bits(codec, WSA881X_BOOST_SLOPE_COMP_ISENSE_FB,
			    0x0C, 0x04);
	snd_soc_update_bits(codec, WSA881X_BOOST_SLOPE_COMP_ISENSE_FB,
			    0x03, 0x00);
	if (snd_soc_read(codec, WSA881X_OTP_REG_0))
		snd_soc_update_bits(codec, WSA881X_BOOST_PRESET_OUT1,
				    0xFF, 0x7F);
	snd_soc_update_bits(codec, WSA881X_BOOST_PRESET_OUT2,
			    0xF0, 0x30);
	snd_soc_update_bits(codec, WSA881X_SPKR_DRV_EN, 0x08, 0x08);
	snd_soc_update_bits(codec, WSA881X_BOOST_CURRENT_LIMIT,
			    0x0F, 0x08);
	snd_soc_update_bits(codec, WSA881X_SPKR_OCP_CTL, 0x30, 0x30);
	snd_soc_update_bits(codec, WSA881X_SPKR_OCP_CTL, 0x0C, 0x00);
	snd_soc_update_bits(codec, WSA881X_OTP_REG_28, 0x3F, 0x3A);
	snd_soc_update_bits(codec, WSA881X_BONGO_RESRV_REG1,
			    0xFF, 0xB2);
	snd_soc_update_bits(codec, WSA881X_BONGO_RESRV_REG2,
			    0xFF, 0x05);
}

static int32_t wsa881x_resource_acquire(struct snd_soc_codec *codec,
						bool enable)
{
	wsa881x_clk_ctrl(codec, enable);
	wsa881x_bandgap_ctrl(codec, enable);
	return 0;
}

static int32_t wsa881x_temp_reg_read(struct snd_soc_codec *codec,
				     struct wsa_temp_register *wsa_temp_reg)
{
	struct wsa881x_priv *wsa881x = snd_soc_codec_get_drvdata(codec);
	struct swr_device *dev;
	u8 retry = WSA881X_NUM_RETRY;
	u8 devnum = 0;

	if (!wsa881x) {
		dev_err(codec->dev, "%s: wsa881x is NULL\n", __func__);
		return -EINVAL;
	}
	dev = wsa881x->swr_slave;
	if (dev && (wsa881x->state == WSA881X_DEV_DOWN)) {
		while (swr_get_logical_dev_num(dev, dev->addr, &devnum) &&
		       retry--) {
			/* Retry after 1 msec delay */
			usleep_range(1000, 1100);
		}
		if (retry == 0) {
			dev_err(codec->dev,
				"%s get devnum %d for dev addr %lx failed\n",
				__func__, devnum, dev->addr);
			return -EINVAL;
		}
	}
	wsa881x_regcache_sync(wsa881x);
	mutex_lock(&wsa881x->temp_lock);
	wsa881x_resource_acquire(codec, ENABLE);

	snd_soc_update_bits(codec, WSA881X_TADC_VALUE_CTL, 0x01, 0x00);
	wsa_temp_reg->dmeas_msb = snd_soc_read(codec, WSA881X_TEMP_MSB);
	wsa_temp_reg->dmeas_lsb = snd_soc_read(codec, WSA881X_TEMP_LSB);
	snd_soc_update_bits(codec, WSA881X_TADC_VALUE_CTL, 0x01, 0x01);
	wsa_temp_reg->d1_msb = snd_soc_read(codec, WSA881X_OTP_REG_1);
	wsa_temp_reg->d1_lsb = snd_soc_read(codec, WSA881X_OTP_REG_2);
	wsa_temp_reg->d2_msb = snd_soc_read(codec, WSA881X_OTP_REG_3);
	wsa_temp_reg->d2_lsb = snd_soc_read(codec, WSA881X_OTP_REG_4);

	wsa881x_resource_acquire(codec, DISABLE);
	mutex_unlock(&wsa881x->temp_lock);

	return 0;
}

static int wsa881x_probe(struct snd_soc_codec *codec)
{
	struct wsa881x_priv *wsa881x = snd_soc_codec_get_drvdata(codec);
	struct swr_device *dev;

	if (!wsa881x)
		return -EINVAL;

	dev = wsa881x->swr_slave;
	wsa881x->codec = codec;
	mutex_init(&wsa881x->bg_lock);
	wsa881x_init(codec);
	snprintf(wsa881x->tz_pdata.name, sizeof(wsa881x->tz_pdata.name),
		"%s.%x", "wsatz", (u8)dev->addr);
	wsa881x->bg_cnt = 0;
	wsa881x->clk_cnt = 0;
	wsa881x->tz_pdata.codec = codec;
	wsa881x->tz_pdata.wsa_temp_reg_read = wsa881x_temp_reg_read;
	wsa881x_init_thermal(&wsa881x->tz_pdata);
	snd_soc_add_codec_controls(codec, wsa_snd_controls,
				   ARRAY_SIZE(wsa_snd_controls));
	INIT_DELAYED_WORK(&wsa881x->ocp_ctl_work, wsa881x_ocp_ctl_work);
	return 0;
}

static int wsa881x_remove(struct snd_soc_codec *codec)
{
	struct wsa881x_priv *wsa881x = snd_soc_codec_get_drvdata(codec);

	if (wsa881x->tz_pdata.tz_dev)
		wsa881x_deinit_thermal(wsa881x->tz_pdata.tz_dev);
	mutex_destroy(&wsa881x->bg_lock);

	return 0;
}

static struct regmap *wsa881x_get_regmap(struct device *dev)
{
	struct wsa881x_priv *control = swr_get_dev_data(to_swr_device(dev));

	if (!control)
		return NULL;

	return control->regmap;
}

static struct snd_soc_codec_driver soc_codec_dev_wsa881x = {
	.probe = wsa881x_probe,
	.remove = wsa881x_remove,
	.controls = wsa881x_snd_controls,
	.num_controls = ARRAY_SIZE(wsa881x_snd_controls),
	.dapm_widgets = wsa881x_dapm_widgets,
	.num_dapm_widgets = ARRAY_SIZE(wsa881x_dapm_widgets),
	.dapm_routes = wsa881x_audio_map,
	.num_dapm_routes = ARRAY_SIZE(wsa881x_audio_map),
	.get_regmap = wsa881x_get_regmap,
};

static int wsa881x_gpio_ctrl(struct wsa881x_priv *wsa881x, bool enable)
{
	int ret = 0;

	if (wsa881x->pd_gpio < 0) {
		dev_err(wsa881x->dev, "%s: gpio is not valid %d\n",
			__func__, wsa881x->pd_gpio);
		return -EINVAL;
	}

	if (wsa881x->wsa_rst_np) {
		if (enable)
			ret = msm_cdc_pinctrl_select_active_state(
							wsa881x->wsa_rst_np);
		else
			ret = msm_cdc_pinctrl_select_sleep_state(
							wsa881x->wsa_rst_np);
		if (ret != 0)
			dev_err(wsa881x->dev,
				"%s: Failed to turn state %d; ret=%d\n",
				__func__, enable, ret);
	} else {
		if (gpio_is_valid(wsa881x->pd_gpio))
			gpio_direction_output(wsa881x->pd_gpio, enable);
	}

	return ret;
}

static int wsa881x_gpio_init(struct swr_device *pdev)
{
	int ret = 0;
	struct wsa881x_priv *wsa881x;

	wsa881x = swr_get_dev_data(pdev);
	if (!wsa881x) {
		dev_err(&pdev->dev, "%s: wsa881x is NULL\n", __func__);
		return -EINVAL;
	}
	dev_dbg(&pdev->dev, "%s: gpio %d request with name %s\n",
		__func__, wsa881x->pd_gpio, dev_name(&pdev->dev));
	ret = gpio_request(wsa881x->pd_gpio, dev_name(&pdev->dev));
	if (ret) {
		if (ret == -EBUSY) {
			/* GPIO was already requested */
			dev_dbg(&pdev->dev,
				 "%s: gpio %d is already set to high\n",
				 __func__, wsa881x->pd_gpio);
			ret = 0;
		} else {
			dev_err(&pdev->dev, "%s: Failed to request gpio %d, err: %d\n",
				__func__, wsa881x->pd_gpio, ret);
		}
	}
	return ret;
}

static int wsa881x_swr_probe(struct swr_device *pdev)
{
	int ret = 0;
	struct wsa881x_priv *wsa881x;
	u8 devnum = 0;
	bool pin_state_current = false;

	wsa881x = devm_kzalloc(&pdev->dev, sizeof(struct wsa881x_priv),
			    GFP_KERNEL);
	if (!wsa881x) {
		dev_err(&pdev->dev, "%s: cannot create memory for wsa881x\n",
			__func__);
		return -ENOMEM;
	}
	wsa881x->wsa_rst_np = of_parse_phandle(pdev->dev.of_node,
					     "qcom,spkr-sd-n-node", 0);
	if (!wsa881x->wsa_rst_np) {
		dev_dbg(&pdev->dev, "%s: Not using pinctrl, fallback to gpio\n",
			__func__);
		wsa881x->pd_gpio = of_get_named_gpio(pdev->dev.of_node,
						     "qcom,spkr-sd-n-gpio", 0);
		if (wsa881x->pd_gpio < 0) {
			dev_err(&pdev->dev, "%s: %s property is not found %d\n",
				__func__, "qcom,spkr-sd-n-gpio",
				wsa881x->pd_gpio);
			goto err;
		}
		dev_dbg(&pdev->dev, "%s: reset gpio %d\n", __func__,
			wsa881x->pd_gpio);
	}
	swr_set_dev_data(pdev, wsa881x);

	wsa881x->swr_slave = pdev;

	if (!wsa881x->wsa_rst_np) {
		ret = wsa881x_gpio_init(pdev);
		if (ret)
			goto err;
	}
	if (wsa881x->wsa_rst_np)
		pin_state_current = msm_cdc_pinctrl_get_state(
						wsa881x->wsa_rst_np);
	mutex_init(&wsa881x->res_lock);
	mutex_init(&wsa881x->temp_lock);
	wsa881x_gpio_ctrl(wsa881x, true);
	wsa881x->state = WSA881X_DEV_UP;

	if (!debugfs_wsa881x_dent) {
		dbgwsa881x = wsa881x;
		debugfs_wsa881x_dent = debugfs_create_dir(
						"wsa881x_swr_slave", 0);
		if (!IS_ERR(debugfs_wsa881x_dent)) {
			debugfs_peek = debugfs_create_file("swrslave_peek",
					S_IFREG | S_IRUGO, debugfs_wsa881x_dent,
					(void *) "swrslave_peek",
					&codec_debug_ops);

			debugfs_poke = debugfs_create_file("swrslave_poke",
					S_IFREG | S_IRUGO, debugfs_wsa881x_dent,
					(void *) "swrslave_poke",
					&codec_debug_ops);

			debugfs_reg_dump = debugfs_create_file(
						"swrslave_reg_dump",
						S_IFREG | S_IRUGO,
						debugfs_wsa881x_dent,
						(void *) "swrslave_reg_dump",
						&codec_debug_ops);
		}
	}

	/*
	 * Add 5msec delay to provide sufficient time for
	 * soundwire auto enumeration of slave devices as
	 * as per HW requirement.
	 */
	usleep_range(5000, 5010);
	ret = swr_get_logical_dev_num(pdev, pdev->addr, &devnum);
	if (ret) {
		dev_dbg(&pdev->dev,
			"%s get devnum %d for dev addr %lx failed\n",
			__func__, devnum, pdev->addr);
		goto dev_err;
	}
	pdev->dev_num = devnum;

	wsa881x->regmap = devm_regmap_init_swr(pdev,
					       &wsa881x_regmap_config);
	if (IS_ERR(wsa881x->regmap)) {
		ret = PTR_ERR(wsa881x->regmap);
		dev_err(&pdev->dev, "%s: regmap_init failed %d\n",
			__func__, ret);
		goto dev_err;
	}

	ret = snd_soc_register_codec(&pdev->dev, &soc_codec_dev_wsa881x,
				     NULL, 0);
	if (ret) {
		dev_err(&pdev->dev, "%s: Codec registration failed\n",
			__func__);
		goto dev_err;
	}

	return 0;

dev_err:
	if (pin_state_current == false)
		wsa881x_gpio_ctrl(wsa881x, false);
	swr_remove_device(pdev);
err:
	return ret;
}

static int wsa881x_swr_remove(struct swr_device *pdev)
{
	struct wsa881x_priv *wsa881x;

	wsa881x = swr_get_dev_data(pdev);
	if (!wsa881x) {
		dev_err(&pdev->dev, "%s: wsa881x is NULL\n", __func__);
		return -EINVAL;
	}
	debugfs_remove_recursive(debugfs_wsa881x_dent);
	mutex_destroy(&wsa881x->res_lock);
	mutex_destroy(&wsa881x->temp_lock);
	snd_soc_unregister_codec(&pdev->dev);
	if (wsa881x->pd_gpio)
		gpio_free(wsa881x->pd_gpio);
	swr_set_dev_data(pdev, NULL);
	return 0;
}

static int wsa881x_swr_up(struct swr_device *pdev)
{
	int ret;
	struct wsa881x_priv *wsa881x;

	wsa881x = swr_get_dev_data(pdev);
	if (!wsa881x) {
		dev_err(&pdev->dev, "%s: wsa881x is NULL\n", __func__);
		return -EINVAL;
	}
	ret = wsa881x_gpio_ctrl(wsa881x, true);
	if (ret)
		dev_err(&pdev->dev, "%s: Failed to enable gpio\n", __func__);
	else
		wsa881x->state = WSA881X_DEV_UP;

	return ret;
}

static int wsa881x_swr_down(struct swr_device *pdev)
{
	struct wsa881x_priv *wsa881x;
	int ret;

	wsa881x = swr_get_dev_data(pdev);
	if (!wsa881x) {
		dev_err(&pdev->dev, "%s: wsa881x is NULL\n", __func__);
		return -EINVAL;
	}
	if (delayed_work_pending(&wsa881x->ocp_ctl_work))
		cancel_delayed_work_sync(&wsa881x->ocp_ctl_work);
	ret = wsa881x_gpio_ctrl(wsa881x, false);
	if (ret)
		dev_err(&pdev->dev, "%s: Failed to disable gpio\n", __func__);
	else
		wsa881x->state = WSA881X_DEV_DOWN;

	return ret;
}

static int wsa881x_swr_reset(struct swr_device *pdev)
{
	struct wsa881x_priv *wsa881x;
	u8 retry = WSA881X_NUM_RETRY;
	u8 devnum = 0;

	wsa881x = swr_get_dev_data(pdev);
	if (!wsa881x) {
		dev_err(&pdev->dev, "%s: wsa881x is NULL\n", __func__);
		return -EINVAL;
	}
<<<<<<< HEAD
	if (wsa881x->state == WSA881X_DEV_RESET) {
		dev_err(&pdev->dev, "Device is already reset");
		return 0;
	}
=======
	if (wsa881x->state == WSA881X_DEV_READY) {
		dev_dbg(&pdev->dev, "%s: device already active\n", __func__);
		return 0;
	}

>>>>>>> 252dba5a
	wsa881x->bg_cnt = 0;
	wsa881x->clk_cnt = 0;
	while (swr_get_logical_dev_num(pdev, pdev->addr, &devnum) && retry--) {
		/* Retry after 1 msec delay */
		usleep_range(1000, 1100);
	}
	pdev->dev_num = devnum;
<<<<<<< HEAD
	regcache_mark_dirty(wsa881x->regmap);
	regcache_sync(wsa881x->regmap);
	wsa881x->state = WSA881X_DEV_RESET;
=======
	wsa881x_regcache_sync(wsa881x);
>>>>>>> 252dba5a
	return 0;
}

#ifdef CONFIG_PM_SLEEP
static int wsa881x_swr_suspend(struct device *dev)
{
	dev_dbg(dev, "%s: system suspend\n", __func__);
	return 0;
}

static int wsa881x_swr_resume(struct device *dev)
{
	struct wsa881x_priv *wsa881x = swr_get_dev_data(to_swr_device(dev));

	if (!wsa881x) {
		dev_err(dev, "%s: wsa881x private data is NULL\n", __func__);
		return -EINVAL;
	}
	dev_dbg(dev, "%s: system resume\n", __func__);
	return 0;
}
#endif /* CONFIG_PM_SLEEP */

static const struct dev_pm_ops wsa881x_swr_pm_ops = {
	SET_SYSTEM_SLEEP_PM_OPS(wsa881x_swr_suspend, wsa881x_swr_resume)
};

static const struct swr_device_id wsa881x_swr_id[] = {
	{"wsa881x", 0},
	{}
};

static struct of_device_id wsa881x_swr_dt_match[] = {
	{
		.compatible = "qcom,wsa881x",
	},
	{}
};

static struct swr_driver wsa881x_codec_driver = {
	.driver = {
		.name = "wsa881x",
		.owner = THIS_MODULE,
		.pm = &wsa881x_swr_pm_ops,
		.of_match_table = wsa881x_swr_dt_match,
	},
	.probe = wsa881x_swr_probe,
	.remove = wsa881x_swr_remove,
	.id_table = wsa881x_swr_id,
	.device_up = wsa881x_swr_up,
	.device_down = wsa881x_swr_down,
	.reset_device = wsa881x_swr_reset,
};

static int __init wsa881x_codec_init(void)
{
	return swr_driver_register(&wsa881x_codec_driver);
}

static void __exit wsa881x_codec_exit(void)
{
	swr_driver_unregister(&wsa881x_codec_driver);
}

module_init(wsa881x_codec_init);
module_exit(wsa881x_codec_exit);

MODULE_DESCRIPTION("WSA881x Codec driver");
MODULE_LICENSE("GPL v2");<|MERGE_RESOLUTION|>--- conflicted
+++ resolved
@@ -1382,18 +1382,15 @@
 		dev_err(&pdev->dev, "%s: wsa881x is NULL\n", __func__);
 		return -EINVAL;
 	}
-<<<<<<< HEAD
 	if (wsa881x->state == WSA881X_DEV_RESET) {
 		dev_err(&pdev->dev, "Device is already reset");
 		return 0;
 	}
-=======
 	if (wsa881x->state == WSA881X_DEV_READY) {
 		dev_dbg(&pdev->dev, "%s: device already active\n", __func__);
 		return 0;
 	}
 
->>>>>>> 252dba5a
 	wsa881x->bg_cnt = 0;
 	wsa881x->clk_cnt = 0;
 	while (swr_get_logical_dev_num(pdev, pdev->addr, &devnum) && retry--) {
@@ -1401,13 +1398,8 @@
 		usleep_range(1000, 1100);
 	}
 	pdev->dev_num = devnum;
-<<<<<<< HEAD
-	regcache_mark_dirty(wsa881x->regmap);
-	regcache_sync(wsa881x->regmap);
+	wsa881x_regcache_sync(wsa881x);
 	wsa881x->state = WSA881X_DEV_RESET;
-=======
-	wsa881x_regcache_sync(wsa881x);
->>>>>>> 252dba5a
 	return 0;
 }
 
