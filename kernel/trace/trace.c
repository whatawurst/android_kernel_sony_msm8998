--- conflicted
+++ resolved
@@ -1646,16 +1646,12 @@
 			return;
 		}
 	}
-<<<<<<< HEAD
 
 	map = savedcmd->map_pid_to_cmdline[pid];
 	if (map != NO_CMDLINE_MAP)
 		strlcpy(comm, get_saved_cmdlines(map), TASK_COMM_LEN - 1);
 	else
 		strcpy(comm, "<...>");
-=======
-	strcpy(comm, "<...>");
->>>>>>> 7a1dbe97
 }
 
 void trace_find_cmdline(int pid, char comm[])
