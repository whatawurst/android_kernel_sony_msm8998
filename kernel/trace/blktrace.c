--- conflicted
+++ resolved
@@ -769,12 +769,8 @@
 static void blk_add_trace_rq(struct request_queue *q, struct request *rq,
 			     unsigned int nr_bytes, u32 what)
 {
-<<<<<<< HEAD
-	struct blk_trace *bt = q->blk_trace;
 	struct task_struct *tsk = current;
-=======
 	struct blk_trace *bt;
->>>>>>> d72237c1
 
 	rcu_read_lock();
 	bt = rcu_dereference(q->blk_trace);
@@ -856,12 +852,8 @@
 static void blk_add_trace_bio(struct request_queue *q, struct bio *bio,
 			      u32 what, int error)
 {
-<<<<<<< HEAD
-	struct blk_trace *bt = q->blk_trace;
 	struct task_struct *tsk = current;
-=======
 	struct blk_trace *bt;
->>>>>>> d72237c1
 
 	rcu_read_lock();
 	bt = rcu_dereference(q->blk_trace);
@@ -880,12 +872,8 @@
 		tsk = bio->bi_io_vec->bv_page->tsk_dirty;
 
 	__blk_add_trace(bt, bio->bi_iter.bi_sector, bio->bi_iter.bi_size,
-<<<<<<< HEAD
 			bio->bi_rw, what, error, 0, NULL, tsk);
-=======
-			bio->bi_rw, what, error, 0, NULL);
 	rcu_read_unlock();
->>>>>>> d72237c1
 }
 
 static void blk_add_trace_bio_bounce(void *ignore,
@@ -935,13 +923,9 @@
 		rcu_read_lock();
 		bt = rcu_dereference(q->blk_trace);
 		if (bt)
-<<<<<<< HEAD
 			__blk_add_trace(bt, 0, 0, rw, BLK_TA_GETRQ, 0, 0,
 					NULL, current);
-=======
-			__blk_add_trace(bt, 0, 0, rw, BLK_TA_GETRQ, 0, 0, NULL);
 		rcu_read_unlock();
->>>>>>> d72237c1
 	}
 }
 
@@ -959,12 +943,8 @@
 		bt = rcu_dereference(q->blk_trace);
 		if (bt)
 			__blk_add_trace(bt, 0, 0, rw, BLK_TA_SLEEPRQ,
-<<<<<<< HEAD
 					0, 0, NULL, current);
-=======
-					0, 0, NULL);
 		rcu_read_unlock();
->>>>>>> d72237c1
 	}
 }
 
@@ -975,13 +955,9 @@
 	rcu_read_lock();
 	bt = rcu_dereference(q->blk_trace);
 	if (bt)
-<<<<<<< HEAD
 		__blk_add_trace(bt, 0, 0, 0, BLK_TA_PLUG, 0, 0, NULL,
 				current);
-=======
-		__blk_add_trace(bt, 0, 0, 0, BLK_TA_PLUG, 0, 0, NULL);
 	rcu_read_unlock();
->>>>>>> d72237c1
 }
 
 static void blk_add_trace_unplug(void *ignore, struct request_queue *q,
@@ -1010,12 +986,8 @@
 				struct request_queue *q, struct bio *bio,
 				unsigned int pdu)
 {
-<<<<<<< HEAD
-	struct blk_trace *bt = q->blk_trace;
 	struct task_struct *tsk = current;
-=======
 	struct blk_trace *bt;
->>>>>>> d72237c1
 
 	rcu_read_lock();
 	bt = rcu_dereference(q->blk_trace);
@@ -1073,12 +1045,8 @@
 
 	__blk_add_trace(bt, bio->bi_iter.bi_sector, bio->bi_iter.bi_size,
 			bio->bi_rw, BLK_TA_REMAP, bio->bi_error,
-<<<<<<< HEAD
 			sizeof(r), &r, tsk);
-=======
-			sizeof(r), &r);
 	rcu_read_unlock();
->>>>>>> d72237c1
 }
 
 /**
@@ -1121,12 +1089,8 @@
 
 	__blk_add_trace(bt, blk_rq_pos(rq), blk_rq_bytes(rq),
 			rq_data_dir(rq), BLK_TA_REMAP, !!rq->errors,
-<<<<<<< HEAD
 			sizeof(r), &r, tsk);
-=======
-			sizeof(r), &r);
 	rcu_read_unlock();
->>>>>>> d72237c1
 }
 
 /**
@@ -1144,12 +1108,8 @@
 			 struct request *rq,
 			 void *data, size_t len)
 {
-<<<<<<< HEAD
-	struct blk_trace *bt = q->blk_trace;
 	struct task_struct *tsk = current;
-=======
 	struct blk_trace *bt;
->>>>>>> d72237c1
 
 	rcu_read_lock();
 	bt = rcu_dereference(q->blk_trace);
@@ -1168,12 +1128,8 @@
 				BLK_TA_DRV_DATA, rq->errors, len, data, tsk);
 	else
 		__blk_add_trace(bt, blk_rq_pos(rq), blk_rq_bytes(rq), 0,
-<<<<<<< HEAD
 				BLK_TA_DRV_DATA, rq->errors, len, data, tsk);
-=======
-				BLK_TA_DRV_DATA, rq->errors, len, data);
 	rcu_read_unlock();
->>>>>>> d72237c1
 }
 EXPORT_SYMBOL_GPL(blk_add_driver_data);
 
