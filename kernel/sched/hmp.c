--- conflicted
+++ resolved
@@ -2102,22 +2102,14 @@
 
 static u32 load_to_index(u32 load)
 {
-<<<<<<< HEAD
 	u32 sched_granule_load;
+	u32 index;
 
 	sched_granule_load = READ_ONCE(sched_load_granule);
 
-	if (load < sched_granule_load)
-		return 0;
-	else if (load >= sched_ravg_window)
-		return NUM_LOAD_INDICES - 1;
-	else
-		return load / sched_granule_load;
-=======
-	u32 index = load / sched_load_granule;
+	index = load / sched_granule_load;
 
 	return min(index, (u32)(NUM_LOAD_INDICES - 1));
->>>>>>> cd6a65a3
 }
 
 static void update_top_tasks(struct task_struct *p, struct rq *rq,
