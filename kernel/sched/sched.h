
#include <linux/sched.h>
#include <linux/sched/sysctl.h>
#include <linux/sched/rt.h>
#include <linux/sched/deadline.h>
#include <linux/mutex.h>
#include <linux/spinlock.h>
#include <linux/stop_machine.h>
#include <linux/irq_work.h>
#include <linux/tick.h>
#include <linux/slab.h>

#include "cpupri.h"
#include "cpudeadline.h"
#include "cpuacct.h"

struct rq;
struct cpuidle_state;

/* task_struct::on_rq states: */
#define TASK_ON_RQ_QUEUED	1
#define TASK_ON_RQ_MIGRATING	2

extern __read_mostly int scheduler_running;

extern unsigned long calc_load_update;
extern atomic_long_t calc_load_tasks;

extern void calc_global_load_tick(struct rq *this_rq);

extern long calc_load_fold_active(struct rq *this_rq);

#ifdef CONFIG_SMP
extern void update_cpu_load_active(struct rq *this_rq);
#else
static inline void update_cpu_load_active(struct rq *this_rq) { }
#endif

/*
 * Helpers for converting nanosecond timing to jiffy resolution
 */
#define NS_TO_JIFFIES(TIME)	((unsigned long)(TIME) / (NSEC_PER_SEC / HZ))

/*
 * Increase resolution of nice-level calculations for 64-bit architectures.
 * The extra resolution improves shares distribution and load balancing of
 * low-weight task groups (eg. nice +19 on an autogroup), deeper taskgroup
 * hierarchies, especially on larger systems. This is not a user-visible change
 * and does not change the user-interface for setting shares/weights.
 *
 * We increase resolution only if we have enough bits to allow this increased
 * resolution (i.e. BITS_PER_LONG > 32). The costs for increasing resolution
 * when BITS_PER_LONG <= 32 are pretty high and the returns do not justify the
 * increased costs.
 */
#if 0 /* BITS_PER_LONG > 32 -- currently broken: it increases power usage under light load  */
# define SCHED_LOAD_RESOLUTION	10
# define scale_load(w)		((w) << SCHED_LOAD_RESOLUTION)
# define scale_load_down(w)	((w) >> SCHED_LOAD_RESOLUTION)
#else
# define SCHED_LOAD_RESOLUTION	0
# define scale_load(w)		(w)
# define scale_load_down(w)	(w)
#endif

#define SCHED_LOAD_SHIFT	(10 + SCHED_LOAD_RESOLUTION)
#define SCHED_LOAD_SCALE	(1L << SCHED_LOAD_SHIFT)

#define NICE_0_LOAD		SCHED_LOAD_SCALE
#define NICE_0_SHIFT		SCHED_LOAD_SHIFT

/*
 * Single value that decides SCHED_DEADLINE internal math precision.
 * 10 -> just above 1us
 * 9  -> just above 0.5us
 */
#define DL_SCALE (10)

/*
 * These are the 'tuning knobs' of the scheduler:
 */

/*
 * single value that denotes runtime == period, ie unlimited time.
 */
#define RUNTIME_INF	((u64)~0ULL)

static inline int idle_policy(int policy)
{
	return policy == SCHED_IDLE;
}
static inline int fair_policy(int policy)
{
	return policy == SCHED_NORMAL || policy == SCHED_BATCH;
}

static inline int rt_policy(int policy)
{
	return policy == SCHED_FIFO || policy == SCHED_RR;
}

static inline int dl_policy(int policy)
{
	return policy == SCHED_DEADLINE;
}
static inline bool valid_policy(int policy)
{
	return idle_policy(policy) || fair_policy(policy) ||
		rt_policy(policy) || dl_policy(policy);
}

static inline int task_has_rt_policy(struct task_struct *p)
{
	return rt_policy(p->policy);
}

static inline int task_has_dl_policy(struct task_struct *p)
{
	return dl_policy(p->policy);
}

/*
 * Tells if entity @a should preempt entity @b.
 */
static inline bool
dl_entity_preempt(struct sched_dl_entity *a, struct sched_dl_entity *b)
{
	return dl_time_before(a->deadline, b->deadline);
}

/*
 * This is the priority-queue data structure of the RT scheduling class:
 */
struct rt_prio_array {
	DECLARE_BITMAP(bitmap, MAX_RT_PRIO+1); /* include 1 bit for delimiter */
	struct list_head queue[MAX_RT_PRIO];
};

struct rt_bandwidth {
	/* nests inside the rq lock: */
	raw_spinlock_t		rt_runtime_lock;
	ktime_t			rt_period;
	u64			rt_runtime;
	struct hrtimer		rt_period_timer;
	unsigned int		rt_period_active;
};

void __dl_clear_params(struct task_struct *p);

/*
 * To keep the bandwidth of -deadline tasks and groups under control
 * we need some place where:
 *  - store the maximum -deadline bandwidth of the system (the group);
 *  - cache the fraction of that bandwidth that is currently allocated.
 *
 * This is all done in the data structure below. It is similar to the
 * one used for RT-throttling (rt_bandwidth), with the main difference
 * that, since here we are only interested in admission control, we
 * do not decrease any runtime while the group "executes", neither we
 * need a timer to replenish it.
 *
 * With respect to SMP, the bandwidth is given on a per-CPU basis,
 * meaning that:
 *  - dl_bw (< 100%) is the bandwidth of the system (group) on each CPU;
 *  - dl_total_bw array contains, in the i-eth element, the currently
 *    allocated bandwidth on the i-eth CPU.
 * Moreover, groups consume bandwidth on each CPU, while tasks only
 * consume bandwidth on the CPU they're running on.
 * Finally, dl_total_bw_cpu is used to cache the index of dl_total_bw
 * that will be shown the next time the proc or cgroup controls will
 * be red. It on its turn can be changed by writing on its own
 * control.
 */
struct dl_bandwidth {
	raw_spinlock_t dl_runtime_lock;
	u64 dl_runtime;
	u64 dl_period;
};

static inline int dl_bandwidth_enabled(void)
{
	return sysctl_sched_rt_runtime >= 0;
}

extern struct dl_bw *dl_bw_of(int i);

struct dl_bw {
	raw_spinlock_t lock;
	u64 bw, total_bw;
};

static inline
void __dl_clear(struct dl_bw *dl_b, u64 tsk_bw)
{
	dl_b->total_bw -= tsk_bw;
}

static inline
void __dl_add(struct dl_bw *dl_b, u64 tsk_bw)
{
	dl_b->total_bw += tsk_bw;
}

static inline
bool __dl_overflow(struct dl_bw *dl_b, int cpus, u64 old_bw, u64 new_bw)
{
	return dl_b->bw != -1 &&
	       dl_b->bw * cpus < dl_b->total_bw - old_bw + new_bw;
}

extern struct mutex sched_domains_mutex;

#ifdef CONFIG_CGROUP_SCHED

#include <linux/cgroup.h>

struct cfs_rq;
struct rt_rq;

extern struct list_head task_groups;

struct cfs_bandwidth {
#ifdef CONFIG_CFS_BANDWIDTH
	raw_spinlock_t lock;
	ktime_t period;
	u64 quota, runtime;
	s64 hierarchical_quota;
	u64 runtime_expires;

	int idle, period_active;
	struct hrtimer period_timer, slack_timer;
	struct list_head throttled_cfs_rq;

	/* statistics */
	int nr_periods, nr_throttled;
	u64 throttled_time;
#endif
};

/* task group related information */
struct task_group {
	struct cgroup_subsys_state css;

#ifdef CONFIG_SCHED_HMP
	bool upmigrate_discouraged;
#endif

#ifdef CONFIG_FAIR_GROUP_SCHED
	/* schedulable entities of this group on each cpu */
	struct sched_entity **se;
	/* runqueue "owned" by this group on each cpu */
	struct cfs_rq **cfs_rq;
	unsigned long shares;

#ifdef	CONFIG_SMP
	atomic_long_t load_avg;
#endif
#endif

#ifdef CONFIG_RT_GROUP_SCHED
	struct sched_rt_entity **rt_se;
	struct rt_rq **rt_rq;

	struct rt_bandwidth rt_bandwidth;
#endif

	struct rcu_head rcu;
	struct list_head list;

	struct task_group *parent;
	struct list_head siblings;
	struct list_head children;

#ifdef CONFIG_SCHED_AUTOGROUP
	struct autogroup *autogroup;
#endif

	struct cfs_bandwidth cfs_bandwidth;
};

#ifdef CONFIG_FAIR_GROUP_SCHED
#define ROOT_TASK_GROUP_LOAD	NICE_0_LOAD

/*
 * A weight of 0 or 1 can cause arithmetics problems.
 * A weight of a cfs_rq is the sum of weights of which entities
 * are queued on this cfs_rq, so a weight of a entity should not be
 * too large, so as the shares value of a task group.
 * (The default weight is 1024 - so there's no practical
 *  limitation from this.)
 */
#define MIN_SHARES	(1UL <<  1)
#define MAX_SHARES	(1UL << 18)
#endif

typedef int (*tg_visitor)(struct task_group *, void *);

extern int walk_tg_tree_from(struct task_group *from,
			     tg_visitor down, tg_visitor up, void *data);

/*
 * Iterate the full tree, calling @down when first entering a node and @up when
 * leaving it for the final time.
 *
 * Caller must hold rcu_lock or sufficient equivalent.
 */
static inline int walk_tg_tree(tg_visitor down, tg_visitor up, void *data)
{
	return walk_tg_tree_from(&root_task_group, down, up, data);
}

extern int tg_nop(struct task_group *tg, void *data);

extern void free_fair_sched_group(struct task_group *tg);
extern int alloc_fair_sched_group(struct task_group *tg, struct task_group *parent);
extern void unregister_fair_sched_group(struct task_group *tg);
extern void init_tg_cfs_entry(struct task_group *tg, struct cfs_rq *cfs_rq,
			struct sched_entity *se, int cpu,
			struct sched_entity *parent);
extern void init_cfs_bandwidth(struct cfs_bandwidth *cfs_b);
extern int sched_group_set_shares(struct task_group *tg, unsigned long shares);

extern void __refill_cfs_bandwidth_runtime(struct cfs_bandwidth *cfs_b);
extern void start_cfs_bandwidth(struct cfs_bandwidth *cfs_b);
extern void unthrottle_cfs_rq(struct cfs_rq *cfs_rq);

extern void free_rt_sched_group(struct task_group *tg);
extern int alloc_rt_sched_group(struct task_group *tg, struct task_group *parent);
extern void init_tg_rt_entry(struct task_group *tg, struct rt_rq *rt_rq,
		struct sched_rt_entity *rt_se, int cpu,
		struct sched_rt_entity *parent);

extern struct task_group *sched_create_group(struct task_group *parent);
extern void sched_online_group(struct task_group *tg,
			       struct task_group *parent);
extern void sched_destroy_group(struct task_group *tg);
extern void sched_offline_group(struct task_group *tg);

extern void sched_move_task(struct task_struct *tsk);

#ifdef CONFIG_FAIR_GROUP_SCHED
extern int sched_group_set_shares(struct task_group *tg, unsigned long shares);
#endif

extern struct task_group *css_tg(struct cgroup_subsys_state *css);
#else /* CONFIG_CGROUP_SCHED */

struct cfs_bandwidth { };

#endif	/* CONFIG_CGROUP_SCHED */

#ifdef CONFIG_SCHED_HMP

#define NUM_TRACKED_WINDOWS 2
#define NUM_LOAD_INDICES 1000

struct hmp_sched_stats {
	int nr_big_tasks;
	u64 cumulative_runnable_avg;
	u64 pred_demands_sum;
};

struct load_subtractions {
	u64 window_start;
	u64 subs;
	u64 new_subs;
};

struct group_cpu_time {
	u64 curr_runnable_sum;
	u64 prev_runnable_sum;
	u64 nt_curr_runnable_sum;
	u64 nt_prev_runnable_sum;
};

struct sched_cluster {
	raw_spinlock_t load_lock;
	struct list_head list;
	struct cpumask cpus;
	int id;
	int max_power_cost;
	int min_power_cost;
	int max_possible_capacity;
	int capacity;
	int efficiency; /* Differentiate cpus with different IPC capability */
	int load_scale_factor;
	unsigned int exec_scale_factor;
	/*
	 * max_freq = user maximum
	 * max_mitigated_freq = thermal defined maximum
	 * max_possible_freq = maximum supported by hardware
	 */
	unsigned int cur_freq, max_freq, max_mitigated_freq, min_freq;
	unsigned int max_possible_freq;
	bool freq_init_done;
	int dstate, dstate_wakeup_latency, dstate_wakeup_energy;
	unsigned int static_cluster_pwr_cost;
	int notifier_sent;
	bool wake_up_idle;
	atomic64_t last_cc_update;
	atomic64_t cycles;
};

extern unsigned long all_cluster_ids[];

static inline int cluster_first_cpu(struct sched_cluster *cluster)
{
	return cpumask_first(&cluster->cpus);
}

struct related_thread_group {
	int id;
	raw_spinlock_t lock;
	struct list_head tasks;
	struct list_head list;
	struct sched_cluster *preferred_cluster;
	struct rcu_head rcu;
	u64 last_update;
};

extern struct list_head cluster_head;
extern int num_clusters;
extern struct sched_cluster *sched_cluster[NR_CPUS];

struct cpu_cycle {
	u64 cycles;
	u64 time;
};

#define for_each_sched_cluster(cluster) \
	list_for_each_entry_rcu(cluster, &cluster_head, list)

#endif /* CONFIG_SCHED_HMP */

/* CFS-related fields in a runqueue */
struct cfs_rq {
	struct load_weight load;
	unsigned int nr_running, h_nr_running;

	u64 exec_clock;
	u64 min_vruntime;
#ifndef CONFIG_64BIT
	u64 min_vruntime_copy;
#endif

	struct rb_root tasks_timeline;
	struct rb_node *rb_leftmost;

	/*
	 * 'curr' points to currently running entity on this cfs_rq.
	 * It is set to NULL otherwise (i.e when none are currently running).
	 */
	struct sched_entity *curr, *next, *last, *skip;

#ifdef	CONFIG_SCHED_DEBUG
	unsigned int nr_spread_over;
#endif

#ifdef CONFIG_SMP
	/*
	 * CFS load tracking
	 */
	struct sched_avg avg;
	u64 runnable_load_sum;
	unsigned long runnable_load_avg;
#ifdef CONFIG_FAIR_GROUP_SCHED
	unsigned long tg_load_avg_contrib;
	unsigned long propagate_avg;
#endif
	atomic_long_t removed_load_avg, removed_util_avg;
#ifndef CONFIG_64BIT
	u64 load_last_update_time_copy;
#endif

#ifdef CONFIG_FAIR_GROUP_SCHED
	/*
	 *   h_load = weight * f(tg)
	 *
	 * Where f(tg) is the recursive weight fraction assigned to
	 * this group.
	 */
	unsigned long h_load;
	u64 last_h_load_update;
	struct sched_entity *h_load_next;
#endif /* CONFIG_FAIR_GROUP_SCHED */
#endif /* CONFIG_SMP */

#ifdef CONFIG_FAIR_GROUP_SCHED
	struct rq *rq;	/* cpu runqueue to which this cfs_rq is attached */

	/*
	 * leaf cfs_rqs are those that hold tasks (lowest schedulable entity in
	 * a hierarchy). Non-leaf lrqs hold other higher schedulable entities
	 * (like users, containers etc.)
	 *
	 * leaf_cfs_rq_list ties together list of leaf cfs_rq's in a cpu. This
	 * list is used during load balance.
	 */
	int on_list;
	struct list_head leaf_cfs_rq_list;
	struct task_group *tg;	/* group that "owns" this runqueue */

#ifdef CONFIG_CFS_BANDWIDTH

#ifdef CONFIG_SCHED_HMP
	struct hmp_sched_stats hmp_stats;
#endif

	int runtime_enabled;
	u64 runtime_expires;
	s64 runtime_remaining;

	u64 throttled_clock, throttled_clock_task;
	u64 throttled_clock_task_time;
	int throttled, throttle_count, throttle_uptodate;
	struct list_head throttled_list;
#endif /* CONFIG_CFS_BANDWIDTH */
#endif /* CONFIG_FAIR_GROUP_SCHED */
};

static inline int rt_bandwidth_enabled(void)
{
	return sysctl_sched_rt_runtime >= 0;
}

/* RT IPI pull logic requires IRQ_WORK */
#if defined(CONFIG_IRQ_WORK) && defined(CONFIG_SMP)
# define HAVE_RT_PUSH_IPI
#endif

/* Real-Time classes' related field in a runqueue: */
struct rt_rq {
	struct rt_prio_array active;
	unsigned int rt_nr_running;
#if defined CONFIG_SMP || defined CONFIG_RT_GROUP_SCHED
	struct {
		int curr; /* highest queued rt task prio */
#ifdef CONFIG_SMP
		int next; /* next highest */
#endif
	} highest_prio;
#endif
#ifdef CONFIG_SMP
	unsigned long rt_nr_migratory;
	unsigned long rt_nr_total;
	int overloaded;
	struct plist_head pushable_tasks;
#endif /* CONFIG_SMP */
	int rt_queued;

	int rt_throttled;
	u64 rt_time;
	u64 rt_runtime;
	/* Nests inside the rq lock: */
	raw_spinlock_t rt_runtime_lock;

#ifdef CONFIG_RT_GROUP_SCHED
	unsigned long rt_nr_boosted;

	struct rq *rq;
	struct task_group *tg;
#endif
};

/* Deadline class' related fields in a runqueue */
struct dl_rq {
	/* runqueue is an rbtree, ordered by deadline */
	struct rb_root rb_root;
	struct rb_node *rb_leftmost;

	unsigned long dl_nr_running;

#ifdef CONFIG_SMP
	/*
	 * Deadline values of the currently executing and the
	 * earliest ready task on this rq. Caching these facilitates
	 * the decision wether or not a ready but not running task
	 * should migrate somewhere else.
	 */
	struct {
		u64 curr;
		u64 next;
	} earliest_dl;

	unsigned long dl_nr_migratory;
	int overloaded;

	/*
	 * Tasks on this rq that can be pushed away. They are kept in
	 * an rb-tree, ordered by tasks' deadlines, with caching
	 * of the leftmost (earliest deadline) element.
	 */
	struct rb_root pushable_dl_tasks_root;
	struct rb_node *pushable_dl_tasks_leftmost;
#else
	struct dl_bw dl_bw;
#endif
	/* This is the "average utilization" for this runqueue */
	s64 avg_bw;
};

#ifdef CONFIG_SMP

struct max_cpu_capacity {
	raw_spinlock_t lock;
	unsigned long val;
	int cpu;
};

/*
 * We add the notion of a root-domain which will be used to define per-domain
 * variables. Each exclusive cpuset essentially defines an island domain by
 * fully partitioning the member cpus from any other cpuset. Whenever a new
 * exclusive cpuset is created, we also create and attach a new root-domain
 * object.
 *
 */
struct root_domain {
	atomic_t refcount;
	atomic_t rto_count;
	struct rcu_head rcu;
	cpumask_var_t span;
	cpumask_var_t online;

	/* Indicate more than one runnable task for any CPU */
	bool overload;

	/* Indicate one or more cpus over-utilized (tipping point) */
	bool overutilized;

	/*
	 * The bit corresponding to a CPU gets set here if such CPU has more
	 * than one runnable -deadline task (as it is below for RT tasks).
	 */
	cpumask_var_t dlo_mask;
	atomic_t dlo_count;
	struct dl_bw dl_bw;
	struct cpudl cpudl;

#ifdef HAVE_RT_PUSH_IPI
	/*
	 * For IPI pull requests, loop across the rto_mask.
	 */
	struct irq_work rto_push_work;
	raw_spinlock_t rto_lock;
	/* These are only updated and read within rto_lock */
	int rto_loop;
	int rto_cpu;
	/* These atomics are updated outside of a lock */
	atomic_t rto_loop_next;
	atomic_t rto_loop_start;
#endif
	/*
	 * The "RT overload" flag: it gets set if a CPU has more than
	 * one runnable RT task.
	 */
	cpumask_var_t rto_mask;
	struct cpupri cpupri;

	/* Maximum cpu capacity in the system. */
	struct max_cpu_capacity max_cpu_capacity;

	/* First cpu with maximum and minimum original capacity */
	int max_cap_orig_cpu, min_cap_orig_cpu;
};

extern struct root_domain def_root_domain;

#ifdef HAVE_RT_PUSH_IPI
extern void rto_push_irq_work_func(struct irq_work *work);
#endif
#endif /* CONFIG_SMP */

/*
 * This is the main, per-CPU runqueue data structure.
 *
 * Locking rule: those places that want to lock multiple runqueues
 * (such as the load balancing or the thread migration code), lock
 * acquire operations must be ordered by ascending &runqueue.
 */
struct rq {
	/* runqueue lock: */
	raw_spinlock_t lock;

	/*
	 * nr_running and cpu_load should be in the same cacheline because
	 * remote CPUs use both these fields when doing load calculation.
	 */
	unsigned int nr_running;
#ifdef CONFIG_NUMA_BALANCING
	unsigned int nr_numa_running;
	unsigned int nr_preferred_running;
#endif
	#define CPU_LOAD_IDX_MAX 5
	unsigned long cpu_load[CPU_LOAD_IDX_MAX];
	unsigned long last_load_update_tick;
	unsigned int misfit_task;
#ifdef CONFIG_NO_HZ_COMMON
	u64 nohz_stamp;
	unsigned long nohz_flags;
#endif
#ifdef CONFIG_NO_HZ_FULL
	unsigned long last_sched_tick;
#endif

#ifdef CONFIG_CPU_QUIET
	/* time-based average load */
	u64 nr_last_stamp;
	u64 nr_running_integral;
	seqcount_t ave_seqcnt;
#endif

	/* capture load from *all* tasks on this cpu: */
	struct load_weight load;
	unsigned long nr_load_updates;
	u64 nr_switches;

	struct cfs_rq cfs;
	struct rt_rq rt;
	struct dl_rq dl;

#ifdef CONFIG_FAIR_GROUP_SCHED
	/* list of leaf cfs_rq on this cpu: */
	struct list_head leaf_cfs_rq_list;
	struct list_head *tmp_alone_branch;
#endif /* CONFIG_FAIR_GROUP_SCHED */

	/*
	 * This is part of a global counter where only the total sum
	 * over all CPUs matters. A task can increase this counter on
	 * one CPU and if it got migrated afterwards it may decrease
	 * it on another CPU. Always updated under the runqueue lock:
	 */
	unsigned long nr_uninterruptible;

	struct task_struct *curr, *idle, *stop;
	unsigned long next_balance;
	struct mm_struct *prev_mm;

	unsigned int clock_skip_update;
	u64 clock;
	u64 clock_task;

	atomic_t nr_iowait;

#ifdef CONFIG_SMP
	struct root_domain *rd;
	struct sched_domain *sd;

	unsigned long cpu_capacity;
	unsigned long cpu_capacity_orig;

	struct callback_head *balance_callback;

	unsigned char idle_balance;
	/* For active balancing */
	int active_balance;
	int push_cpu;
	struct task_struct *push_task;
	struct cpu_stop_work active_balance_work;
	/* cpu of this runqueue: */
	int cpu;
	int online;

	struct list_head cfs_tasks;

	u64 rt_avg;
	u64 age_stamp;
	u64 idle_stamp;
	u64 avg_idle;

	/* This is used to determine avg_idle's max value */
	u64 max_idle_balance_cost;
#endif

#ifdef CONFIG_SCHED_HMP
	struct sched_cluster *cluster;
	struct cpumask freq_domain_cpumask;
	struct hmp_sched_stats hmp_stats;

	int cstate, wakeup_latency, wakeup_energy;
	u64 window_start;
	unsigned long hmp_flags;

	u64 cur_irqload;
	u64 avg_irqload;
	u64 irqload_ts;
	unsigned int static_cpu_pwr_cost;
	struct task_struct *ed_task;
	struct cpu_cycle cc;
	u64 old_busy_time, old_busy_time_group;
	u64 old_estimated_time;
	u64 curr_runnable_sum;
	u64 prev_runnable_sum;
	u64 nt_curr_runnable_sum;
	u64 nt_prev_runnable_sum;
	struct group_cpu_time grp_time;
	struct load_subtractions load_subs[NUM_TRACKED_WINDOWS];
	DECLARE_BITMAP_ARRAY(top_tasks_bitmap,
			NUM_TRACKED_WINDOWS, NUM_LOAD_INDICES);
	u8 *top_tasks[NUM_TRACKED_WINDOWS];
	u8 curr_table;
	int prev_top;
	int curr_top;
#endif

#ifdef CONFIG_IRQ_TIME_ACCOUNTING
	u64 prev_irq_time;
#endif
#ifdef CONFIG_PARAVIRT
	u64 prev_steal_time;
#endif
#ifdef CONFIG_PARAVIRT_TIME_ACCOUNTING
	u64 prev_steal_time_rq;
#endif

	/* calc_load related fields */
	unsigned long calc_load_update;
	long calc_load_active;

#ifdef CONFIG_SCHED_HRTICK
#ifdef CONFIG_SMP
	int hrtick_csd_pending;
	struct call_single_data hrtick_csd;
#endif
	struct hrtimer hrtick_timer;
#endif

#ifdef CONFIG_SCHEDSTATS
	/* latency stats */
	struct sched_info rq_sched_info;
	unsigned long long rq_cpu_time;
	/* could above be rq->cfs_rq.exec_clock + rq->rt_rq.rt_runtime ? */

	/* sys_sched_yield() stats */
	unsigned int yld_count;

	/* schedule() stats */
	unsigned int sched_count;
	unsigned int sched_goidle;

	/* try_to_wake_up() stats */
	unsigned int ttwu_count;
	unsigned int ttwu_local;
#ifdef CONFIG_SMP
	struct eas_stats eas_stats;
#endif
#endif

#ifdef CONFIG_SMP
	struct llist_head wake_list;
#endif

#ifdef CONFIG_CPU_IDLE
	/* Must be inspected within a rcu lock section */
	struct cpuidle_state *idle_state;
	int idle_state_idx;
#endif
};

static inline int cpu_of(struct rq *rq)
{
#ifdef CONFIG_SMP
	return rq->cpu;
#else
	return 0;
#endif
}

DECLARE_PER_CPU_SHARED_ALIGNED(struct rq, runqueues);

#define cpu_rq(cpu)		(&per_cpu(runqueues, (cpu)))
#define this_rq()		this_cpu_ptr(&runqueues)
#define task_rq(p)		cpu_rq(task_cpu(p))
#define cpu_curr(cpu)		(cpu_rq(cpu)->curr)
#define raw_rq()		raw_cpu_ptr(&runqueues)

static inline u64 __rq_clock_broken(struct rq *rq)
{
	return READ_ONCE(rq->clock);
}

static inline u64 rq_clock(struct rq *rq)
{
	lockdep_assert_held(&rq->lock);
	return rq->clock;
}

static inline u64 rq_clock_task(struct rq *rq)
{
	lockdep_assert_held(&rq->lock);
	return rq->clock_task;
}

#define RQCF_REQ_SKIP	0x01
#define RQCF_ACT_SKIP	0x02

static inline void rq_clock_skip_update(struct rq *rq, bool skip)
{
	lockdep_assert_held(&rq->lock);
	if (skip)
		rq->clock_skip_update |= RQCF_REQ_SKIP;
	else
		rq->clock_skip_update &= ~RQCF_REQ_SKIP;
}

#ifdef CONFIG_NUMA
enum numa_topology_type {
	NUMA_DIRECT,
	NUMA_GLUELESS_MESH,
	NUMA_BACKPLANE,
};
extern enum numa_topology_type sched_numa_topology_type;
extern int sched_max_numa_distance;
extern bool find_numa_distance(int distance);
#endif

#ifdef CONFIG_NUMA_BALANCING
/* The regions in numa_faults array from task_struct */
enum numa_faults_stats {
	NUMA_MEM = 0,
	NUMA_CPU,
	NUMA_MEMBUF,
	NUMA_CPUBUF
};
extern void sched_setnuma(struct task_struct *p, int node);
extern int migrate_task_to(struct task_struct *p, int cpu);
extern int migrate_swap(struct task_struct *, struct task_struct *);
#endif /* CONFIG_NUMA_BALANCING */

#ifdef CONFIG_SMP

static inline void
queue_balance_callback(struct rq *rq,
		       struct callback_head *head,
		       void (*func)(struct rq *rq))
{
	lockdep_assert_held(&rq->lock);

	if (unlikely(head->next))
		return;

	head->func = (void (*)(struct callback_head *))func;
	head->next = rq->balance_callback;
	rq->balance_callback = head;
}

extern void sched_ttwu_pending(void);

#define rcu_dereference_check_sched_domain(p) \
	rcu_dereference_check((p), \
			      lockdep_is_held(&sched_domains_mutex))

/*
 * The domain tree (rq->sd) is protected by RCU's quiescent state transition.
 * See detach_destroy_domains: synchronize_sched for details.
 *
 * The domain tree of any CPU may only be accessed from within
 * preempt-disabled sections.
 */
#define for_each_domain(cpu, __sd) \
	for (__sd = rcu_dereference_check_sched_domain(cpu_rq(cpu)->sd); \
			__sd; __sd = __sd->parent)

#define for_each_lower_domain(sd) for (; sd; sd = sd->child)

/**
 * highest_flag_domain - Return highest sched_domain containing flag.
 * @cpu:	The cpu whose highest level of sched domain is to
 *		be returned.
 * @flag:	The flag to check for the highest sched_domain
 *		for the given cpu.
 *
 * Returns the highest sched_domain of a cpu which contains the given flag.
 */
static inline struct sched_domain *highest_flag_domain(int cpu, int flag)
{
	struct sched_domain *sd, *hsd = NULL;

	for_each_domain(cpu, sd) {
		if (!(sd->flags & flag))
			break;
		hsd = sd;
	}

	return hsd;
}

static inline struct sched_domain *lowest_flag_domain(int cpu, int flag)
{
	struct sched_domain *sd;

	for_each_domain(cpu, sd) {
		if (sd->flags & flag)
			break;
	}

	return sd;
}

DECLARE_PER_CPU(struct sched_domain *, sd_llc);
DECLARE_PER_CPU(int, sd_llc_size);
DECLARE_PER_CPU(int, sd_llc_id);
DECLARE_PER_CPU(struct sched_domain *, sd_numa);
DECLARE_PER_CPU(struct sched_domain *, sd_busy);
DECLARE_PER_CPU(struct sched_domain *, sd_asym);
DECLARE_PER_CPU(struct sched_domain *, sd_ea);
DECLARE_PER_CPU(struct sched_domain *, sd_scs);

struct sched_group_capacity {
	atomic_t ref;
	/*
	 * CPU capacity of this group, SCHED_LOAD_SCALE being max capacity
	 * for a single CPU.
	 */
	unsigned long capacity;
	unsigned long max_capacity; /* Max per-cpu capacity in group */
	unsigned long min_capacity; /* Min per-CPU capacity in group */
	unsigned long next_update;
	int imbalance; /* XXX unrelated to capacity but shared group state */
	/*
	 * Number of busy cpus in this group.
	 */
	atomic_t nr_busy_cpus;

	unsigned long cpumask[0]; /* iteration mask */
};

struct sched_group {
	struct sched_group *next;	/* Must be a circular list */
	atomic_t ref;

	unsigned int group_weight;
	struct sched_group_capacity *sgc;
	const struct sched_group_energy *sge;

	/*
	 * The CPUs this group covers.
	 *
	 * NOTE: this field is variable length. (Allocated dynamically
	 * by attaching extra space to the end of the structure,
	 * depending on how many CPUs the kernel has booted up with)
	 */
	unsigned long cpumask[0];
};

static inline struct cpumask *sched_group_cpus(struct sched_group *sg)
{
	return to_cpumask(sg->cpumask);
}

/*
 * cpumask masking which cpus in the group are allowed to iterate up the domain
 * tree.
 */
static inline struct cpumask *sched_group_mask(struct sched_group *sg)
{
	return to_cpumask(sg->sgc->cpumask);
}

/**
 * group_first_cpu - Returns the first cpu in the cpumask of a sched_group.
 * @group: The group whose first cpu is to be returned.
 */
static inline unsigned int group_first_cpu(struct sched_group *group)
{
	return cpumask_first(sched_group_cpus(group));
}

extern int group_balance_cpu(struct sched_group *sg);

#else

static inline void sched_ttwu_pending(void) { }

#endif /* CONFIG_SMP */

#include "stats.h"
#include "auto_group.h"

enum sched_boost_policy {
	SCHED_BOOST_NONE,
	SCHED_BOOST_ON_BIG,
	SCHED_BOOST_ON_ALL,
};

#ifdef CONFIG_SCHED_HMP

#define WINDOW_STATS_RECENT		0
#define WINDOW_STATS_MAX		1
#define WINDOW_STATS_MAX_RECENT_AVG	2
#define WINDOW_STATS_AVG		3
#define WINDOW_STATS_INVALID_POLICY	4

#define SCHED_UPMIGRATE_MIN_NICE 15
#define EXITING_TASK_MARKER	0xdeaddead

#define UP_MIGRATION		1
#define DOWN_MIGRATION		2
#define IRQLOAD_MIGRATION	3

extern struct mutex policy_mutex;
extern unsigned int sched_ravg_window;
extern unsigned int sched_disable_window_stats;
extern unsigned int max_possible_freq;
extern unsigned int min_max_freq;
extern unsigned int pct_task_load(struct task_struct *p);
extern unsigned int max_possible_efficiency;
extern unsigned int min_possible_efficiency;
extern unsigned int max_capacity;
extern unsigned int min_capacity;
extern unsigned int max_load_scale_factor;
extern unsigned int max_possible_capacity;
extern unsigned int min_max_possible_capacity;
extern unsigned int max_power_cost;
extern unsigned int sched_init_task_load_windows;
extern unsigned int up_down_migrate_scale_factor;
extern unsigned int sysctl_sched_restrict_cluster_spill;
extern unsigned int sched_pred_alert_load;
extern struct sched_cluster init_cluster;
extern unsigned int  __read_mostly sched_short_sleep_task_threshold;
extern unsigned int  __read_mostly sched_long_cpu_selection_threshold;
extern unsigned int  __read_mostly sched_big_waker_task_load;
extern unsigned int  __read_mostly sched_small_wakee_task_load;
extern unsigned int  __read_mostly sched_spill_load;
extern unsigned int  __read_mostly sched_upmigrate;
extern unsigned int  __read_mostly sched_downmigrate;
extern unsigned int  __read_mostly sysctl_sched_spill_nr_run;
extern unsigned int  __read_mostly sched_load_granule;

extern void init_new_task_load(struct task_struct *p, bool idle_task);
extern u64 sched_ktime_clock(void);
extern int got_boost_kick(void);
extern int register_cpu_cycle_counter_cb(struct cpu_cycle_counter_cb *cb);
extern void update_task_ravg(struct task_struct *p, struct rq *rq, int event,
						u64 wallclock, u64 irqtime);
extern bool early_detection_notify(struct rq *rq, u64 wallclock);
extern void clear_ed_task(struct task_struct *p, struct rq *rq);
extern void fixup_busy_time(struct task_struct *p, int new_cpu);
extern void clear_boost_kick(int cpu);
extern void clear_hmp_request(int cpu);
extern void mark_task_starting(struct task_struct *p);
extern void set_window_start(struct rq *rq);
extern void update_cluster_topology(void);
extern void note_task_waking(struct task_struct *p, u64 wallclock);
extern void set_task_last_switch_out(struct task_struct *p, u64 wallclock);
extern void init_clusters(void);
extern void reset_cpu_hmp_stats(int cpu, int reset_cra);
extern unsigned int max_task_load(void);
extern void sched_account_irqtime(int cpu, struct task_struct *curr,
				 u64 delta, u64 wallclock);
extern void sched_account_irqstart(int cpu, struct task_struct *curr,
				   u64 wallclock);
extern unsigned int cpu_temp(int cpu);
extern unsigned int nr_eligible_big_tasks(int cpu);
extern int update_preferred_cluster(struct related_thread_group *grp,
			struct task_struct *p, u32 old_load);
extern void set_preferred_cluster(struct related_thread_group *grp);
extern void add_new_task_to_grp(struct task_struct *new);
extern unsigned int update_freq_aggregate_threshold(unsigned int threshold);
extern void update_avg_burst(struct task_struct *p);
extern void update_avg(u64 *avg, u64 sample);

#define NO_BOOST 0
#define FULL_THROTTLE_BOOST 1
#define CONSERVATIVE_BOOST 2
#define RESTRAINED_BOOST 3

static inline struct sched_cluster *cpu_cluster(int cpu)
{
	return cpu_rq(cpu)->cluster;
}

static inline int cpu_capacity(int cpu)
{
	return cpu_rq(cpu)->cluster->capacity;
}

static inline int cpu_max_possible_capacity(int cpu)
{
	return cpu_rq(cpu)->cluster->max_possible_capacity;
}

static inline int cpu_load_scale_factor(int cpu)
{
	return cpu_rq(cpu)->cluster->load_scale_factor;
}

static inline int cpu_efficiency(int cpu)
{
	return cpu_rq(cpu)->cluster->efficiency;
}

static inline unsigned int cpu_cur_freq(int cpu)
{
	return cpu_rq(cpu)->cluster->cur_freq;
}

static inline unsigned int cpu_min_freq(int cpu)
{
	return cpu_rq(cpu)->cluster->min_freq;
}

static inline unsigned int cluster_max_freq(struct sched_cluster *cluster)
{
	/*
	 * Governor and thermal driver don't know the other party's mitigation
	 * voting. So struct cluster saves both and return min() for current
	 * cluster fmax.
	 */
	return min(cluster->max_mitigated_freq, cluster->max_freq);
}

static inline unsigned int cpu_max_freq(int cpu)
{
	return cluster_max_freq(cpu_rq(cpu)->cluster);
}

static inline unsigned int cpu_max_possible_freq(int cpu)
{
	return cpu_rq(cpu)->cluster->max_possible_freq;
}

static inline int same_cluster(int src_cpu, int dst_cpu)
{
	return cpu_rq(src_cpu)->cluster == cpu_rq(dst_cpu)->cluster;
}

static inline int cpu_max_power_cost(int cpu)
{
	return cpu_rq(cpu)->cluster->max_power_cost;
}

static inline int cpu_min_power_cost(int cpu)
{
	return cpu_rq(cpu)->cluster->min_power_cost;
}

static inline u32 cpu_cycles_to_freq(u64 cycles, u32 period)
{
	return div64_u64(cycles, period);
}

static inline bool hmp_capable(void)
{
	return max_possible_capacity != min_max_possible_capacity;
}

static inline bool is_max_capacity_cpu(int cpu)
{
	return cpu_max_possible_capacity(cpu) == max_possible_capacity;
}

/*
 * 'load' is in reference to "best cpu" at its best frequency.
 * Scale that in reference to a given cpu, accounting for how bad it is
 * in reference to "best cpu".
 */
static inline u64 scale_load_to_cpu(u64 task_load, int cpu)
{
	u64 lsf = cpu_load_scale_factor(cpu);

	if (lsf != 1024) {
		task_load *= lsf;
		task_load /= 1024;
	}

	return task_load;
}

static inline unsigned int task_load(struct task_struct *p)
{
	return p->ravg.demand;
}

static inline void
inc_cumulative_runnable_avg(struct hmp_sched_stats *stats,
				 struct task_struct *p)
{
	u32 task_load;

	if (sched_disable_window_stats)
		return;

	task_load = sched_disable_window_stats ? 0 : p->ravg.demand;

	stats->cumulative_runnable_avg += task_load;
	stats->pred_demands_sum += p->ravg.pred_demand;
}

static inline void
dec_cumulative_runnable_avg(struct hmp_sched_stats *stats,
				struct task_struct *p)
{
	u32 task_load;

	if (sched_disable_window_stats)
		return;

	task_load = sched_disable_window_stats ? 0 : p->ravg.demand;

	stats->cumulative_runnable_avg -= task_load;

	BUG_ON((s64)stats->cumulative_runnable_avg < 0);

	stats->pred_demands_sum -= p->ravg.pred_demand;
	BUG_ON((s64)stats->pred_demands_sum < 0);
}

static inline void
fixup_cumulative_runnable_avg(struct hmp_sched_stats *stats,
			      struct task_struct *p, s64 task_load_delta,
			      s64 pred_demand_delta)
{
	if (sched_disable_window_stats)
		return;

	stats->cumulative_runnable_avg += task_load_delta;
	BUG_ON((s64)stats->cumulative_runnable_avg < 0);

	stats->pred_demands_sum += pred_demand_delta;
	BUG_ON((s64)stats->pred_demands_sum < 0);
}

#define pct_to_real(tunable)	\
		(div64_u64((u64)tunable * (u64)max_task_load(), 100))

#define real_to_pct(tunable)	\
		(div64_u64((u64)tunable * (u64)100, (u64)max_task_load()))

#define SCHED_HIGH_IRQ_TIMEOUT 3
static inline u64 sched_irqload(int cpu)
{
	struct rq *rq = cpu_rq(cpu);
	s64 delta;

	delta = get_jiffies_64() - rq->irqload_ts;
	/*
	 * Current context can be preempted by irq and rq->irqload_ts can be
	 * updated by irq context so that delta can be negative.
	 * But this is okay and we can safely return as this means there
	 * was recent irq occurrence.
	 */

	if (delta < SCHED_HIGH_IRQ_TIMEOUT)
		return rq->avg_irqload;
	else
		return 0;
}

static inline int sched_cpu_high_irqload(int cpu)
{
	return sched_irqload(cpu) >= sysctl_sched_cpu_high_irqload;
}

static inline bool task_in_related_thread_group(struct task_struct *p)
{
	return !!(rcu_access_pointer(p->grp) != NULL);
}

static inline
struct related_thread_group *task_related_thread_group(struct task_struct *p)
{
	return rcu_dereference(p->grp);
}

#define PRED_DEMAND_DELTA ((s64)new_pred_demand - p->ravg.pred_demand)

extern void
check_for_freq_change(struct rq *rq, bool check_pred, bool check_groups);

extern void notify_migration(int src_cpu, int dest_cpu,
			bool src_cpu_dead, struct task_struct *p);

/* Is frequency of two cpus synchronized with each other? */
static inline int same_freq_domain(int src_cpu, int dst_cpu)
{
	struct rq *rq = cpu_rq(src_cpu);

	if (src_cpu == dst_cpu)
		return 1;

	return cpumask_test_cpu(dst_cpu, &rq->freq_domain_cpumask);
}

#define	BOOST_KICK	0
#define	CPU_RESERVED	1

static inline int is_reserved(int cpu)
{
	struct rq *rq = cpu_rq(cpu);

	return test_bit(CPU_RESERVED, &rq->hmp_flags);
}

static inline int mark_reserved(int cpu)
{
	struct rq *rq = cpu_rq(cpu);

	/* Name boost_flags as hmp_flags? */
	return test_and_set_bit(CPU_RESERVED, &rq->hmp_flags);
}

static inline void clear_reserved(int cpu)
{
	struct rq *rq = cpu_rq(cpu);

	clear_bit(CPU_RESERVED, &rq->hmp_flags);
}

static inline u64 cpu_cravg_sync(int cpu, int sync)
{
	struct rq *rq = cpu_rq(cpu);
	u64 load;

	load = rq->hmp_stats.cumulative_runnable_avg;

	/*
	 * If load is being checked in a sync wakeup environment,
	 * we may want to discount the load of the currently running
	 * task.
	 */
	if (sync && cpu == smp_processor_id()) {
		if (load > rq->curr->ravg.demand)
			load -= rq->curr->ravg.demand;
		else
			load = 0;
	}

	return load;
}

static inline bool is_short_burst_task(struct task_struct *p)
{
	return p->ravg.avg_burst < sysctl_sched_short_burst &&
	       p->ravg.avg_sleep_time > sysctl_sched_short_sleep;
}

extern void check_for_migration(struct rq *rq, struct task_struct *p);
extern void pre_big_task_count_change(const struct cpumask *cpus);
extern void post_big_task_count_change(const struct cpumask *cpus);
extern void set_hmp_defaults(void);
extern int power_delta_exceeded(unsigned int cpu_cost, unsigned int base_cost);
extern unsigned int power_cost(int cpu, u64 demand);
extern void reset_all_window_stats(u64 window_start, unsigned int window_size);
extern int sched_boost(void);
extern int task_load_will_fit(struct task_struct *p, u64 task_load, int cpu,
					enum sched_boost_policy boost_policy);
extern enum sched_boost_policy sched_boost_policy(void);
extern int task_will_fit(struct task_struct *p, int cpu);
extern u64 cpu_load(int cpu);
extern u64 cpu_load_sync(int cpu, int sync);
extern int preferred_cluster(struct sched_cluster *cluster,
						struct task_struct *p);
extern void inc_nr_big_task(struct hmp_sched_stats *stats,
					struct task_struct *p);
extern void dec_nr_big_task(struct hmp_sched_stats *stats,
					struct task_struct *p);
extern void inc_rq_hmp_stats(struct rq *rq,
				struct task_struct *p, int change_cra);
extern void dec_rq_hmp_stats(struct rq *rq,
				struct task_struct *p, int change_cra);
extern void reset_hmp_stats(struct hmp_sched_stats *stats, int reset_cra);
extern int is_big_task(struct task_struct *p);
extern int upmigrate_discouraged(struct task_struct *p);
extern struct sched_cluster *rq_cluster(struct rq *rq);
extern int nr_big_tasks(struct rq *rq);
extern void fixup_nr_big_tasks(struct hmp_sched_stats *stats,
					struct task_struct *p, s64 delta);
extern void reset_task_stats(struct task_struct *p);
extern void reset_cfs_rq_hmp_stats(int cpu, int reset_cra);
extern void _inc_hmp_sched_stats_fair(struct rq *rq,
			struct task_struct *p, int change_cra);
extern u64 cpu_upmigrate_discourage_read_u64(struct cgroup_subsys_state *css,
					struct cftype *cft);
extern int cpu_upmigrate_discourage_write_u64(struct cgroup_subsys_state *css,
				struct cftype *cft, u64 upmigrate_discourage);
extern void sched_boost_parse_dt(void);
extern void clear_top_tasks_bitmap(unsigned long *bitmap);

#if defined(CONFIG_SCHED_TUNE) && defined(CONFIG_CGROUP_SCHEDTUNE)
extern bool task_sched_boost(struct task_struct *p);
extern int sync_cgroup_colocation(struct task_struct *p, bool insert);
extern bool same_schedtune(struct task_struct *tsk1, struct task_struct *tsk2);
extern void update_cgroup_boost_settings(void);
extern void restore_cgroup_boost_settings(void);

#else
static inline bool
same_schedtune(struct task_struct *tsk1, struct task_struct *tsk2)
{
	return true;
}

static inline bool task_sched_boost(struct task_struct *p)
{
	return true;
}

static inline void update_cgroup_boost_settings(void) { }
static inline void restore_cgroup_boost_settings(void) { }
#endif

extern int alloc_related_thread_groups(void);

#else	/* CONFIG_SCHED_HMP */

struct hmp_sched_stats;
struct related_thread_group;
struct sched_cluster;

static inline enum sched_boost_policy sched_boost_policy(void)
{
	return SCHED_BOOST_NONE;
}

static inline bool task_sched_boost(struct task_struct *p)
{
	return true;
}

static inline int got_boost_kick(void)
{
	return 0;
}

static inline void update_task_ravg(struct task_struct *p, struct rq *rq,
				int event, u64 wallclock, u64 irqtime) { }

static inline bool early_detection_notify(struct rq *rq, u64 wallclock)
{
	return 0;
}

static inline void clear_ed_task(struct task_struct *p, struct rq *rq) { }
static inline void fixup_busy_time(struct task_struct *p, int new_cpu) { }
static inline void clear_boost_kick(int cpu) { }
static inline void clear_hmp_request(int cpu) { }
static inline void mark_task_starting(struct task_struct *p) { }
static inline void set_window_start(struct rq *rq) { }
static inline void init_clusters(void) {}
static inline void update_cluster_topology(void) { }
static inline void note_task_waking(struct task_struct *p, u64 wallclock) { }
static inline void set_task_last_switch_out(struct task_struct *p,
					    u64 wallclock) { }

static inline int task_will_fit(struct task_struct *p, int cpu)
{
	return 1;
}

static inline int select_best_cpu(struct task_struct *p, int target,
				  int reason, int sync)
{
	return 0;
}

static inline unsigned int power_cost(int cpu, u64 demand)
{
	return SCHED_CAPACITY_SCALE;
}

static inline int sched_boost(void)
{
	return 0;
}

static inline int is_big_task(struct task_struct *p)
{
	return 0;
}

static inline int nr_big_tasks(struct rq *rq)
{
	return 0;
}

static inline int is_cpu_throttling_imminent(int cpu)
{
	return 0;
}

static inline int is_task_migration_throttled(struct task_struct *p)
{
	return 0;
}

static inline unsigned int cpu_temp(int cpu)
{
	return 0;
}

static inline void
inc_rq_hmp_stats(struct rq *rq, struct task_struct *p, int change_cra) { }

static inline void
dec_rq_hmp_stats(struct rq *rq, struct task_struct *p, int change_cra) { }

static inline void
inc_hmp_sched_stats_fair(struct rq *rq, struct task_struct *p) { }

static inline void
dec_hmp_sched_stats_fair(struct rq *rq, struct task_struct *p) { }

static inline int
preferred_cluster(struct sched_cluster *cluster, struct task_struct *p)
{
	return 1;
}

static inline struct sched_cluster *rq_cluster(struct rq *rq)
{
	return NULL;
}

static inline void init_new_task_load(struct task_struct *p, bool idle_task)
{
}

static inline u64 scale_load_to_cpu(u64 load, int cpu)
{
	return load;
}

static inline unsigned int nr_eligible_big_tasks(int cpu)
{
	return 0;
}

static inline bool is_max_capacity_cpu(int cpu) { return true; }

static inline int pct_task_load(struct task_struct *p) { return 0; }

static inline int cpu_capacity(int cpu)
{
	return SCHED_LOAD_SCALE;
}

static inline int same_cluster(int src_cpu, int dst_cpu) { return 1; }

static inline void inc_cumulative_runnable_avg(struct hmp_sched_stats *stats,
		 struct task_struct *p)
{
}

static inline void dec_cumulative_runnable_avg(struct hmp_sched_stats *stats,
		 struct task_struct *p)
{
}

static inline void sched_account_irqtime(int cpu, struct task_struct *curr,
				 u64 delta, u64 wallclock)
{
}

static inline void sched_account_irqstart(int cpu, struct task_struct *curr,
					  u64 wallclock)
{
}

static inline int sched_cpu_high_irqload(int cpu) { return 0; }

static inline void set_preferred_cluster(struct related_thread_group *grp) { }

static inline bool task_in_related_thread_group(struct task_struct *p)
{
	return false;
}

static inline
struct related_thread_group *task_related_thread_group(struct task_struct *p)
{
	return NULL;
}

static inline u32 task_load(struct task_struct *p) { return 0; }

static inline int update_preferred_cluster(struct related_thread_group *grp,
			 struct task_struct *p, u32 old_load)
{
	return 0;
}

static inline void add_new_task_to_grp(struct task_struct *new) {}

#define PRED_DEMAND_DELTA (0)

static inline void
check_for_freq_change(struct rq *rq, bool check_pred, bool check_groups) { }

static inline void notify_migration(int src_cpu, int dest_cpu,
			bool src_cpu_dead, struct task_struct *p) { }

static inline int same_freq_domain(int src_cpu, int dst_cpu)
{
	return 1;
}

static inline void check_for_migration(struct rq *rq, struct task_struct *p) { }
static inline void pre_big_task_count_change(void) { }
static inline void post_big_task_count_change(void) { }
static inline void set_hmp_defaults(void) { }

static inline void clear_reserved(int cpu) { }
static inline void sched_boost_parse_dt(void) {}
static inline int alloc_related_thread_groups(void) { return 0; }

#define trace_sched_cpu_load(...)
#define trace_sched_cpu_load_lb(...)
#define trace_sched_cpu_load_cgroup(...)
#define trace_sched_cpu_load_wakeup(...)

static inline void update_avg_burst(struct task_struct *p) {}

#endif	/* CONFIG_SCHED_HMP */

/*
 * Returns the rq capacity of any rq in a group. This does not play
 * well with groups where rq capacity can change independently.
 */
#define group_rq_capacity(group) cpu_capacity(group_first_cpu(group))

#ifdef CONFIG_CGROUP_SCHED

/*
 * Return the group to which this tasks belongs.
 *
 * We cannot use task_css() and friends because the cgroup subsystem
 * changes that value before the cgroup_subsys::attach() method is called,
 * therefore we cannot pin it and might observe the wrong value.
 *
 * The same is true for autogroup's p->signal->autogroup->tg, the autogroup
 * core changes this before calling sched_move_task().
 *
 * Instead we use a 'copy' which is updated from sched_move_task() while
 * holding both task_struct::pi_lock and rq::lock.
 */
static inline struct task_group *task_group(struct task_struct *p)
{
	return p->sched_task_group;
}

/* Change a task's cfs_rq and parent entity if it moves across CPUs/groups */
static inline void set_task_rq(struct task_struct *p, unsigned int cpu)
{
#if defined(CONFIG_FAIR_GROUP_SCHED) || defined(CONFIG_RT_GROUP_SCHED)
	struct task_group *tg = task_group(p);
#endif

#ifdef CONFIG_FAIR_GROUP_SCHED
	p->se.cfs_rq = tg->cfs_rq[cpu];
	p->se.parent = tg->se[cpu];
#endif

#ifdef CONFIG_RT_GROUP_SCHED
	p->rt.rt_rq  = tg->rt_rq[cpu];
	p->rt.parent = tg->rt_se[cpu];
#endif
}

#else /* CONFIG_CGROUP_SCHED */

static inline void set_task_rq(struct task_struct *p, unsigned int cpu) { }
static inline struct task_group *task_group(struct task_struct *p)
{
	return NULL;
}
#endif /* CONFIG_CGROUP_SCHED */

static inline void __set_task_cpu(struct task_struct *p, unsigned int cpu)
{
	set_task_rq(p, cpu);
#ifdef CONFIG_SMP
	/*
	 * After ->cpu is set up to a new value, task_rq_lock(p, ...) can be
	 * successfuly executed on another CPU. We must ensure that updates of
	 * per-task data have been completed by this moment.
	 */
	smp_wmb();
	task_thread_info(p)->cpu = cpu;
	p->wake_cpu = cpu;
#endif
}

/*
 * Tunables that become constants when CONFIG_SCHED_DEBUG is off:
 */
#ifdef CONFIG_SCHED_DEBUG
# include <linux/static_key.h>
# define const_debug __read_mostly
#else
# define const_debug const
#endif

extern const_debug unsigned int sysctl_sched_features;

#define SCHED_FEAT(name, enabled)	\
	__SCHED_FEAT_##name ,

enum {
#include "features.h"
	__SCHED_FEAT_NR,
};

#undef SCHED_FEAT

#if defined(CONFIG_SCHED_DEBUG) && defined(HAVE_JUMP_LABEL)
#define SCHED_FEAT(name, enabled)					\
static __always_inline bool static_branch_##name(struct static_key *key) \
{									\
	return static_key_##enabled(key);				\
}

#include "features.h"

#undef SCHED_FEAT

extern struct static_key sched_feat_keys[__SCHED_FEAT_NR];
#define sched_feat(x) (static_branch_##x(&sched_feat_keys[__SCHED_FEAT_##x]))
#else /* !(SCHED_DEBUG && HAVE_JUMP_LABEL) */
#define sched_feat(x) (sysctl_sched_features & (1UL << __SCHED_FEAT_##x))
#endif /* SCHED_DEBUG && HAVE_JUMP_LABEL */

extern struct static_key_false sched_numa_balancing;

static inline u64 global_rt_period(void)
{
	return (u64)sysctl_sched_rt_period * NSEC_PER_USEC;
}

static inline u64 global_rt_runtime(void)
{
	if (sysctl_sched_rt_runtime < 0)
		return RUNTIME_INF;

	return (u64)sysctl_sched_rt_runtime * NSEC_PER_USEC;
}

static inline int task_current(struct rq *rq, struct task_struct *p)
{
	return rq->curr == p;
}

static inline int task_running(struct rq *rq, struct task_struct *p)
{
#ifdef CONFIG_SMP
	return p->on_cpu;
#else
	return task_current(rq, p);
#endif
}

static inline int task_on_rq_queued(struct task_struct *p)
{
	return p->on_rq == TASK_ON_RQ_QUEUED;
}

static inline int task_on_rq_migrating(struct task_struct *p)
{
	return p->on_rq == TASK_ON_RQ_MIGRATING;
}

#ifndef prepare_arch_switch
# define prepare_arch_switch(next)	do { } while (0)
#endif
#ifndef finish_arch_post_lock_switch
# define finish_arch_post_lock_switch()	do { } while (0)
#endif

static inline void prepare_lock_switch(struct rq *rq, struct task_struct *next)
{
#ifdef CONFIG_SMP
	/*
	 * We can optimise this out completely for !SMP, because the
	 * SMP rebalancing from interrupt is the only thing that cares
	 * here.
	 */
	next->on_cpu = 1;
#endif
}

static inline void finish_lock_switch(struct rq *rq, struct task_struct *prev)
{
#ifdef CONFIG_SMP
	/*
	 * After ->on_cpu is cleared, the task can be moved to a different CPU.
	 * We must ensure this doesn't happen until the switch is completely
	 * finished.
	 *
	 * In particular, the load of prev->state in finish_task_switch() must
	 * happen before this.
	 *
	 * Pairs with the control dependency and rmb in try_to_wake_up().
	 */
	smp_store_release(&prev->on_cpu, 0);
#endif
#ifdef CONFIG_DEBUG_SPINLOCK
	/* this is a valid case when another task releases the spinlock */
	rq->lock.owner = current;
#endif
	/*
	 * If we are tracking spinlock dependencies then we have to
	 * fix up the runqueue lock - which gets 'carried over' from
	 * prev into current:
	 */
	spin_acquire(&rq->lock.dep_map, 0, 0, _THIS_IP_);

	raw_spin_unlock_irq(&rq->lock);
}

/*
 * wake flags
 */
#define WF_SYNC		0x01		/* waker goes to sleep after wakeup */
#define WF_FORK		0x02		/* child wakeup after fork */
#define WF_MIGRATED	0x4		/* internal use, task got migrated */
#define WF_NO_NOTIFIER	0x08		/* do not notify governor */

/*
 * To aid in avoiding the subversion of "niceness" due to uneven distribution
 * of tasks with abnormal "nice" values across CPUs the contribution that
 * each task makes to its run queue's load is weighted according to its
 * scheduling class and "nice" value. For SCHED_NORMAL tasks this is just a
 * scaled version of the new time slice allocation that they receive on time
 * slice expiry etc.
 */

#define WEIGHT_IDLEPRIO                3
#define WMULT_IDLEPRIO         1431655765

/*
 * Nice levels are multiplicative, with a gentle 10% change for every
 * nice level changed. I.e. when a CPU-bound task goes from nice 0 to
 * nice 1, it will get ~10% less CPU time than another CPU-bound task
 * that remained on nice 0.
 *
 * The "10% effect" is relative and cumulative: from _any_ nice level,
 * if you go up 1 level, it's -10% CPU usage, if you go down 1 level
 * it's +10% CPU usage. (to achieve that we use a multiplier of 1.25.
 * If a task goes up by ~10% and another task goes down by ~10% then
 * the relative distance between them is ~25%.)
 */
static const int prio_to_weight[40] = {
 /* -20 */     88761,     71755,     56483,     46273,     36291,
 /* -15 */     29154,     23254,     18705,     14949,     11916,
 /* -10 */      9548,      7620,      6100,      4904,      3906,
 /*  -5 */      3121,      2501,      1991,      1586,      1277,
 /*   0 */      1024,       820,       655,       526,       423,
 /*   5 */       335,       272,       215,       172,       137,
 /*  10 */       110,        87,        70,        56,        45,
 /*  15 */        36,        29,        23,        18,        15,
};

/*
 * Inverse (2^32/x) values of the prio_to_weight[] array, precalculated.
 *
 * In cases where the weight does not change often, we can use the
 * precalculated inverse to speed up arithmetics by turning divisions
 * into multiplications:
 */
static const u32 prio_to_wmult[40] = {
 /* -20 */     48388,     59856,     76040,     92818,    118348,
 /* -15 */    147320,    184698,    229616,    287308,    360437,
 /* -10 */    449829,    563644,    704093,    875809,   1099582,
 /*  -5 */   1376151,   1717300,   2157191,   2708050,   3363326,
 /*   0 */   4194304,   5237765,   6557202,   8165337,  10153587,
 /*   5 */  12820798,  15790321,  19976592,  24970740,  31350126,
 /*  10 */  39045157,  49367440,  61356676,  76695844,  95443717,
 /*  15 */ 119304647, 148102320, 186737708, 238609294, 286331153,
};

/*
 * {de,en}queue flags:
 *
 * DEQUEUE_SLEEP  - task is no longer runnable
 * ENQUEUE_WAKEUP - task just became runnable
 *
 * SAVE/RESTORE - an otherwise spurious dequeue/enqueue, done to ensure tasks
 *                are in a known state which allows modification. Such pairs
 *                should preserve as much state as possible.
 *
 * MOVE - paired with SAVE/RESTORE, explicitly does not preserve the location
 *        in the runqueue.
 *
 * ENQUEUE_HEAD      - place at front of runqueue (tail if not specified)
 * ENQUEUE_REPLENISH - CBS (replenish runtime and postpone deadline)
 * ENQUEUE_WAKING    - sched_class::task_waking was called
 *
 */

#define DEQUEUE_SLEEP		0x01
#define DEQUEUE_SAVE		0x02 /* matches ENQUEUE_RESTORE */
#define DEQUEUE_MOVE		0x04 /* matches ENQUEUE_MOVE */

#define ENQUEUE_WAKEUP		0x01
#define ENQUEUE_RESTORE		0x02
#define ENQUEUE_MOVE		0x04

#define ENQUEUE_HEAD		0x08
#define ENQUEUE_REPLENISH	0x10
#ifdef CONFIG_SMP
#define ENQUEUE_WAKING		0x20
#else
#define ENQUEUE_WAKING		0x00
#endif
#define ENQUEUE_WAKEUP_NEW	0x40

#define RETRY_TASK		((void *)-1UL)

struct sched_class {
	const struct sched_class *next;

	void (*enqueue_task) (struct rq *rq, struct task_struct *p, int flags);
	void (*dequeue_task) (struct rq *rq, struct task_struct *p, int flags);
	void (*yield_task) (struct rq *rq);
	bool (*yield_to_task) (struct rq *rq, struct task_struct *p, bool preempt);

	void (*check_preempt_curr) (struct rq *rq, struct task_struct *p, int flags);

	/*
	 * It is the responsibility of the pick_next_task() method that will
	 * return the next task to call put_prev_task() on the @prev task or
	 * something equivalent.
	 *
	 * May return RETRY_TASK when it finds a higher prio class has runnable
	 * tasks.
	 */
	struct task_struct * (*pick_next_task) (struct rq *rq,
						struct task_struct *prev);
	void (*put_prev_task) (struct rq *rq, struct task_struct *p);

#ifdef CONFIG_SMP
	int  (*select_task_rq)(struct task_struct *p, int task_cpu, int sd_flag, int flags);
	void (*migrate_task_rq)(struct task_struct *p);

	void (*task_waking) (struct task_struct *task);
	void (*task_woken) (struct rq *this_rq, struct task_struct *task);

	void (*set_cpus_allowed)(struct task_struct *p,
				 const struct cpumask *newmask);

	void (*rq_online)(struct rq *rq);
	void (*rq_offline)(struct rq *rq);
#endif

	void (*set_curr_task) (struct rq *rq);
	void (*task_tick) (struct rq *rq, struct task_struct *p, int queued);
	void (*task_fork) (struct task_struct *p);
	void (*task_dead) (struct task_struct *p);

	/*
	 * The switched_from() call is allowed to drop rq->lock, therefore we
	 * cannot assume the switched_from/switched_to pair is serliazed by
	 * rq->lock. They are however serialized by p->pi_lock.
	 */
	void (*switched_from) (struct rq *this_rq, struct task_struct *task);
	void (*switched_to) (struct rq *this_rq, struct task_struct *task);
	void (*prio_changed) (struct rq *this_rq, struct task_struct *task,
			     int oldprio);

	unsigned int (*get_rr_interval) (struct rq *rq,
					 struct task_struct *task);

	void (*update_curr) (struct rq *rq);

#ifdef CONFIG_FAIR_GROUP_SCHED
	void (*task_move_group) (struct task_struct *p);
#endif
#ifdef CONFIG_SCHED_HMP
	void (*inc_hmp_sched_stats)(struct rq *rq, struct task_struct *p);
	void (*dec_hmp_sched_stats)(struct rq *rq, struct task_struct *p);
	void (*fixup_hmp_sched_stats)(struct rq *rq, struct task_struct *p,
				      u32 new_task_load, u32 new_pred_demand);
#endif
};

static inline void put_prev_task(struct rq *rq, struct task_struct *prev)
{
	prev->sched_class->put_prev_task(rq, prev);
}

#define sched_class_highest (&stop_sched_class)
#define for_each_class(class) \
   for (class = sched_class_highest; class; class = class->next)

extern const struct sched_class stop_sched_class;
extern const struct sched_class dl_sched_class;
extern const struct sched_class rt_sched_class;
extern const struct sched_class fair_sched_class;
extern const struct sched_class idle_sched_class;


#ifdef CONFIG_SMP

extern void init_max_cpu_capacity(struct max_cpu_capacity *mcc);
extern void update_group_capacity(struct sched_domain *sd, int cpu);

extern void trigger_load_balance(struct rq *rq);
extern void nohz_balance_clear_nohz_mask(int cpu);

extern void idle_enter_fair(struct rq *this_rq);
extern void idle_exit_fair(struct rq *this_rq);

extern void set_cpus_allowed_common(struct task_struct *p, const struct cpumask *new_mask);

#else

static inline void idle_enter_fair(struct rq *rq) { }
static inline void idle_exit_fair(struct rq *rq) { }

#endif

#ifdef CONFIG_CPU_IDLE
static inline void idle_set_state(struct rq *rq,
				  struct cpuidle_state *idle_state)
{
	rq->idle_state = idle_state;
}

static inline struct cpuidle_state *idle_get_state(struct rq *rq)
{
	WARN_ON(!rcu_read_lock_held());
	return rq->idle_state;
}

static inline void idle_set_state_idx(struct rq *rq, int idle_state_idx)
{
	rq->idle_state_idx = idle_state_idx;
}

static inline int idle_get_state_idx(struct rq *rq)
{
	WARN_ON(!rcu_read_lock_held());
	return rq->idle_state_idx;
}
#else
static inline void idle_set_state(struct rq *rq,
				  struct cpuidle_state *idle_state)
{
}

static inline struct cpuidle_state *idle_get_state(struct rq *rq)
{
	return NULL;
}

static inline void idle_set_state_idx(struct rq *rq, int idle_state_idx)
{
}

static inline int idle_get_state_idx(struct rq *rq)
{
	return -1;
}
#endif

#ifdef CONFIG_SYSRQ_SCHED_DEBUG
extern void sysrq_sched_debug_show(void);
#endif
extern void sched_init_granularity(void);
extern void update_max_interval(void);

extern void init_sched_dl_class(void);
extern void init_sched_rt_class(void);
extern void init_sched_fair_class(void);

extern void resched_curr(struct rq *rq);
extern void resched_cpu(int cpu);

extern struct rt_bandwidth def_rt_bandwidth;
extern void init_rt_bandwidth(struct rt_bandwidth *rt_b, u64 period, u64 runtime);

extern struct dl_bandwidth def_dl_bandwidth;
extern void init_dl_bandwidth(struct dl_bandwidth *dl_b, u64 period, u64 runtime);
extern void init_dl_task_timer(struct sched_dl_entity *dl_se);

unsigned long to_ratio(u64 period, u64 runtime);

extern void init_entity_runnable_average(struct sched_entity *se);
extern void post_init_entity_util_avg(struct sched_entity *se);

static inline void __add_nr_running(struct rq *rq, unsigned count)
{
	unsigned prev_nr = rq->nr_running;

	sched_update_nr_prod(cpu_of(rq), count, true);
	rq->nr_running = prev_nr + count;

	if (prev_nr < 2 && rq->nr_running >= 2) {
#ifdef CONFIG_SMP
		if (!rq->rd->overload)
			rq->rd->overload = true;
#endif

#ifdef CONFIG_NO_HZ_FULL
		if (tick_nohz_full_cpu(rq->cpu)) {
			/*
			 * Tick is needed if more than one task runs on a CPU.
			 * Send the target an IPI to kick it out of nohz mode.
			 *
			 * We assume that IPI implies full memory barrier and the
			 * new value of rq->nr_running is visible on reception
			 * from the target.
			 */
			tick_nohz_full_kick_cpu(rq->cpu);
		}
#endif
	}
}

static inline void __sub_nr_running(struct rq *rq, unsigned count)
{
	sched_update_nr_prod(cpu_of(rq), count, false);
	rq->nr_running -= count;
}

#ifdef CONFIG_CPU_QUIET
#define NR_AVE_SCALE(x)		((x) << FSHIFT)
static inline u64 do_nr_running_integral(struct rq *rq)
{
	s64 nr, deltax;
	u64 nr_running_integral = rq->nr_running_integral;

	deltax = rq->clock_task - rq->nr_last_stamp;
	nr = NR_AVE_SCALE(rq->nr_running);

	nr_running_integral += nr * deltax;

	return nr_running_integral;
}

static inline void add_nr_running(struct rq *rq, unsigned count)
{
	write_seqcount_begin(&rq->ave_seqcnt);
	rq->nr_running_integral = do_nr_running_integral(rq);
	rq->nr_last_stamp = rq->clock_task;
	__add_nr_running(rq, count);
	write_seqcount_end(&rq->ave_seqcnt);
}

static inline void sub_nr_running(struct rq *rq, unsigned count)
{
	write_seqcount_begin(&rq->ave_seqcnt);
	rq->nr_running_integral = do_nr_running_integral(rq);
	rq->nr_last_stamp = rq->clock_task;
	__sub_nr_running(rq, count);
	write_seqcount_end(&rq->ave_seqcnt);
}
#else
#define add_nr_running __add_nr_running
#define sub_nr_running __sub_nr_running
#endif

static inline void rq_last_tick_reset(struct rq *rq)
{
#ifdef CONFIG_NO_HZ_FULL
	rq->last_sched_tick = jiffies;
#endif
}

extern void update_rq_clock(struct rq *rq);

extern void activate_task(struct rq *rq, struct task_struct *p, int flags);
extern void deactivate_task(struct rq *rq, struct task_struct *p, int flags);

extern void check_preempt_curr(struct rq *rq, struct task_struct *p, int flags);

extern const_debug unsigned int sysctl_sched_time_avg;
extern const_debug unsigned int sysctl_sched_nr_migrate;
extern const_debug unsigned int sysctl_sched_migration_cost;

static inline u64 sched_avg_period(void)
{
	return (u64)sysctl_sched_time_avg * NSEC_PER_MSEC / 2;
}

#ifdef CONFIG_SCHED_HRTICK

/*
 * Use hrtick when:
 *  - enabled by features
 *  - hrtimer is actually high res
 */
static inline int hrtick_enabled(struct rq *rq)
{
	if (!sched_feat(HRTICK))
		return 0;
	if (!cpu_active(cpu_of(rq)))
		return 0;
	return hrtimer_is_hres_active(&rq->hrtick_timer);
}

void hrtick_start(struct rq *rq, u64 delay);

#else

static inline int hrtick_enabled(struct rq *rq)
{
	return 0;
}

#endif /* CONFIG_SCHED_HRTICK */

#ifdef CONFIG_SMP
extern void sched_avg_update(struct rq *rq);

#ifndef arch_scale_freq_capacity
static __always_inline
unsigned long arch_scale_freq_capacity(struct sched_domain *sd, int cpu)
{
	return SCHED_CAPACITY_SCALE;
}
#endif

#ifndef arch_scale_cpu_capacity
static __always_inline
unsigned long arch_scale_cpu_capacity(struct sched_domain *sd, int cpu)
{
	if (sd && (sd->flags & SD_SHARE_CPUCAPACITY) && (sd->span_weight > 1))
		return sd->smt_gain / sd->span_weight;

	return SCHED_CAPACITY_SCALE;
}
#endif

#ifdef CONFIG_SMP
static inline unsigned long capacity_of(int cpu)
{
	return cpu_rq(cpu)->cpu_capacity;
}

static inline unsigned long capacity_orig_of(int cpu)
{
	return cpu_rq(cpu)->cpu_capacity_orig;
}

extern unsigned int sysctl_sched_use_walt_cpu_util;
extern unsigned int walt_ravg_window;
extern unsigned int walt_disabled;

/*
 * cpu_util returns the amount of capacity of a CPU that is used by CFS
 * tasks. The unit of the return value must be the one of capacity so we can
 * compare the utilization with the capacity of the CPU that is available for
 * CFS task (ie cpu_capacity).
 *
 * cfs_rq.avg.util_avg is the sum of running time of runnable tasks plus the
 * recent utilization of currently non-runnable tasks on a CPU. It represents
 * the amount of utilization of a CPU in the range [0..capacity_orig] where
 * capacity_orig is the cpu_capacity available at the highest frequency
 * (arch_scale_freq_capacity()).
 * The utilization of a CPU converges towards a sum equal to or less than the
 * current capacity (capacity_curr <= capacity_orig) of the CPU because it is
 * the running time on this CPU scaled by capacity_curr.
 *
 * Nevertheless, cfs_rq.avg.util_avg can be higher than capacity_curr or even
 * higher than capacity_orig because of unfortunate rounding in
 * cfs.avg.util_avg or just after migrating tasks and new task wakeups until
 * the average stabilizes with the new running time. We need to check that the
 * utilization stays within the range of [0..capacity_orig] and cap it if
 * necessary. Without utilization capping, a group could be seen as overloaded
 * (CPU0 utilization at 121% + CPU1 utilization at 80%) whereas CPU1 has 20% of
 * available capacity. We allow utilization to overshoot capacity_curr (but not
 * capacity_orig) as it useful for predicting the capacity required after task
 * migrations (scheduler-driven DVFS).
 */
static inline unsigned long __cpu_util(int cpu, int delta)
{
	unsigned long util = cpu_rq(cpu)->cfs.avg.util_avg;
	unsigned long capacity = capacity_orig_of(cpu);

	delta += util;
	if (delta < 0)
		return 0;

	return (delta >= capacity) ? capacity : delta;
}

static inline unsigned long cpu_util(int cpu)
{
	return __cpu_util(cpu, 0);
}

#endif

#ifdef CONFIG_CPU_FREQ_GOV_SCHED
#define capacity_max SCHED_CAPACITY_SCALE
extern unsigned int capacity_margin;
extern struct static_key __sched_freq;

static inline bool sched_freq(void)
{
	return static_key_false(&__sched_freq);
}

DECLARE_PER_CPU(struct sched_capacity_reqs, cpu_sched_capacity_reqs);
void update_cpu_capacity_request(int cpu, bool request);

static inline void set_cfs_cpu_capacity(int cpu, bool request,
					unsigned long capacity)
{
	struct sched_capacity_reqs *scr = &per_cpu(cpu_sched_capacity_reqs, cpu);

	if (scr->cfs != capacity) {
		scr->cfs = capacity;
		update_cpu_capacity_request(cpu, request);
	}
}

static inline void set_rt_cpu_capacity(int cpu, bool request,
				       unsigned long capacity)
{
	if (per_cpu(cpu_sched_capacity_reqs, cpu).rt != capacity) {
		per_cpu(cpu_sched_capacity_reqs, cpu).rt = capacity;
		update_cpu_capacity_request(cpu, request);
	}
}

static inline void set_dl_cpu_capacity(int cpu, bool request,
				       unsigned long capacity)
{
	if (per_cpu(cpu_sched_capacity_reqs, cpu).dl != capacity) {
		per_cpu(cpu_sched_capacity_reqs, cpu).dl = capacity;
		update_cpu_capacity_request(cpu, request);
	}
}
#else
#define sched_freq() false
static inline void set_cfs_cpu_capacity(int cpu, bool request,
					unsigned long capacity)
{ }
static inline void set_rt_cpu_capacity(int cpu, bool request,
				       unsigned long capacity)
{ }
static inline void set_dl_cpu_capacity(int cpu, bool request,
				       unsigned long capacity)
{ }
#endif

#ifdef CONFIG_SCHED_HMP
/*
 * HMP and EAS are orthogonal. Hopefully the compiler just elides out all code
 * with the energy_aware() check, so that we don't even pay the comparison
 * penalty at runtime.
 */
#define energy_aware() false
#else
static inline bool energy_aware(void)
{
	return sched_feat(ENERGY_AWARE);
}
#endif

static inline void sched_rt_avg_update(struct rq *rq, u64 rt_delta)
{
	rq->rt_avg += rt_delta * arch_scale_freq_capacity(NULL, cpu_of(rq));
}
#else
static inline void sched_rt_avg_update(struct rq *rq, u64 rt_delta) { }
static inline void sched_avg_update(struct rq *rq) { }
#endif

/*
 * __task_rq_lock - lock the rq @p resides on.
 */
static inline struct rq *__task_rq_lock(struct task_struct *p)
	__acquires(rq->lock)
{
	struct rq *rq;

	lockdep_assert_held(&p->pi_lock);

	for (;;) {
		rq = task_rq(p);
		raw_spin_lock(&rq->lock);
		if (likely(rq == task_rq(p) && !task_on_rq_migrating(p))) {
			lockdep_pin_lock(&rq->lock);
			return rq;
		}
		raw_spin_unlock(&rq->lock);

		while (unlikely(task_on_rq_migrating(p)))
			cpu_relax();
	}
}

/*
 * task_rq_lock - lock p->pi_lock and lock the rq @p resides on.
 */
static inline struct rq *task_rq_lock(struct task_struct *p, unsigned long *flags)
	__acquires(p->pi_lock)
	__acquires(rq->lock)
{
	struct rq *rq;

	for (;;) {
		raw_spin_lock_irqsave(&p->pi_lock, *flags);
		rq = task_rq(p);
		raw_spin_lock(&rq->lock);
		/*
		 *	move_queued_task()		task_rq_lock()
		 *
		 *	ACQUIRE (rq->lock)
		 *	[S] ->on_rq = MIGRATING		[L] rq = task_rq()
		 *	WMB (__set_task_cpu())		ACQUIRE (rq->lock);
		 *	[S] ->cpu = new_cpu		[L] task_rq()
		 *					[L] ->on_rq
		 *	RELEASE (rq->lock)
		 *
		 * If we observe the old cpu in task_rq_lock, the acquire of
		 * the old rq->lock will fully serialize against the stores.
		 *
		 * If we observe the new cpu in task_rq_lock, the acquire will
		 * pair with the WMB to ensure we must then also see migrating.
		 */
		if (likely(rq == task_rq(p) && !task_on_rq_migrating(p))) {
			lockdep_pin_lock(&rq->lock);
			return rq;
		}
		raw_spin_unlock(&rq->lock);
		raw_spin_unlock_irqrestore(&p->pi_lock, *flags);

		while (unlikely(task_on_rq_migrating(p)))
			cpu_relax();
	}
}

static inline void __task_rq_unlock(struct rq *rq)
	__releases(rq->lock)
{
	lockdep_unpin_lock(&rq->lock);
	raw_spin_unlock(&rq->lock);
}

static inline void
task_rq_unlock(struct rq *rq, struct task_struct *p, unsigned long *flags)
	__releases(rq->lock)
	__releases(p->pi_lock)
{
	lockdep_unpin_lock(&rq->lock);
	raw_spin_unlock(&rq->lock);
	raw_spin_unlock_irqrestore(&p->pi_lock, *flags);
}

extern struct rq *lock_rq_of(struct task_struct *p, unsigned long *flags);
extern void unlock_rq_of(struct rq *rq, struct task_struct *p, unsigned long *flags);

#ifdef CONFIG_SMP
#ifdef CONFIG_PREEMPT

static inline void double_rq_lock(struct rq *rq1, struct rq *rq2);

/*
 * fair double_lock_balance: Safely acquires both rq->locks in a fair
 * way at the expense of forcing extra atomic operations in all
 * invocations.  This assures that the double_lock is acquired using the
 * same underlying policy as the spinlock_t on this architecture, which
 * reduces latency compared to the unfair variant below.  However, it
 * also adds more overhead and therefore may reduce throughput.
 */
static inline int _double_lock_balance(struct rq *this_rq, struct rq *busiest)
	__releases(this_rq->lock)
	__acquires(busiest->lock)
	__acquires(this_rq->lock)
{
	raw_spin_unlock(&this_rq->lock);
	double_rq_lock(this_rq, busiest);

	return 1;
}

#else
/*
 * Unfair double_lock_balance: Optimizes throughput at the expense of
 * latency by eliminating extra atomic operations when the locks are
 * already in proper order on entry.  This favors lower cpu-ids and will
 * grant the double lock to lower cpus over higher ids under contention,
 * regardless of entry order into the function.
 */
static inline int _double_lock_balance(struct rq *this_rq, struct rq *busiest)
	__releases(this_rq->lock)
	__acquires(busiest->lock)
	__acquires(this_rq->lock)
{
	int ret = 0;

	if (unlikely(!raw_spin_trylock(&busiest->lock))) {
		if (busiest < this_rq) {
			raw_spin_unlock(&this_rq->lock);
			raw_spin_lock(&busiest->lock);
			raw_spin_lock_nested(&this_rq->lock,
					      SINGLE_DEPTH_NESTING);
			ret = 1;
		} else
			raw_spin_lock_nested(&busiest->lock,
					      SINGLE_DEPTH_NESTING);
	}
	return ret;
}

#endif /* CONFIG_PREEMPT */

/*
 * double_lock_balance - lock the busiest runqueue, this_rq is locked already.
 */
static inline int double_lock_balance(struct rq *this_rq, struct rq *busiest)
{
	if (unlikely(!irqs_disabled())) {
		/* printk() doesn't work good under rq->lock */
		raw_spin_unlock(&this_rq->lock);
		BUG_ON(1);
	}

	return _double_lock_balance(this_rq, busiest);
}

static inline void double_unlock_balance(struct rq *this_rq, struct rq *busiest)
	__releases(busiest->lock)
{
	if (this_rq != busiest)
		raw_spin_unlock(&busiest->lock);
	lock_set_subclass(&this_rq->lock.dep_map, 0, _RET_IP_);
}

static inline void double_lock(spinlock_t *l1, spinlock_t *l2)
{
	if (l1 > l2)
		swap(l1, l2);

	spin_lock(l1);
	spin_lock_nested(l2, SINGLE_DEPTH_NESTING);
}

static inline void double_lock_irq(spinlock_t *l1, spinlock_t *l2)
{
	if (l1 > l2)
		swap(l1, l2);

	spin_lock_irq(l1);
	spin_lock_nested(l2, SINGLE_DEPTH_NESTING);
}

static inline void double_raw_lock(raw_spinlock_t *l1, raw_spinlock_t *l2)
{
	if (l1 > l2)
		swap(l1, l2);

	raw_spin_lock(l1);
	raw_spin_lock_nested(l2, SINGLE_DEPTH_NESTING);
}

/*
 * double_rq_lock - safely lock two runqueues
 *
 * Note this does not disable interrupts like task_rq_lock,
 * you need to do so manually before calling.
 */
static inline void double_rq_lock(struct rq *rq1, struct rq *rq2)
	__acquires(rq1->lock)
	__acquires(rq2->lock)
{
	BUG_ON(!irqs_disabled());
	if (rq1 == rq2) {
		raw_spin_lock(&rq1->lock);
		__acquire(rq2->lock);	/* Fake it out ;) */
	} else {
		if (rq1 < rq2) {
			raw_spin_lock(&rq1->lock);
			raw_spin_lock_nested(&rq2->lock, SINGLE_DEPTH_NESTING);
		} else {
			raw_spin_lock(&rq2->lock);
			raw_spin_lock_nested(&rq1->lock, SINGLE_DEPTH_NESTING);
		}
	}
}

/*
 * double_rq_unlock - safely unlock two runqueues
 *
 * Note this does not restore interrupts like task_rq_unlock,
 * you need to do so manually after calling.
 */
static inline void double_rq_unlock(struct rq *rq1, struct rq *rq2)
	__releases(rq1->lock)
	__releases(rq2->lock)
{
	raw_spin_unlock(&rq1->lock);
	if (rq1 != rq2)
		raw_spin_unlock(&rq2->lock);
	else
		__release(rq2->lock);
}

/*
 * task_may_not_preempt - check whether a task may not be preemptible soon
 */
extern bool task_may_not_preempt(struct task_struct *task, int cpu);

#else /* CONFIG_SMP */

/*
 * double_rq_lock - safely lock two runqueues
 *
 * Note this does not disable interrupts like task_rq_lock,
 * you need to do so manually before calling.
 */
static inline void double_rq_lock(struct rq *rq1, struct rq *rq2)
	__acquires(rq1->lock)
	__acquires(rq2->lock)
{
	BUG_ON(!irqs_disabled());
	BUG_ON(rq1 != rq2);
	raw_spin_lock(&rq1->lock);
	__acquire(rq2->lock);	/* Fake it out ;) */
}

/*
 * double_rq_unlock - safely unlock two runqueues
 *
 * Note this does not restore interrupts like task_rq_unlock,
 * you need to do so manually after calling.
 */
static inline void double_rq_unlock(struct rq *rq1, struct rq *rq2)
	__releases(rq1->lock)
	__releases(rq2->lock)
{
	BUG_ON(rq1 != rq2);
	raw_spin_unlock(&rq1->lock);
	__release(rq2->lock);
}

#endif

extern struct sched_entity *__pick_first_entity(struct cfs_rq *cfs_rq);
extern struct sched_entity *__pick_last_entity(struct cfs_rq *cfs_rq);

#ifdef	CONFIG_SCHED_DEBUG
extern void print_cfs_stats(struct seq_file *m, int cpu);
extern void print_rt_stats(struct seq_file *m, int cpu);
extern void print_dl_stats(struct seq_file *m, int cpu);
extern void
print_cfs_rq(struct seq_file *m, int cpu, struct cfs_rq *cfs_rq);

#ifdef CONFIG_NUMA_BALANCING
extern void
show_numa_stats(struct task_struct *p, struct seq_file *m);
extern void
print_numa_stats(struct seq_file *m, int node, unsigned long tsf,
	unsigned long tpf, unsigned long gsf, unsigned long gpf);
#endif /* CONFIG_NUMA_BALANCING */
#endif /* CONFIG_SCHED_DEBUG */

extern void init_cfs_rq(struct cfs_rq *cfs_rq);
extern void init_rt_rq(struct rt_rq *rt_rq);
extern void init_dl_rq(struct dl_rq *dl_rq);

extern void cfs_bandwidth_usage_inc(void);
extern void cfs_bandwidth_usage_dec(void);

#ifdef CONFIG_NO_HZ_COMMON
enum rq_nohz_flag_bits {
	NOHZ_TICK_STOPPED,
	NOHZ_BALANCE_KICK,
};

#define NOHZ_KICK_ANY 0
#define NOHZ_KICK_RESTRICT 1

#define nohz_flags(cpu)	(&cpu_rq(cpu)->nohz_flags)
#endif

#ifdef CONFIG_IRQ_TIME_ACCOUNTING

DECLARE_PER_CPU(u64, cpu_hardirq_time);
DECLARE_PER_CPU(u64, cpu_softirq_time);

#ifndef CONFIG_64BIT
DECLARE_PER_CPU(seqcount_t, irq_time_seq);

static inline void irq_time_write_begin(void)
{
	__this_cpu_inc(irq_time_seq.sequence);
	smp_wmb();
}

static inline void irq_time_write_end(void)
{
	smp_wmb();
	__this_cpu_inc(irq_time_seq.sequence);
}

static inline u64 irq_time_read(int cpu)
{
	u64 irq_time;
	unsigned seq;

	do {
		seq = read_seqcount_begin(&per_cpu(irq_time_seq, cpu));
		irq_time = per_cpu(cpu_softirq_time, cpu) +
			   per_cpu(cpu_hardirq_time, cpu);
	} while (read_seqcount_retry(&per_cpu(irq_time_seq, cpu), seq));

	return irq_time;
}
#else /* CONFIG_64BIT */
static inline void irq_time_write_begin(void)
{
}

static inline void irq_time_write_end(void)
{
}

static inline u64 irq_time_read(int cpu)
{
	return per_cpu(cpu_softirq_time, cpu) + per_cpu(cpu_hardirq_time, cpu);
}
#endif /* CONFIG_64BIT */
<<<<<<< HEAD
#endif /* CONFIG_IRQ_TIME_ACCOUNTING */

#ifdef CONFIG_CPU_FREQ
DECLARE_PER_CPU(struct update_util_data *, cpufreq_update_util_data);

/**
 * cpufreq_update_util - Take a note about CPU utilization changes.
 * @rq: Runqueue to carry out the update for.
 * @flags: Update reason flags.
 *
 * This function is called by the scheduler on the CPU whose utilization is
 * being updated.
 *
 * It can only be called from RCU-sched read-side critical sections.
 *
 * The way cpufreq is currently arranged requires it to evaluate the CPU
 * performance state (frequency/voltage) on a regular basis to prevent it from
 * being stuck in a completely inadequate performance level for too long.
 * That is not guaranteed to happen if the updates are only triggered from CFS,
 * though, because they may not be coming in if RT or deadline tasks are active
 * all the time (or there are RT and DL tasks only).
 *
 * As a workaround for that issue, this function is called by the RT and DL
 * sched classes to trigger extra cpufreq updates to prevent it from stalling,
 * but that really is a band-aid.  Going forward it should be replaced with
 * solutions targeted more specifically at RT and DL tasks.
 */
static inline void cpufreq_update_util(struct rq *rq, unsigned int flags)
{
        struct update_util_data *data;

        data = rcu_dereference_sched(*this_cpu_ptr(&cpufreq_update_util_data));
        if (data)
                data->func(data, rq_clock(rq), flags);
}

static inline void cpufreq_update_this_cpu(struct rq *rq, unsigned int flags)
{
        if (cpu_of(rq) == smp_processor_id())
                cpufreq_update_util(rq, flags);
}
#else
static inline void cpufreq_update_util(struct rq *rq, unsigned int flags) {}
static inline void cpufreq_update_this_cpu(struct rq *rq, unsigned int flags) {}
#endif /* CONFIG_CPU_FREQ */

#ifdef arch_scale_freq_capacity
#ifndef arch_scale_freq_invariant
#define arch_scale_freq_invariant()     (true)
#endif
#else /* arch_scale_freq_capacity */
#define arch_scale_freq_invariant()     (false)
#endif
=======
#endif /* CONFIG_IRQ_TIME_ACCOUNTING */
>>>>>>> 69b0bf95
<|MERGE_RESOLUTION|>--- conflicted
+++ resolved
@@ -2816,7 +2816,6 @@
 	return per_cpu(cpu_softirq_time, cpu) + per_cpu(cpu_hardirq_time, cpu);
 }
 #endif /* CONFIG_64BIT */
-<<<<<<< HEAD
 #endif /* CONFIG_IRQ_TIME_ACCOUNTING */
 
 #ifdef CONFIG_CPU_FREQ
@@ -2869,7 +2868,4 @@
 #endif
 #else /* arch_scale_freq_capacity */
 #define arch_scale_freq_invariant()     (false)
-#endif
-=======
-#endif /* CONFIG_IRQ_TIME_ACCOUNTING */
->>>>>>> 69b0bf95
+#endif